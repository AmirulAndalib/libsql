--- conflicted
+++ resolved
@@ -349,13 +349,9 @@
   $(TOP)/ext/fts3/fts3_expr.c \
   $(TOP)/ext/fts3/fts3_tokenizer.c \
   $(TOP)/ext/fts3/fts3_write.c \
-<<<<<<< HEAD
   $(TOP)/ext/async/sqlite3async.c \
   $(TOP)/ext/session/sqlite3session.c \
   $(TOP)/ext/session/test_session.c
-=======
-  $(TOP)/ext/async/sqlite3async.c 
->>>>>>> 856d446e
 
 # Header files used by all library source files.
 #
@@ -620,14 +616,11 @@
 userauth.o:	$(TOP)/ext/userauth/userauth.c $(HDR) $(EXTHDR)
 	$(TCCX) -DSQLITE_CORE -c $(TOP)/ext/userauth/userauth.c
 
-<<<<<<< HEAD
 sqlite3session.o:	$(TOP)/ext/session/sqlite3session.c $(HDR) $(EXTHDR)
 	$(TCCX) -DSQLITE_CORE -c $(TOP)/ext/session/sqlite3session.c
-=======
+
 sqlite3ota.o:	$(TOP)/ext/ota/sqlite3ota.c $(HDR) $(EXTHDR)
 	$(TCCX) -DSQLITE_CORE -c $(TOP)/ext/ota/sqlite3ota.c
->>>>>>> 856d446e
-
 
 # Rules for building test programs and for running tests
 #
