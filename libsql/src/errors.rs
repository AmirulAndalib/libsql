#[derive(Debug, thiserror::Error)]
pub enum Error {
    #[error("Failed to connect to database: `{0}`")]
    ConnectionFailed(String),
    #[error("SQLite failure: `{1}`")]
    SqliteFailure(std::ffi::c_int, String),
    #[error("Null value")]
    NullValue, // Not in rusqlite
    #[error("API misuse: `{0}`")]
    Misuse(String), // Not in rusqlite
    #[error("Execute returned rows")]
    ExecuteReturnedRows,
    #[error("Query returned no rows")]
    QueryReturnedNoRows,
    #[error("Invalid column name: `{0}`")]
    InvalidColumnName(String),
    #[error("SQL conversion failure: `{0}`")]
    ToSqlConversionFailure(crate::BoxError),
    #[error("Sync is not supported in databases opened in {0} mode.")]
    SyncNotSupported(String), // Not in rusqlite
    #[error("Column not found: {0}")]
    ColumnNotFound(i32), // Not in rusqlite
    #[error("Hrana: `{0}`")]
    Hrana(crate::BoxError), // Not in rusqlite
    #[error("Write delegation: `{0}`")]
    WriteDelegation(crate::BoxError), // Not in rusqlite
    #[error("bincode: `{0}`")]
    Bincode(crate::BoxError),
    #[error("invalid column index")]
    InvalidColumnIndex,
    #[error("invalid column type")]
    InvalidColumnType,
    #[error("syntax error around L{0}:{1}: `{2}`")]
    Sqlite3SyntaxError(u64, usize, String),
    #[error("unsupported statement")]
    Sqlite3UnsupportedStatement,
    #[error("sqlite3 parser error: `{0}`")]
    Sqlite3ParserError(crate::BoxError),
    #[error("Remote SQlite failure: `{0}:{1}:{2}`")]
    RemoteSqliteFailure(i32, i32, String),
    #[error("replication error: {0}")]
    Replication(crate::BoxError),
    #[error("path has invalid UTF-8")]
    InvalidUTF8Path,
<<<<<<< HEAD
    #[error("io error: {0}")]
    IoError(#[from] std::io::Error),
    #[error("db path is a file but must be a folder, consider deleting and recreating")]
    DbPathIsFileNotFolder,
=======
    #[error("freeze is not supported in {0} mode.")]
    FreezeNotSupported(String),
>>>>>>> 709cf393
}

#[cfg(feature = "hrana")]
impl From<crate::hrana::HranaError> for Error {
    fn from(e: crate::hrana::HranaError) -> Self {
        Error::Hrana(e.into())
    }
}

impl From<std::convert::Infallible> for Error {
    fn from(_: std::convert::Infallible) -> Self {
        unreachable!()
    }
}

#[cfg(feature = "core")]
pub(crate) fn error_from_handle(raw: *mut libsql_sys::ffi::sqlite3) -> String {
    let errmsg = unsafe { libsql_sys::ffi::sqlite3_errmsg(raw) };
    sqlite_errmsg_to_string(errmsg)
}

#[cfg(feature = "core")]
pub(crate) fn extended_error_code(raw: *mut libsql_sys::ffi::sqlite3) -> std::ffi::c_int {
    unsafe { libsql_sys::ffi::sqlite3_extended_errcode(raw) }
}

#[cfg(feature = "core")]
pub fn error_from_code(code: i32) -> String {
    let errmsg = unsafe { libsql_sys::ffi::sqlite3_errstr(code) };
    sqlite_errmsg_to_string(errmsg)
}

#[cfg(feature = "core")]
#[allow(clippy::not_unsafe_ptr_arg_deref)]
pub fn sqlite_errmsg_to_string(errmsg: *const std::ffi::c_char) -> String {
    let errmsg = unsafe { std::ffi::CStr::from_ptr(errmsg) }.to_bytes();
    String::from_utf8_lossy(errmsg).to_string()
}

#[cfg(feature = "replication")]
impl From<bincode::Error> for Error {
    fn from(e: bincode::Error) -> Self {
        Error::Bincode(e.into())
    }
}<|MERGE_RESOLUTION|>--- conflicted
+++ resolved
@@ -42,15 +42,12 @@
     Replication(crate::BoxError),
     #[error("path has invalid UTF-8")]
     InvalidUTF8Path,
-<<<<<<< HEAD
     #[error("io error: {0}")]
     IoError(#[from] std::io::Error),
     #[error("db path is a file but must be a folder, consider deleting and recreating")]
     DbPathIsFileNotFolder,
-=======
     #[error("freeze is not supported in {0} mode.")]
     FreezeNotSupported(String),
->>>>>>> 709cf393
 }
 
 #[cfg(feature = "hrana")]
