/*
** 2001 September 15
**
** The author disclaims copyright to this source code.  In place of
** a legal notice, here is a blessing:
**
**    May you do good and not evil.
**    May you find forgiveness for yourself and forgive others.
**    May you share freely, never taking more than you give.
**
*************************************************************************
** The code in this file implements the function that runs the
** bytecode of a prepared statement.
**
** Various scripts scan this source file in order to generate HTML
** documentation, headers files, or other derived files.  The formatting
** of the code in this file is, therefore, important.  See other comments
** in this file for details.  If in doubt, do not deviate from existing
** commenting and indentation practices when changing or adding code.
*/
#include "sqliteInt.h"
#include "vdbeInt.h"

/*
** Invoke this macro on memory cells just prior to changing the
** value of the cell.  This macro verifies that shallow copies are
** not misused.  A shallow copy of a string or blob just copies a
** pointer to the string or blob, not the content.  If the original
** is changed while the copy is still in use, the string or blob might
** be changed out from under the copy.  This macro verifies that nothing
** like that ever happens.
*/
#ifdef SQLITE_DEBUG
# define memAboutToChange(P,M) sqlite3VdbeMemAboutToChange(P,M)
#else
# define memAboutToChange(P,M)
#endif

/*
** The following global variable is incremented every time a cursor
** moves, either by the OP_SeekXX, OP_Next, or OP_Prev opcodes.  The test
** procedures use this information to make sure that indices are
** working correctly.  This variable has no function other than to
** help verify the correct operation of the library.
*/
#ifdef SQLITE_TEST
int sqlite3_search_count = 0;
#endif

/*
** When this global variable is positive, it gets decremented once before
** each instruction in the VDBE.  When it reaches zero, the u1.isInterrupted
** field of the sqlite3 structure is set in order to simulate an interrupt.
**
** This facility is used for testing purposes only.  It does not function
** in an ordinary build.
*/
#ifdef SQLITE_TEST
int sqlite3_interrupt_count = 0;
#endif

/*
** The next global variable is incremented each type the OP_Sort opcode
** is executed.  The test procedures use this information to make sure that
** sorting is occurring or not occurring at appropriate times.   This variable
** has no function other than to help verify the correct operation of the
** library.
*/
#ifdef SQLITE_TEST
int sqlite3_sort_count = 0;
#endif

/*
** The next global variable records the size of the largest MEM_Blob
** or MEM_Str that has been used by a VDBE opcode.  The test procedures
** use this information to make sure that the zero-blob functionality
** is working correctly.   This variable has no function other than to
** help verify the correct operation of the library.
*/
#ifdef SQLITE_TEST
int sqlite3_max_blobsize = 0;
static void updateMaxBlobsize(Mem *p){
  if( (p->flags & (MEM_Str|MEM_Blob))!=0 && p->n>sqlite3_max_blobsize ){
    sqlite3_max_blobsize = p->n;
  }
}
#endif

/*
** The next global variable is incremented each time the OP_Found opcode
** is executed. This is used to test whether or not the foreign key
** operation implemented using OP_FkIsZero is working. This variable
** has no function other than to help verify the correct operation of the
** library.
*/
#ifdef SQLITE_TEST
int sqlite3_found_count = 0;
#endif

/*
** Test a register to see if it exceeds the current maximum blob size.
** If it does, record the new maximum blob size.
*/
#if defined(SQLITE_TEST) && !defined(SQLITE_OMIT_BUILTIN_TEST)
# define UPDATE_MAX_BLOBSIZE(P)  updateMaxBlobsize(P)
#else
# define UPDATE_MAX_BLOBSIZE(P)
#endif

/*
** Invoke the VDBE coverage callback, if that callback is defined.  This
** feature is used for test suite validation only and does not appear an
** production builds.
**
** M is an integer, 2 or 3, that indices how many different ways the
** branch can go.  It is usually 2.  "I" is the direction the branch
** goes.  0 means falls through.  1 means branch is taken.  2 means the
** second alternative branch is taken.
**
** iSrcLine is the source code line (from the __LINE__ macro) that
** generated the VDBE instruction.  This instrumentation assumes that all
** source code is in a single file (the amalgamation).  Special values 1
** and 2 for the iSrcLine parameter mean that this particular branch is
** always taken or never taken, respectively.
*/
#if !defined(SQLITE_VDBE_COVERAGE)
# define VdbeBranchTaken(I,M)
#else
# define VdbeBranchTaken(I,M) vdbeTakeBranch(pOp->iSrcLine,I,M)
  static void vdbeTakeBranch(int iSrcLine, u8 I, u8 M){
    if( iSrcLine<=2 && ALWAYS(iSrcLine>0) ){
      M = iSrcLine;
      /* Assert the truth of VdbeCoverageAlwaysTaken() and 
      ** VdbeCoverageNeverTaken() */
      assert( (M & I)==I );
    }else{
      if( sqlite3GlobalConfig.xVdbeBranch==0 ) return;  /*NO_TEST*/
      sqlite3GlobalConfig.xVdbeBranch(sqlite3GlobalConfig.pVdbeBranchArg,
                                      iSrcLine,I,M);
    }
  }
#endif

/*
** Convert the given register into a string if it isn't one
** already. Return non-zero if a malloc() fails.
*/
#define Stringify(P, enc) \
   if(((P)->flags&(MEM_Str|MEM_Blob))==0 && sqlite3VdbeMemStringify(P,enc,0)) \
     { goto no_mem; }

/*
** An ephemeral string value (signified by the MEM_Ephem flag) contains
** a pointer to a dynamically allocated string where some other entity
** is responsible for deallocating that string.  Because the register
** does not control the string, it might be deleted without the register
** knowing it.
**
** This routine converts an ephemeral string into a dynamically allocated
** string that the register itself controls.  In other words, it
** converts an MEM_Ephem string into a string with P.z==P.zMalloc.
*/
#define Deephemeralize(P) \
   if( ((P)->flags&MEM_Ephem)!=0 \
       && sqlite3VdbeMemMakeWriteable(P) ){ goto no_mem;}

/* Return true if the cursor was opened using the OP_OpenSorter opcode. */
#define isSorter(x) ((x)->pSorter!=0)

/*
** Allocate VdbeCursor number iCur.  Return a pointer to it.  Return NULL
** if we run out of memory.
*/
static VdbeCursor *allocateCursor(
  Vdbe *p,              /* The virtual machine */
  int iCur,             /* Index of the new VdbeCursor */
  int nField,           /* Number of fields in the table or index */
  int iDb,              /* Database the cursor belongs to, or -1 */
  int isBtreeCursor     /* True for B-Tree.  False for pseudo-table or vtab */
){
  /* Find the memory cell that will be used to store the blob of memory
  ** required for this VdbeCursor structure. It is convenient to use a 
  ** vdbe memory cell to manage the memory allocation required for a
  ** VdbeCursor structure for the following reasons:
  **
  **   * Sometimes cursor numbers are used for a couple of different
  **     purposes in a vdbe program. The different uses might require
  **     different sized allocations. Memory cells provide growable
  **     allocations.
  **
  **   * When using ENABLE_MEMORY_MANAGEMENT, memory cell buffers can
  **     be freed lazily via the sqlite3_release_memory() API. This
  **     minimizes the number of malloc calls made by the system.
  **
  ** Memory cells for cursors are allocated at the top of the address
  ** space. Memory cell (p->nMem) corresponds to cursor 0. Space for
  ** cursor 1 is managed by memory cell (p->nMem-1), etc.
  */
  Mem *pMem = &p->aMem[p->nMem-iCur];

  int nByte;
  VdbeCursor *pCx = 0;
  nByte = 
      ROUND8(sizeof(VdbeCursor)) + 2*sizeof(u32)*nField + 
      (isBtreeCursor?sqlite3BtreeCursorSize():0);

  assert( iCur<p->nCursor );
  if( p->apCsr[iCur] ){
    sqlite3VdbeFreeCursor(p, p->apCsr[iCur]);
    p->apCsr[iCur] = 0;
  }
  if( SQLITE_OK==sqlite3VdbeMemGrow(pMem, nByte, 0) ){
    p->apCsr[iCur] = pCx = (VdbeCursor*)pMem->z;
    memset(pCx, 0, sizeof(VdbeCursor));
    pCx->iDb = iDb;
    pCx->nField = nField;
    if( isBtreeCursor ){
      pCx->pCursor = (BtCursor*)
          &pMem->z[ROUND8(sizeof(VdbeCursor))+2*sizeof(u32)*nField];
      sqlite3BtreeCursorZero(pCx->pCursor);
    }
  }
  return pCx;
}

/*
** Try to convert a value into a numeric representation if we can
** do so without loss of information.  In other words, if the string
** looks like a number, convert it into a number.  If it does not
** look like a number, leave it alone.
**
** If the bTryForInt flag is true, then extra effort is made to give
** an integer representation.  Strings that look like floating point
** values but which have no fractional component (example: '48.00')
** will have a MEM_Int representation when bTryForInt is true.
**
** If bTryForInt is false, then if the input string contains a decimal
** point or exponential notation, the result is only MEM_Real, even
** if there is an exact integer representation of the quantity.
*/
static void applyNumericAffinity(Mem *pRec, int bTryForInt){
  double rValue;
  i64 iValue;
  u8 enc = pRec->enc;
  if( (pRec->flags&MEM_Str)==0 ) return;
  if( sqlite3AtoF(pRec->z, &rValue, pRec->n, enc)==0 ) return;
  if( 0==sqlite3Atoi64(pRec->z, &iValue, pRec->n, enc) ){
    pRec->u.i = iValue;
    pRec->flags |= MEM_Int;
  }else{
    pRec->r = rValue;
    pRec->flags |= MEM_Real;
    if( bTryForInt ) sqlite3VdbeIntegerAffinity(pRec);
  }
}

/*
** Processing is determine by the affinity parameter:
**
** SQLITE_AFF_INTEGER:
** SQLITE_AFF_REAL:
** SQLITE_AFF_NUMERIC:
**    Try to convert pRec to an integer representation or a 
**    floating-point representation if an integer representation
**    is not possible.  Note that the integer representation is
**    always preferred, even if the affinity is REAL, because
**    an integer representation is more space efficient on disk.
**
** SQLITE_AFF_TEXT:
**    Convert pRec to a text representation.
**
** SQLITE_AFF_NONE:
**    No-op.  pRec is unchanged.
*/
static void applyAffinity(
  Mem *pRec,          /* The value to apply affinity to */
  char affinity,      /* The affinity to be applied */
  u8 enc              /* Use this text encoding */
){
  if( affinity==SQLITE_AFF_TEXT ){
    /* Only attempt the conversion to TEXT if there is an integer or real
    ** representation (blob and NULL do not get converted) but no string
    ** representation.
    */
    if( 0==(pRec->flags&MEM_Str) && (pRec->flags&(MEM_Real|MEM_Int)) ){
      sqlite3VdbeMemStringify(pRec, enc, 1);
    }
  }else if( affinity!=SQLITE_AFF_NONE ){
    assert( affinity==SQLITE_AFF_INTEGER || affinity==SQLITE_AFF_REAL
             || affinity==SQLITE_AFF_NUMERIC );
    if( (pRec->flags & MEM_Int)==0 ){
      if( (pRec->flags & MEM_Real)==0 ){
        applyNumericAffinity(pRec,1);
      }else{
        sqlite3VdbeIntegerAffinity(pRec);
      }
    }
  }
}

/*
** Try to convert the type of a function argument or a result column
** into a numeric representation.  Use either INTEGER or REAL whichever
** is appropriate.  But only do the conversion if it is possible without
** loss of information and return the revised type of the argument.
*/
int sqlite3_value_numeric_type(sqlite3_value *pVal){
  int eType = sqlite3_value_type(pVal);
  if( eType==SQLITE_TEXT ){
    Mem *pMem = (Mem*)pVal;
    applyNumericAffinity(pMem, 0);
    eType = sqlite3_value_type(pVal);
  }
  return eType;
}

/*
** Exported version of applyAffinity(). This one works on sqlite3_value*, 
** not the internal Mem* type.
*/
void sqlite3ValueApplyAffinity(
  sqlite3_value *pVal, 
  u8 affinity, 
  u8 enc
){
  applyAffinity((Mem *)pVal, affinity, enc);
}

/*
** pMem currently only holds a string type (or maybe a BLOB that we can
** interpret as a string if we want to).  Compute its corresponding
** numeric type, if has one.  Set the pMem->r and pMem->u.i fields
** accordingly.
*/
static u16 SQLITE_NOINLINE computeNumericType(Mem *pMem){
  assert( (pMem->flags & (MEM_Int|MEM_Real))==0 );
  assert( (pMem->flags & (MEM_Str|MEM_Blob))!=0 );
  if( sqlite3AtoF(pMem->z, &pMem->r, pMem->n, pMem->enc)==0 ){
    return 0;
  }
  if( sqlite3Atoi64(pMem->z, &pMem->u.i, pMem->n, pMem->enc)==SQLITE_OK ){
    return MEM_Int;
  }
  return MEM_Real;
}

/*
** Return the numeric type for pMem, either MEM_Int or MEM_Real or both or
** none.  
**
** Unlike applyNumericAffinity(), this routine does not modify pMem->flags.
** But it does set pMem->r and pMem->u.i appropriately.
*/
static u16 numericType(Mem *pMem){
  if( pMem->flags & (MEM_Int|MEM_Real) ){
    return pMem->flags & (MEM_Int|MEM_Real);
  }
  if( pMem->flags & (MEM_Str|MEM_Blob) ){
    return computeNumericType(pMem);
  }
  return 0;
}

#ifdef SQLITE_DEBUG
/*
** Write a nice string representation of the contents of cell pMem
** into buffer zBuf, length nBuf.
*/
void sqlite3VdbeMemPrettyPrint(Mem *pMem, char *zBuf){
  char *zCsr = zBuf;
  int f = pMem->flags;

  static const char *const encnames[] = {"(X)", "(8)", "(16LE)", "(16BE)"};

  if( f&MEM_Blob ){
    int i;
    char c;
    if( f & MEM_Dyn ){
      c = 'z';
      assert( (f & (MEM_Static|MEM_Ephem))==0 );
    }else if( f & MEM_Static ){
      c = 't';
      assert( (f & (MEM_Dyn|MEM_Ephem))==0 );
    }else if( f & MEM_Ephem ){
      c = 'e';
      assert( (f & (MEM_Static|MEM_Dyn))==0 );
    }else{
      c = 's';
    }

    sqlite3_snprintf(100, zCsr, "%c", c);
    zCsr += sqlite3Strlen30(zCsr);
    sqlite3_snprintf(100, zCsr, "%d[", pMem->n);
    zCsr += sqlite3Strlen30(zCsr);
    for(i=0; i<16 && i<pMem->n; i++){
      sqlite3_snprintf(100, zCsr, "%02X", ((int)pMem->z[i] & 0xFF));
      zCsr += sqlite3Strlen30(zCsr);
    }
    for(i=0; i<16 && i<pMem->n; i++){
      char z = pMem->z[i];
      if( z<32 || z>126 ) *zCsr++ = '.';
      else *zCsr++ = z;
    }

    sqlite3_snprintf(100, zCsr, "]%s", encnames[pMem->enc]);
    zCsr += sqlite3Strlen30(zCsr);
    if( f & MEM_Zero ){
      sqlite3_snprintf(100, zCsr,"+%dz",pMem->u.nZero);
      zCsr += sqlite3Strlen30(zCsr);
    }
    *zCsr = '\0';
  }else if( f & MEM_Str ){
    int j, k;
    zBuf[0] = ' ';
    if( f & MEM_Dyn ){
      zBuf[1] = 'z';
      assert( (f & (MEM_Static|MEM_Ephem))==0 );
    }else if( f & MEM_Static ){
      zBuf[1] = 't';
      assert( (f & (MEM_Dyn|MEM_Ephem))==0 );
    }else if( f & MEM_Ephem ){
      zBuf[1] = 'e';
      assert( (f & (MEM_Static|MEM_Dyn))==0 );
    }else{
      zBuf[1] = 's';
    }
    k = 2;
    sqlite3_snprintf(100, &zBuf[k], "%d", pMem->n);
    k += sqlite3Strlen30(&zBuf[k]);
    zBuf[k++] = '[';
    for(j=0; j<15 && j<pMem->n; j++){
      u8 c = pMem->z[j];
      if( c>=0x20 && c<0x7f ){
        zBuf[k++] = c;
      }else{
        zBuf[k++] = '.';
      }
    }
    zBuf[k++] = ']';
    sqlite3_snprintf(100,&zBuf[k], encnames[pMem->enc]);
    k += sqlite3Strlen30(&zBuf[k]);
    zBuf[k++] = 0;
  }
}
#endif

#ifdef SQLITE_DEBUG
/*
** Print the value of a register for tracing purposes:
*/
static void memTracePrint(Mem *p){
  if( p->flags & MEM_Undefined ){
    printf(" undefined");
  }else if( p->flags & MEM_Null ){
    printf(" NULL");
  }else if( (p->flags & (MEM_Int|MEM_Str))==(MEM_Int|MEM_Str) ){
    printf(" si:%lld", p->u.i);
  }else if( p->flags & MEM_Int ){
    printf(" i:%lld", p->u.i);
#ifndef SQLITE_OMIT_FLOATING_POINT
  }else if( p->flags & MEM_Real ){
    printf(" r:%g", p->r);
#endif
  }else if( p->flags & MEM_RowSet ){
    printf(" (rowset)");
  }else{
    char zBuf[200];
    sqlite3VdbeMemPrettyPrint(p, zBuf);
    printf(" %s", zBuf);
  }
}
static void registerTrace(int iReg, Mem *p){
  printf("REG[%d] = ", iReg);
  memTracePrint(p);
  printf("\n");
}
#endif

#ifdef SQLITE_DEBUG
#  define REGISTER_TRACE(R,M) if(db->flags&SQLITE_VdbeTrace)registerTrace(R,M)
#else
#  define REGISTER_TRACE(R,M)
#endif


#ifdef VDBE_PROFILE

/* 
** hwtime.h contains inline assembler code for implementing 
** high-performance timing routines.
*/
#include "hwtime.h"

#endif

#ifndef NDEBUG
/*
** This function is only called from within an assert() expression. It
** checks that the sqlite3.nTransaction variable is correctly set to
** the number of non-transaction savepoints currently in the 
** linked list starting at sqlite3.pSavepoint.
** 
** Usage:
**
**     assert( checkSavepointCount(db) );
*/
static int checkSavepointCount(sqlite3 *db){
  int n = 0;
  Savepoint *p;
  for(p=db->pSavepoint; p; p=p->pNext) n++;
  assert( n==(db->nSavepoint + db->isTransactionSavepoint) );
  return 1;
}
#endif


/*
** Execute as much of a VDBE program as we can.
** This is the core of sqlite3_step().  
*/
int sqlite3VdbeExec(
  Vdbe *p                    /* The VDBE */
){
  int pc=0;                  /* The program counter */
  Op *aOp = p->aOp;          /* Copy of p->aOp */
  Op *pOp;                   /* Current operation */
  int rc = SQLITE_OK;        /* Value to return */
  sqlite3 *db = p->db;       /* The database */
  u8 resetSchemaOnFault = 0; /* Reset schema after an error if positive */
  u8 encoding = ENC(db);     /* The database encoding */
  int iCompare = 0;          /* Result of last OP_Compare operation */
  unsigned nVmStep = 0;      /* Number of virtual machine steps */
#ifndef SQLITE_OMIT_PROGRESS_CALLBACK
  unsigned nProgressLimit = 0;/* Invoke xProgress() when nVmStep reaches this */
#endif
  Mem *aMem = p->aMem;       /* Copy of p->aMem */
  Mem *pIn1 = 0;             /* 1st input operand */
  Mem *pIn2 = 0;             /* 2nd input operand */
  Mem *pIn3 = 0;             /* 3rd input operand */
  Mem *pOut = 0;             /* Output operand */
  int *aPermute = 0;         /* Permutation of columns for OP_Compare */
  i64 lastRowid = db->lastRowid;  /* Saved value of the last insert ROWID */
#ifdef VDBE_PROFILE
  u64 start;                 /* CPU clock count at start of opcode */
#endif
  /*** INSERT STACK UNION HERE ***/

  assert( p->magic==VDBE_MAGIC_RUN );  /* sqlite3_step() verifies this */
  sqlite3VdbeEnter(p);
  if( p->rc==SQLITE_NOMEM ){
    /* This happens if a malloc() inside a call to sqlite3_column_text() or
    ** sqlite3_column_text16() failed.  */
    goto no_mem;
  }
  assert( p->rc==SQLITE_OK || p->rc==SQLITE_BUSY );
  assert( p->bIsReader || p->readOnly!=0 );
  p->rc = SQLITE_OK;
  p->iCurrentTime = 0;
  assert( p->explain==0 );
  p->pResultSet = 0;
  db->busyHandler.nBusy = 0;
  if( db->u1.isInterrupted ) goto abort_due_to_interrupt;
  sqlite3VdbeIOTraceSql(p);
#ifndef SQLITE_OMIT_PROGRESS_CALLBACK
  if( db->xProgress ){
    assert( 0 < db->nProgressOps );
    nProgressLimit = (unsigned)p->aCounter[SQLITE_STMTSTATUS_VM_STEP];
    if( nProgressLimit==0 ){
      nProgressLimit = db->nProgressOps;
    }else{
      nProgressLimit %= (unsigned)db->nProgressOps;
    }
  }
#endif
#ifdef SQLITE_DEBUG
  sqlite3BeginBenignMalloc();
  if( p->pc==0
   && (p->db->flags & (SQLITE_VdbeListing|SQLITE_VdbeEQP|SQLITE_VdbeTrace))!=0
  ){
    int i;
    int once = 1;
    sqlite3VdbePrintSql(p);
    if( p->db->flags & SQLITE_VdbeListing ){
      printf("VDBE Program Listing:\n");
      for(i=0; i<p->nOp; i++){
        sqlite3VdbePrintOp(stdout, i, &aOp[i]);
      }
    }
    if( p->db->flags & SQLITE_VdbeEQP ){
      for(i=0; i<p->nOp; i++){
        if( aOp[i].opcode==OP_Explain ){
          if( once ) printf("VDBE Query Plan:\n");
          printf("%s\n", aOp[i].p4.z);
          once = 0;
        }
      }
    }
    if( p->db->flags & SQLITE_VdbeTrace )  printf("VDBE Trace:\n");
  }
  sqlite3EndBenignMalloc();
#endif
  for(pc=p->pc; rc==SQLITE_OK; pc++){
    assert( pc>=0 && pc<p->nOp );
    if( db->mallocFailed ) goto no_mem;
#ifdef VDBE_PROFILE
    start = sqlite3Hwtime();
#endif
    nVmStep++;
    pOp = &aOp[pc];

    /* Only allow tracing if SQLITE_DEBUG is defined.
    */
#ifdef SQLITE_DEBUG
    if( db->flags & SQLITE_VdbeTrace ){
      sqlite3VdbePrintOp(stdout, pc, pOp);
    }
#endif
      

    /* Check to see if we need to simulate an interrupt.  This only happens
    ** if we have a special test build.
    */
#ifdef SQLITE_TEST
    if( sqlite3_interrupt_count>0 ){
      sqlite3_interrupt_count--;
      if( sqlite3_interrupt_count==0 ){
        sqlite3_interrupt(db);
      }
    }
#endif

    /* On any opcode with the "out2-prerelease" tag, free any
    ** external allocations out of mem[p2] and set mem[p2] to be
    ** an undefined integer.  Opcodes will either fill in the integer
    ** value or convert mem[p2] to a different type.
    */
    assert( pOp->opflags==sqlite3OpcodeProperty[pOp->opcode] );
    if( pOp->opflags & OPFLG_OUT2_PRERELEASE ){
      assert( pOp->p2>0 );
      assert( pOp->p2<=(p->nMem-p->nCursor) );
      pOut = &aMem[pOp->p2];
      memAboutToChange(p, pOut);
      VdbeMemReleaseExtern(pOut);
      pOut->flags = MEM_Int;
    }

    /* Sanity checking on other operands */
#ifdef SQLITE_DEBUG
    if( (pOp->opflags & OPFLG_IN1)!=0 ){
      assert( pOp->p1>0 );
      assert( pOp->p1<=(p->nMem-p->nCursor) );
      assert( memIsValid(&aMem[pOp->p1]) );
      assert( sqlite3VdbeCheckMemInvariants(&aMem[pOp->p1]) );
      REGISTER_TRACE(pOp->p1, &aMem[pOp->p1]);
    }
    if( (pOp->opflags & OPFLG_IN2)!=0 ){
      assert( pOp->p2>0 );
      assert( pOp->p2<=(p->nMem-p->nCursor) );
      assert( memIsValid(&aMem[pOp->p2]) );
      assert( sqlite3VdbeCheckMemInvariants(&aMem[pOp->p2]) );
      REGISTER_TRACE(pOp->p2, &aMem[pOp->p2]);
    }
    if( (pOp->opflags & OPFLG_IN3)!=0 ){
      assert( pOp->p3>0 );
      assert( pOp->p3<=(p->nMem-p->nCursor) );
      assert( memIsValid(&aMem[pOp->p3]) );
      assert( sqlite3VdbeCheckMemInvariants(&aMem[pOp->p3]) );
      REGISTER_TRACE(pOp->p3, &aMem[pOp->p3]);
    }
    if( (pOp->opflags & OPFLG_OUT2)!=0 ){
      assert( pOp->p2>0 );
      assert( pOp->p2<=(p->nMem-p->nCursor) );
      memAboutToChange(p, &aMem[pOp->p2]);
    }
    if( (pOp->opflags & OPFLG_OUT3)!=0 ){
      assert( pOp->p3>0 );
      assert( pOp->p3<=(p->nMem-p->nCursor) );
      memAboutToChange(p, &aMem[pOp->p3]);
    }
#endif
  
    switch( pOp->opcode ){

/*****************************************************************************
** What follows is a massive switch statement where each case implements a
** separate instruction in the virtual machine.  If we follow the usual
** indentation conventions, each case should be indented by 6 spaces.  But
** that is a lot of wasted space on the left margin.  So the code within
** the switch statement will break with convention and be flush-left. Another
** big comment (similar to this one) will mark the point in the code where
** we transition back to normal indentation.
**
** The formatting of each case is important.  The makefile for SQLite
** generates two C files "opcodes.h" and "opcodes.c" by scanning this
** file looking for lines that begin with "case OP_".  The opcodes.h files
** will be filled with #defines that give unique integer values to each
** opcode and the opcodes.c file is filled with an array of strings where
** each string is the symbolic name for the corresponding opcode.  If the
** case statement is followed by a comment of the form "/# same as ... #/"
** that comment is used to determine the particular value of the opcode.
**
** Other keywords in the comment that follows each case are used to
** construct the OPFLG_INITIALIZER value that initializes opcodeProperty[].
** Keywords include: in1, in2, in3, out2_prerelease, out2, out3.  See
** the mkopcodeh.awk script for additional information.
**
** Documentation about VDBE opcodes is generated by scanning this file
** for lines of that contain "Opcode:".  That line and all subsequent
** comment lines are used in the generation of the opcode.html documentation
** file.
**
** SUMMARY:
**
**     Formatting is important to scripts that scan this file.
**     Do not deviate from the formatting style currently in use.
**
*****************************************************************************/

/* Opcode:  Goto * P2 * * *
**
** An unconditional jump to address P2.
** The next instruction executed will be 
** the one at index P2 from the beginning of
** the program.
**
** The P1 parameter is not actually used by this opcode.  However, it
** is sometimes set to 1 instead of 0 as a hint to the command-line shell
** that this Goto is the bottom of a loop and that the lines from P2 down
** to the current line should be indented for EXPLAIN output.
*/
case OP_Goto: {             /* jump */
  pc = pOp->p2 - 1;

  /* Opcodes that are used as the bottom of a loop (OP_Next, OP_Prev,
  ** OP_VNext, OP_RowSetNext, or OP_SorterNext) all jump here upon
  ** completion.  Check to see if sqlite3_interrupt() has been called
  ** or if the progress callback needs to be invoked. 
  **
  ** This code uses unstructured "goto" statements and does not look clean.
  ** But that is not due to sloppy coding habits. The code is written this
  ** way for performance, to avoid having to run the interrupt and progress
  ** checks on every opcode.  This helps sqlite3_step() to run about 1.5%
  ** faster according to "valgrind --tool=cachegrind" */
check_for_interrupt:
  if( db->u1.isInterrupted ) goto abort_due_to_interrupt;
#ifndef SQLITE_OMIT_PROGRESS_CALLBACK
  /* Call the progress callback if it is configured and the required number
  ** of VDBE ops have been executed (either since this invocation of
  ** sqlite3VdbeExec() or since last time the progress callback was called).
  ** If the progress callback returns non-zero, exit the virtual machine with
  ** a return code SQLITE_ABORT.
  */
  if( db->xProgress!=0 && nVmStep>=nProgressLimit ){
    assert( db->nProgressOps!=0 );
    nProgressLimit = nVmStep + db->nProgressOps - (nVmStep%db->nProgressOps);
    if( db->xProgress(db->pProgressArg) ){
      rc = SQLITE_INTERRUPT;
      goto vdbe_error_halt;
    }
  }
#endif
  
  break;
}

/* Opcode:  Gosub P1 P2 * * *
**
** Write the current address onto register P1
** and then jump to address P2.
*/
case OP_Gosub: {            /* jump */
  assert( pOp->p1>0 && pOp->p1<=(p->nMem-p->nCursor) );
  pIn1 = &aMem[pOp->p1];
  assert( VdbeMemDynamic(pIn1)==0 );
  memAboutToChange(p, pIn1);
  pIn1->flags = MEM_Int;
  pIn1->u.i = pc;
  REGISTER_TRACE(pOp->p1, pIn1);
  pc = pOp->p2 - 1;
  break;
}

/* Opcode:  Return P1 * * * *
**
** Jump to the next instruction after the address in register P1.  After
** the jump, register P1 becomes undefined.
*/
case OP_Return: {           /* in1 */
  pIn1 = &aMem[pOp->p1];
  assert( pIn1->flags==MEM_Int );
  pc = (int)pIn1->u.i;
  pIn1->flags = MEM_Undefined;
  break;
}

/* Opcode: InitCoroutine P1 P2 P3 * *
**
** Set up register P1 so that it will Yield to the coroutine
** located at address P3.
**
** If P2!=0 then the coroutine implementation immediately follows
** this opcode.  So jump over the coroutine implementation to
** address P2.
**
** See also: EndCoroutine
*/
case OP_InitCoroutine: {     /* jump */
  assert( pOp->p1>0 &&  pOp->p1<=(p->nMem-p->nCursor) );
  assert( pOp->p2>=0 && pOp->p2<p->nOp );
  assert( pOp->p3>=0 && pOp->p3<p->nOp );
  pOut = &aMem[pOp->p1];
  assert( !VdbeMemDynamic(pOut) );
  pOut->u.i = pOp->p3 - 1;
  pOut->flags = MEM_Int;
  if( pOp->p2 ) pc = pOp->p2 - 1;
  break;
}

/* Opcode:  EndCoroutine P1 * * * *
**
** The instruction at the address in register P1 is a Yield.
** Jump to the P2 parameter of that Yield.
** After the jump, register P1 becomes undefined.
**
** See also: InitCoroutine
*/
case OP_EndCoroutine: {           /* in1 */
  VdbeOp *pCaller;
  pIn1 = &aMem[pOp->p1];
  assert( pIn1->flags==MEM_Int );
  assert( pIn1->u.i>=0 && pIn1->u.i<p->nOp );
  pCaller = &aOp[pIn1->u.i];
  assert( pCaller->opcode==OP_Yield );
  assert( pCaller->p2>=0 && pCaller->p2<p->nOp );
  pc = pCaller->p2 - 1;
  pIn1->flags = MEM_Undefined;
  break;
}

/* Opcode:  Yield P1 P2 * * *
**
** Swap the program counter with the value in register P1.  This
** has the effect of yielding to a coroutine.
**
** If the coroutine that is launched by this instruction ends with
** Yield or Return then continue to the next instruction.  But if
** the coroutine launched by this instruction ends with
** EndCoroutine, then jump to P2 rather than continuing with the
** next instruction.
**
** See also: InitCoroutine
*/
case OP_Yield: {            /* in1, jump */
  int pcDest;
  pIn1 = &aMem[pOp->p1];
  assert( VdbeMemDynamic(pIn1)==0 );
  pIn1->flags = MEM_Int;
  pcDest = (int)pIn1->u.i;
  pIn1->u.i = pc;
  REGISTER_TRACE(pOp->p1, pIn1);
  pc = pcDest;
  break;
}

/* Opcode:  HaltIfNull  P1 P2 P3 P4 P5
** Synopsis:  if r[P3]=null halt
**
** Check the value in register P3.  If it is NULL then Halt using
** parameter P1, P2, and P4 as if this were a Halt instruction.  If the
** value in register P3 is not NULL, then this routine is a no-op.
** The P5 parameter should be 1.
*/
case OP_HaltIfNull: {      /* in3 */
  pIn3 = &aMem[pOp->p3];
  if( (pIn3->flags & MEM_Null)==0 ) break;
  /* Fall through into OP_Halt */
}

/* Opcode:  Halt P1 P2 * P4 P5
**
** Exit immediately.  All open cursors, etc are closed
** automatically.
**
** P1 is the result code returned by sqlite3_exec(), sqlite3_reset(),
** or sqlite3_finalize().  For a normal halt, this should be SQLITE_OK (0).
** For errors, it can be some other value.  If P1!=0 then P2 will determine
** whether or not to rollback the current transaction.  Do not rollback
** if P2==OE_Fail. Do the rollback if P2==OE_Rollback.  If P2==OE_Abort,
** then back out all changes that have occurred during this execution of the
** VDBE, but do not rollback the transaction. 
**
** If P4 is not null then it is an error message string.
**
** P5 is a value between 0 and 4, inclusive, that modifies the P4 string.
**
**    0:  (no change)
**    1:  NOT NULL contraint failed: P4
**    2:  UNIQUE constraint failed: P4
**    3:  CHECK constraint failed: P4
**    4:  FOREIGN KEY constraint failed: P4
**
** If P5 is not zero and P4 is NULL, then everything after the ":" is
** omitted.
**
** There is an implied "Halt 0 0 0" instruction inserted at the very end of
** every program.  So a jump past the last instruction of the program
** is the same as executing Halt.
*/
case OP_Halt: {
  const char *zType;
  const char *zLogFmt;

  if( pOp->p1==SQLITE_OK && p->pFrame ){
    /* Halt the sub-program. Return control to the parent frame. */
    VdbeFrame *pFrame = p->pFrame;
    p->pFrame = pFrame->pParent;
    p->nFrame--;
    sqlite3VdbeSetChanges(db, p->nChange);
    pc = sqlite3VdbeFrameRestore(pFrame);
    lastRowid = db->lastRowid;
    if( pOp->p2==OE_Ignore ){
      /* Instruction pc is the OP_Program that invoked the sub-program 
      ** currently being halted. If the p2 instruction of this OP_Halt
      ** instruction is set to OE_Ignore, then the sub-program is throwing
      ** an IGNORE exception. In this case jump to the address specified
      ** as the p2 of the calling OP_Program.  */
      pc = p->aOp[pc].p2-1;
    }
    aOp = p->aOp;
    aMem = p->aMem;
    break;
  }
  p->rc = pOp->p1;
  p->errorAction = (u8)pOp->p2;
  p->pc = pc;
  if( p->rc ){
    if( pOp->p5 ){
      static const char * const azType[] = { "NOT NULL", "UNIQUE", "CHECK",
                                             "FOREIGN KEY" };
      assert( pOp->p5>=1 && pOp->p5<=4 );
      testcase( pOp->p5==1 );
      testcase( pOp->p5==2 );
      testcase( pOp->p5==3 );
      testcase( pOp->p5==4 );
      zType = azType[pOp->p5-1];
    }else{
      zType = 0;
    }
    assert( zType!=0 || pOp->p4.z!=0 );
    zLogFmt = "abort at %d in [%s]: %s";
    if( zType && pOp->p4.z ){
      sqlite3SetString(&p->zErrMsg, db, "%s constraint failed: %s", 
                       zType, pOp->p4.z);
    }else if( pOp->p4.z ){
      sqlite3SetString(&p->zErrMsg, db, "%s", pOp->p4.z);
    }else{
      sqlite3SetString(&p->zErrMsg, db, "%s constraint failed", zType);
    }
    sqlite3_log(pOp->p1, zLogFmt, pc, p->zSql, p->zErrMsg);
  }
  rc = sqlite3VdbeHalt(p);
  assert( rc==SQLITE_BUSY || rc==SQLITE_OK || rc==SQLITE_ERROR );
  if( rc==SQLITE_BUSY ){
    p->rc = rc = SQLITE_BUSY;
  }else{
    assert( rc==SQLITE_OK || (p->rc&0xff)==SQLITE_CONSTRAINT );
    assert( rc==SQLITE_OK || db->nDeferredCons>0 || db->nDeferredImmCons>0 );
    rc = p->rc ? SQLITE_ERROR : SQLITE_DONE;
  }
  goto vdbe_return;
}

/* Opcode: Integer P1 P2 * * *
** Synopsis: r[P2]=P1
**
** The 32-bit integer value P1 is written into register P2.
*/
case OP_Integer: {         /* out2-prerelease */
  pOut->u.i = pOp->p1;
  break;
}

/* Opcode: Int64 * P2 * P4 *
** Synopsis: r[P2]=P4
**
** P4 is a pointer to a 64-bit integer value.
** Write that value into register P2.
*/
case OP_Int64: {           /* out2-prerelease */
  assert( pOp->p4.pI64!=0 );
  pOut->u.i = *pOp->p4.pI64;
  break;
}

#ifndef SQLITE_OMIT_FLOATING_POINT
/* Opcode: Real * P2 * P4 *
** Synopsis: r[P2]=P4
**
** P4 is a pointer to a 64-bit floating point value.
** Write that value into register P2.
*/
case OP_Real: {            /* same as TK_FLOAT, out2-prerelease */
  pOut->flags = MEM_Real;
  assert( !sqlite3IsNaN(*pOp->p4.pReal) );
  pOut->r = *pOp->p4.pReal;
  break;
}
#endif

/* Opcode: String8 * P2 * P4 *
** Synopsis: r[P2]='P4'
**
** P4 points to a nul terminated UTF-8 string. This opcode is transformed 
** into a String before it is executed for the first time.  During
** this transformation, the length of string P4 is computed and stored
** as the P1 parameter.
*/
case OP_String8: {         /* same as TK_STRING, out2-prerelease */
  assert( pOp->p4.z!=0 );
  pOp->opcode = OP_String;
  pOp->p1 = sqlite3Strlen30(pOp->p4.z);

#ifndef SQLITE_OMIT_UTF16
  if( encoding!=SQLITE_UTF8 ){
    rc = sqlite3VdbeMemSetStr(pOut, pOp->p4.z, -1, SQLITE_UTF8, SQLITE_STATIC);
    if( rc==SQLITE_TOOBIG ) goto too_big;
    if( SQLITE_OK!=sqlite3VdbeChangeEncoding(pOut, encoding) ) goto no_mem;
    assert( pOut->zMalloc==pOut->z );
    assert( VdbeMemDynamic(pOut)==0 );
    pOut->zMalloc = 0;
    pOut->flags |= MEM_Static;
    if( pOp->p4type==P4_DYNAMIC ){
      sqlite3DbFree(db, pOp->p4.z);
    }
    pOp->p4type = P4_DYNAMIC;
    pOp->p4.z = pOut->z;
    pOp->p1 = pOut->n;
  }
#endif
  if( pOp->p1>db->aLimit[SQLITE_LIMIT_LENGTH] ){
    goto too_big;
  }
  /* Fall through to the next case, OP_String */
}
  
/* Opcode: String P1 P2 * P4 *
** Synopsis: r[P2]='P4' (len=P1)
**
** The string value P4 of length P1 (bytes) is stored in register P2.
*/
case OP_String: {          /* out2-prerelease */
  assert( pOp->p4.z!=0 );
  pOut->flags = MEM_Str|MEM_Static|MEM_Term;
  pOut->z = pOp->p4.z;
  pOut->n = pOp->p1;
  pOut->enc = encoding;
  UPDATE_MAX_BLOBSIZE(pOut);
  break;
}

/* Opcode: Null P1 P2 P3 * *
** Synopsis:  r[P2..P3]=NULL
**
** Write a NULL into registers P2.  If P3 greater than P2, then also write
** NULL into register P3 and every register in between P2 and P3.  If P3
** is less than P2 (typically P3 is zero) then only register P2 is
** set to NULL.
**
** If the P1 value is non-zero, then also set the MEM_Cleared flag so that
** NULL values will not compare equal even if SQLITE_NULLEQ is set on
** OP_Ne or OP_Eq.
*/
case OP_Null: {           /* out2-prerelease */
  int cnt;
  u16 nullFlag;
  cnt = pOp->p3-pOp->p2;
  assert( pOp->p3<=(p->nMem-p->nCursor) );
  pOut->flags = nullFlag = pOp->p1 ? (MEM_Null|MEM_Cleared) : MEM_Null;
  while( cnt>0 ){
    pOut++;
    memAboutToChange(p, pOut);
    VdbeMemReleaseExtern(pOut);
    pOut->flags = nullFlag;
    cnt--;
  }
  break;
}

/* Opcode: SoftNull P1 * * * *
** Synopsis:  r[P1]=NULL
**
** Set register P1 to have the value NULL as seen by the OP_MakeRecord
** instruction, but do not free any string or blob memory associated with
** the register, so that if the value was a string or blob that was
** previously copied using OP_SCopy, the copies will continue to be valid.
*/
case OP_SoftNull: {
  assert( pOp->p1>0 && pOp->p1<=(p->nMem-p->nCursor) );
  pOut = &aMem[pOp->p1];
  pOut->flags = (pOut->flags|MEM_Null)&~MEM_Undefined;
  break;
}

/* Opcode: Blob P1 P2 * P4 *
** Synopsis: r[P2]=P4 (len=P1)
**
** P4 points to a blob of data P1 bytes long.  Store this
** blob in register P2.
*/
case OP_Blob: {                /* out2-prerelease */
  assert( pOp->p1 <= SQLITE_MAX_LENGTH );
  sqlite3VdbeMemSetStr(pOut, pOp->p4.z, pOp->p1, 0, 0);
  pOut->enc = encoding;
  UPDATE_MAX_BLOBSIZE(pOut);
  break;
}

/* Opcode: Variable P1 P2 * P4 *
** Synopsis: r[P2]=parameter(P1,P4)
**
** Transfer the values of bound parameter P1 into register P2
**
** If the parameter is named, then its name appears in P4.
** The P4 value is used by sqlite3_bind_parameter_name().
*/
case OP_Variable: {            /* out2-prerelease */
  Mem *pVar;       /* Value being transferred */

  assert( pOp->p1>0 && pOp->p1<=p->nVar );
  assert( pOp->p4.z==0 || pOp->p4.z==p->azVar[pOp->p1-1] );
  pVar = &p->aVar[pOp->p1 - 1];
  if( sqlite3VdbeMemTooBig(pVar) ){
    goto too_big;
  }
  sqlite3VdbeMemShallowCopy(pOut, pVar, MEM_Static);
  UPDATE_MAX_BLOBSIZE(pOut);
  break;
}

/* Opcode: Move P1 P2 P3 * *
** Synopsis:  r[P2@P3]=r[P1@P3]
**
** Move the P3 values in register P1..P1+P3-1 over into
** registers P2..P2+P3-1.  Registers P1..P1+P3-1 are
** left holding a NULL.  It is an error for register ranges
** P1..P1+P3-1 and P2..P2+P3-1 to overlap.  It is an error
** for P3 to be less than 1.
*/
case OP_Move: {
  char *zMalloc;   /* Holding variable for allocated memory */
  int n;           /* Number of registers left to copy */
  int p1;          /* Register to copy from */
  int p2;          /* Register to copy to */

  n = pOp->p3;
  p1 = pOp->p1;
  p2 = pOp->p2;
  assert( n>0 && p1>0 && p2>0 );
  assert( p1+n<=p2 || p2+n<=p1 );

  pIn1 = &aMem[p1];
  pOut = &aMem[p2];
  do{
    assert( pOut<=&aMem[(p->nMem-p->nCursor)] );
    assert( pIn1<=&aMem[(p->nMem-p->nCursor)] );
    assert( memIsValid(pIn1) );
    memAboutToChange(p, pOut);
<<<<<<< HEAD
    sqlite3VdbeMemRelease(pOut);
=======
    VdbeMemReleaseExtern(pOut);
>>>>>>> c137807a
    zMalloc = pOut->zMalloc;
    memcpy(pOut, pIn1, sizeof(Mem));
#ifdef SQLITE_DEBUG
    if( pOut->pScopyFrom>=&aMem[p1] && pOut->pScopyFrom<&aMem[p1+pOp->p3] ){
      pOut->pScopyFrom += p1 - pOp->p2;
    }
#endif
    pIn1->flags = MEM_Undefined;
    pIn1->xDel = 0;
    pIn1->zMalloc = zMalloc;
    REGISTER_TRACE(p2++, pOut);
    pIn1++;
    pOut++;
  }while( --n );
  break;
}

/* Opcode: Copy P1 P2 P3 * *
** Synopsis: r[P2@P3+1]=r[P1@P3+1]
**
** Make a copy of registers P1..P1+P3 into registers P2..P2+P3.
**
** This instruction makes a deep copy of the value.  A duplicate
** is made of any string or blob constant.  See also OP_SCopy.
*/
case OP_Copy: {
  int n;

  n = pOp->p3;
  pIn1 = &aMem[pOp->p1];
  pOut = &aMem[pOp->p2];
  assert( pOut!=pIn1 );
  while( 1 ){
    sqlite3VdbeMemShallowCopy(pOut, pIn1, MEM_Ephem);
    Deephemeralize(pOut);
#ifdef SQLITE_DEBUG
    pOut->pScopyFrom = 0;
#endif
    REGISTER_TRACE(pOp->p2+pOp->p3-n, pOut);
    if( (n--)==0 ) break;
    pOut++;
    pIn1++;
  }
  break;
}

/* Opcode: SCopy P1 P2 * * *
** Synopsis: r[P2]=r[P1]
**
** Make a shallow copy of register P1 into register P2.
**
** This instruction makes a shallow copy of the value.  If the value
** is a string or blob, then the copy is only a pointer to the
** original and hence if the original changes so will the copy.
** Worse, if the original is deallocated, the copy becomes invalid.
** Thus the program must guarantee that the original will not change
** during the lifetime of the copy.  Use OP_Copy to make a complete
** copy.
*/
case OP_SCopy: {            /* out2 */
  pIn1 = &aMem[pOp->p1];
  pOut = &aMem[pOp->p2];
  assert( pOut!=pIn1 );
  sqlite3VdbeMemShallowCopy(pOut, pIn1, MEM_Ephem);
#ifdef SQLITE_DEBUG
  if( pOut->pScopyFrom==0 ) pOut->pScopyFrom = pIn1;
#endif
  break;
}

/* Opcode: ResultRow P1 P2 * * *
** Synopsis:  output=r[P1@P2]
**
** The registers P1 through P1+P2-1 contain a single row of
** results. This opcode causes the sqlite3_step() call to terminate
** with an SQLITE_ROW return code and it sets up the sqlite3_stmt
** structure to provide access to the r(P1)..r(P1+P2-1) values as
** the result row.
*/
case OP_ResultRow: {
  Mem *pMem;
  int i;
  assert( p->nResColumn==pOp->p2 );
  assert( pOp->p1>0 );
  assert( pOp->p1+pOp->p2<=(p->nMem-p->nCursor)+1 );

#ifndef SQLITE_OMIT_PROGRESS_CALLBACK
  /* Run the progress counter just before returning.
  */
  if( db->xProgress!=0
   && nVmStep>=nProgressLimit
   && db->xProgress(db->pProgressArg)!=0
  ){
    rc = SQLITE_INTERRUPT;
    goto vdbe_error_halt;
  }
#endif

  /* If this statement has violated immediate foreign key constraints, do
  ** not return the number of rows modified. And do not RELEASE the statement
  ** transaction. It needs to be rolled back.  */
  if( SQLITE_OK!=(rc = sqlite3VdbeCheckFk(p, 0)) ){
    assert( db->flags&SQLITE_CountRows );
    assert( p->usesStmtJournal );
    break;
  }

  /* If the SQLITE_CountRows flag is set in sqlite3.flags mask, then 
  ** DML statements invoke this opcode to return the number of rows 
  ** modified to the user. This is the only way that a VM that
  ** opens a statement transaction may invoke this opcode.
  **
  ** In case this is such a statement, close any statement transaction
  ** opened by this VM before returning control to the user. This is to
  ** ensure that statement-transactions are always nested, not overlapping.
  ** If the open statement-transaction is not closed here, then the user
  ** may step another VM that opens its own statement transaction. This
  ** may lead to overlapping statement transactions.
  **
  ** The statement transaction is never a top-level transaction.  Hence
  ** the RELEASE call below can never fail.
  */
  assert( p->iStatement==0 || db->flags&SQLITE_CountRows );
  rc = sqlite3VdbeCloseStatement(p, SAVEPOINT_RELEASE);
  if( NEVER(rc!=SQLITE_OK) ){
    break;
  }

  /* Invalidate all ephemeral cursor row caches */
  p->cacheCtr = (p->cacheCtr + 2)|1;

  /* Make sure the results of the current row are \000 terminated
  ** and have an assigned type.  The results are de-ephemeralized as
  ** a side effect.
  */
  pMem = p->pResultSet = &aMem[pOp->p1];
  for(i=0; i<pOp->p2; i++){
    assert( memIsValid(&pMem[i]) );
    Deephemeralize(&pMem[i]);
    assert( (pMem[i].flags & MEM_Ephem)==0
            || (pMem[i].flags & (MEM_Str|MEM_Blob))==0 );
    sqlite3VdbeMemNulTerminate(&pMem[i]);
    REGISTER_TRACE(pOp->p1+i, &pMem[i]);
  }
  if( db->mallocFailed ) goto no_mem;

  /* Return SQLITE_ROW
  */
  p->pc = pc + 1;
  rc = SQLITE_ROW;
  goto vdbe_return;
}

/* Opcode: Concat P1 P2 P3 * *
** Synopsis: r[P3]=r[P2]+r[P1]
**
** Add the text in register P1 onto the end of the text in
** register P2 and store the result in register P3.
** If either the P1 or P2 text are NULL then store NULL in P3.
**
**   P3 = P2 || P1
**
** It is illegal for P1 and P3 to be the same register. Sometimes,
** if P3 is the same register as P2, the implementation is able
** to avoid a memcpy().
*/
case OP_Concat: {           /* same as TK_CONCAT, in1, in2, out3 */
  i64 nByte;

  pIn1 = &aMem[pOp->p1];
  pIn2 = &aMem[pOp->p2];
  pOut = &aMem[pOp->p3];
  assert( pIn1!=pOut );
  if( (pIn1->flags | pIn2->flags) & MEM_Null ){
    sqlite3VdbeMemSetNull(pOut);
    break;
  }
  if( ExpandBlob(pIn1) || ExpandBlob(pIn2) ) goto no_mem;
  Stringify(pIn1, encoding);
  Stringify(pIn2, encoding);
  nByte = pIn1->n + pIn2->n;
  if( nByte>db->aLimit[SQLITE_LIMIT_LENGTH] ){
    goto too_big;
  }
  if( sqlite3VdbeMemGrow(pOut, (int)nByte+2, pOut==pIn2) ){
    goto no_mem;
  }
  MemSetTypeFlag(pOut, MEM_Str);
  if( pOut!=pIn2 ){
    memcpy(pOut->z, pIn2->z, pIn2->n);
  }
  memcpy(&pOut->z[pIn2->n], pIn1->z, pIn1->n);
  pOut->z[nByte]=0;
  pOut->z[nByte+1] = 0;
  pOut->flags |= MEM_Term;
  pOut->n = (int)nByte;
  pOut->enc = encoding;
  UPDATE_MAX_BLOBSIZE(pOut);
  break;
}

/* Opcode: Add P1 P2 P3 * *
** Synopsis:  r[P3]=r[P1]+r[P2]
**
** Add the value in register P1 to the value in register P2
** and store the result in register P3.
** If either input is NULL, the result is NULL.
*/
/* Opcode: Multiply P1 P2 P3 * *
** Synopsis:  r[P3]=r[P1]*r[P2]
**
**
** Multiply the value in register P1 by the value in register P2
** and store the result in register P3.
** If either input is NULL, the result is NULL.
*/
/* Opcode: Subtract P1 P2 P3 * *
** Synopsis:  r[P3]=r[P2]-r[P1]
**
** Subtract the value in register P1 from the value in register P2
** and store the result in register P3.
** If either input is NULL, the result is NULL.
*/
/* Opcode: Divide P1 P2 P3 * *
** Synopsis:  r[P3]=r[P2]/r[P1]
**
** Divide the value in register P1 by the value in register P2
** and store the result in register P3 (P3=P2/P1). If the value in 
** register P1 is zero, then the result is NULL. If either input is 
** NULL, the result is NULL.
*/
/* Opcode: Remainder P1 P2 P3 * *
** Synopsis:  r[P3]=r[P2]%r[P1]
**
** Compute the remainder after integer register P2 is divided by 
** register P1 and store the result in register P3. 
** If the value in register P1 is zero the result is NULL.
** If either operand is NULL, the result is NULL.
*/
case OP_Add:                   /* same as TK_PLUS, in1, in2, out3 */
case OP_Subtract:              /* same as TK_MINUS, in1, in2, out3 */
case OP_Multiply:              /* same as TK_STAR, in1, in2, out3 */
case OP_Divide:                /* same as TK_SLASH, in1, in2, out3 */
case OP_Remainder: {           /* same as TK_REM, in1, in2, out3 */
  char bIntint;   /* Started out as two integer operands */
  u16 flags;      /* Combined MEM_* flags from both inputs */
  u16 type1;      /* Numeric type of left operand */
  u16 type2;      /* Numeric type of right operand */
  i64 iA;         /* Integer value of left operand */
  i64 iB;         /* Integer value of right operand */
  double rA;      /* Real value of left operand */
  double rB;      /* Real value of right operand */

  pIn1 = &aMem[pOp->p1];
  type1 = numericType(pIn1);
  pIn2 = &aMem[pOp->p2];
  type2 = numericType(pIn2);
  pOut = &aMem[pOp->p3];
  flags = pIn1->flags | pIn2->flags;
  if( (flags & MEM_Null)!=0 ) goto arithmetic_result_is_null;
  if( (type1 & type2 & MEM_Int)!=0 ){
    iA = pIn1->u.i;
    iB = pIn2->u.i;
    bIntint = 1;
    switch( pOp->opcode ){
      case OP_Add:       if( sqlite3AddInt64(&iB,iA) ) goto fp_math;  break;
      case OP_Subtract:  if( sqlite3SubInt64(&iB,iA) ) goto fp_math;  break;
      case OP_Multiply:  if( sqlite3MulInt64(&iB,iA) ) goto fp_math;  break;
      case OP_Divide: {
        if( iA==0 ) goto arithmetic_result_is_null;
        if( iA==-1 && iB==SMALLEST_INT64 ) goto fp_math;
        iB /= iA;
        break;
      }
      default: {
        if( iA==0 ) goto arithmetic_result_is_null;
        if( iA==-1 ) iA = 1;
        iB %= iA;
        break;
      }
    }
    pOut->u.i = iB;
    MemSetTypeFlag(pOut, MEM_Int);
  }else{
    bIntint = 0;
fp_math:
    rA = sqlite3VdbeRealValue(pIn1);
    rB = sqlite3VdbeRealValue(pIn2);
    switch( pOp->opcode ){
      case OP_Add:         rB += rA;       break;
      case OP_Subtract:    rB -= rA;       break;
      case OP_Multiply:    rB *= rA;       break;
      case OP_Divide: {
        /* (double)0 In case of SQLITE_OMIT_FLOATING_POINT... */
        if( rA==(double)0 ) goto arithmetic_result_is_null;
        rB /= rA;
        break;
      }
      default: {
        iA = (i64)rA;
        iB = (i64)rB;
        if( iA==0 ) goto arithmetic_result_is_null;
        if( iA==-1 ) iA = 1;
        rB = (double)(iB % iA);
        break;
      }
    }
#ifdef SQLITE_OMIT_FLOATING_POINT
    pOut->u.i = rB;
    MemSetTypeFlag(pOut, MEM_Int);
#else
    if( sqlite3IsNaN(rB) ){
      goto arithmetic_result_is_null;
    }
    pOut->r = rB;
    MemSetTypeFlag(pOut, MEM_Real);
    if( ((type1|type2)&MEM_Real)==0 && !bIntint ){
      sqlite3VdbeIntegerAffinity(pOut);
    }
#endif
  }
  break;

arithmetic_result_is_null:
  sqlite3VdbeMemSetNull(pOut);
  break;
}

/* Opcode: CollSeq P1 * * P4
**
** P4 is a pointer to a CollSeq struct. If the next call to a user function
** or aggregate calls sqlite3GetFuncCollSeq(), this collation sequence will
** be returned. This is used by the built-in min(), max() and nullif()
** functions.
**
** If P1 is not zero, then it is a register that a subsequent min() or
** max() aggregate will set to 1 if the current row is not the minimum or
** maximum.  The P1 register is initialized to 0 by this instruction.
**
** The interface used by the implementation of the aforementioned functions
** to retrieve the collation sequence set by this opcode is not available
** publicly, only to user functions defined in func.c.
*/
case OP_CollSeq: {
  assert( pOp->p4type==P4_COLLSEQ );
  if( pOp->p1 ){
    sqlite3VdbeMemSetInt64(&aMem[pOp->p1], 0);
  }
  break;
}

/* Opcode: Function P1 P2 P3 P4 P5
** Synopsis: r[P3]=func(r[P2@P5])
**
** Invoke a user function (P4 is a pointer to a Function structure that
** defines the function) with P5 arguments taken from register P2 and
** successors.  The result of the function is stored in register P3.
** Register P3 must not be one of the function inputs.
**
** P1 is a 32-bit bitmask indicating whether or not each argument to the 
** function was determined to be constant at compile time. If the first
** argument was constant then bit 0 of P1 is set. This is used to determine
** whether meta data associated with a user function argument using the
** sqlite3_set_auxdata() API may be safely retained until the next
** invocation of this opcode.
**
** See also: AggStep and AggFinal
*/
case OP_Function: {
  int i;
  Mem *pArg;
  sqlite3_context ctx;
  sqlite3_value **apVal;
  int n;

  n = pOp->p5;
  apVal = p->apArg;
  assert( apVal || n==0 );
  assert( pOp->p3>0 && pOp->p3<=(p->nMem-p->nCursor) );
  pOut = &aMem[pOp->p3];
  memAboutToChange(p, pOut);

  assert( n==0 || (pOp->p2>0 && pOp->p2+n<=(p->nMem-p->nCursor)+1) );
  assert( pOp->p3<pOp->p2 || pOp->p3>=pOp->p2+n );
  pArg = &aMem[pOp->p2];
  for(i=0; i<n; i++, pArg++){
    assert( memIsValid(pArg) );
    apVal[i] = pArg;
    Deephemeralize(pArg);
    REGISTER_TRACE(pOp->p2+i, pArg);
  }

  assert( pOp->p4type==P4_FUNCDEF );
  ctx.pFunc = pOp->p4.pFunc;
  ctx.iOp = pc;
  ctx.pVdbe = p;

  /* The output cell may already have a buffer allocated. Move
  ** the pointer to ctx.s so in case the user-function can use
  ** the already allocated buffer instead of allocating a new one.
  */
  memcpy(&ctx.s, pOut, sizeof(Mem));
  pOut->flags = MEM_Null;
  pOut->xDel = 0;
  pOut->zMalloc = 0;
  MemSetTypeFlag(&ctx.s, MEM_Null);

  ctx.fErrorOrAux = 0;
  if( ctx.pFunc->funcFlags & SQLITE_FUNC_NEEDCOLL ){
    assert( pOp>aOp );
    assert( pOp[-1].p4type==P4_COLLSEQ );
    assert( pOp[-1].opcode==OP_CollSeq );
    ctx.pColl = pOp[-1].p4.pColl;
  }
  db->lastRowid = lastRowid;
  (*ctx.pFunc->xFunc)(&ctx, n, apVal); /* IMP: R-24505-23230 */
  lastRowid = db->lastRowid;

  if( db->mallocFailed ){
    /* Even though a malloc() has failed, the implementation of the
    ** user function may have called an sqlite3_result_XXX() function
    ** to return a value. The following call releases any resources
    ** associated with such a value.
    */
    sqlite3VdbeMemRelease(&ctx.s);
    goto no_mem;
  }

  /* If the function returned an error, throw an exception */
  if( ctx.fErrorOrAux ){
    if( ctx.isError ){
      sqlite3SetString(&p->zErrMsg, db, "%s", sqlite3_value_text(&ctx.s));
      rc = ctx.isError;
    }
    sqlite3VdbeDeleteAuxData(p, pc, pOp->p1);
  }

  /* Copy the result of the function into register P3 */
  sqlite3VdbeChangeEncoding(&ctx.s, encoding);
  assert( pOut->flags==MEM_Null );
  memcpy(pOut, &ctx.s, sizeof(Mem));
  if( sqlite3VdbeMemTooBig(pOut) ){
    goto too_big;
  }

#if 0
  /* The app-defined function has done something that as caused this
  ** statement to expire.  (Perhaps the function called sqlite3_exec()
  ** with a CREATE TABLE statement.)
  */
  if( p->expired ) rc = SQLITE_ABORT;
#endif

  REGISTER_TRACE(pOp->p3, pOut);
  UPDATE_MAX_BLOBSIZE(pOut);
  break;
}

/* Opcode: BitAnd P1 P2 P3 * *
** Synopsis:  r[P3]=r[P1]&r[P2]
**
** Take the bit-wise AND of the values in register P1 and P2 and
** store the result in register P3.
** If either input is NULL, the result is NULL.
*/
/* Opcode: BitOr P1 P2 P3 * *
** Synopsis:  r[P3]=r[P1]|r[P2]
**
** Take the bit-wise OR of the values in register P1 and P2 and
** store the result in register P3.
** If either input is NULL, the result is NULL.
*/
/* Opcode: ShiftLeft P1 P2 P3 * *
** Synopsis:  r[P3]=r[P2]<<r[P1]
**
** Shift the integer value in register P2 to the left by the
** number of bits specified by the integer in register P1.
** Store the result in register P3.
** If either input is NULL, the result is NULL.
*/
/* Opcode: ShiftRight P1 P2 P3 * *
** Synopsis:  r[P3]=r[P2]>>r[P1]
**
** Shift the integer value in register P2 to the right by the
** number of bits specified by the integer in register P1.
** Store the result in register P3.
** If either input is NULL, the result is NULL.
*/
case OP_BitAnd:                 /* same as TK_BITAND, in1, in2, out3 */
case OP_BitOr:                  /* same as TK_BITOR, in1, in2, out3 */
case OP_ShiftLeft:              /* same as TK_LSHIFT, in1, in2, out3 */
case OP_ShiftRight: {           /* same as TK_RSHIFT, in1, in2, out3 */
  i64 iA;
  u64 uA;
  i64 iB;
  u8 op;

  pIn1 = &aMem[pOp->p1];
  pIn2 = &aMem[pOp->p2];
  pOut = &aMem[pOp->p3];
  if( (pIn1->flags | pIn2->flags) & MEM_Null ){
    sqlite3VdbeMemSetNull(pOut);
    break;
  }
  iA = sqlite3VdbeIntValue(pIn2);
  iB = sqlite3VdbeIntValue(pIn1);
  op = pOp->opcode;
  if( op==OP_BitAnd ){
    iA &= iB;
  }else if( op==OP_BitOr ){
    iA |= iB;
  }else if( iB!=0 ){
    assert( op==OP_ShiftRight || op==OP_ShiftLeft );

    /* If shifting by a negative amount, shift in the other direction */
    if( iB<0 ){
      assert( OP_ShiftRight==OP_ShiftLeft+1 );
      op = 2*OP_ShiftLeft + 1 - op;
      iB = iB>(-64) ? -iB : 64;
    }

    if( iB>=64 ){
      iA = (iA>=0 || op==OP_ShiftLeft) ? 0 : -1;
    }else{
      memcpy(&uA, &iA, sizeof(uA));
      if( op==OP_ShiftLeft ){
        uA <<= iB;
      }else{
        uA >>= iB;
        /* Sign-extend on a right shift of a negative number */
        if( iA<0 ) uA |= ((((u64)0xffffffff)<<32)|0xffffffff) << (64-iB);
      }
      memcpy(&iA, &uA, sizeof(iA));
    }
  }
  pOut->u.i = iA;
  MemSetTypeFlag(pOut, MEM_Int);
  break;
}

/* Opcode: AddImm  P1 P2 * * *
** Synopsis:  r[P1]=r[P1]+P2
** 
** Add the constant P2 to the value in register P1.
** The result is always an integer.
**
** To force any register to be an integer, just add 0.
*/
case OP_AddImm: {            /* in1 */
  pIn1 = &aMem[pOp->p1];
  memAboutToChange(p, pIn1);
  sqlite3VdbeMemIntegerify(pIn1);
  pIn1->u.i += pOp->p2;
  break;
}

/* Opcode: MustBeInt P1 P2 * * *
** 
** Force the value in register P1 to be an integer.  If the value
** in P1 is not an integer and cannot be converted into an integer
** without data loss, then jump immediately to P2, or if P2==0
** raise an SQLITE_MISMATCH exception.
*/
case OP_MustBeInt: {            /* jump, in1 */
  pIn1 = &aMem[pOp->p1];
  if( (pIn1->flags & MEM_Int)==0 ){
    applyAffinity(pIn1, SQLITE_AFF_NUMERIC, encoding);
    VdbeBranchTaken((pIn1->flags&MEM_Int)==0, 2);
    if( (pIn1->flags & MEM_Int)==0 ){
      if( pOp->p2==0 ){
        rc = SQLITE_MISMATCH;
        goto abort_due_to_error;
      }else{
        pc = pOp->p2 - 1;
        break;
      }
    }
  }
  MemSetTypeFlag(pIn1, MEM_Int);
  break;
}

#ifndef SQLITE_OMIT_FLOATING_POINT
/* Opcode: RealAffinity P1 * * * *
**
** If register P1 holds an integer convert it to a real value.
**
** This opcode is used when extracting information from a column that
** has REAL affinity.  Such column values may still be stored as
** integers, for space efficiency, but after extraction we want them
** to have only a real value.
*/
case OP_RealAffinity: {                  /* in1 */
  pIn1 = &aMem[pOp->p1];
  if( pIn1->flags & MEM_Int ){
    sqlite3VdbeMemRealify(pIn1);
  }
  break;
}
#endif

#ifndef SQLITE_OMIT_CAST
/* Opcode: ToText P1 * * * *
**
** Force the value in register P1 to be text.
** If the value is numeric, convert it to a string using the
** equivalent of sprintf().  Blob values are unchanged and
** are afterwards simply interpreted as text.
**
** A NULL value is not changed by this routine.  It remains NULL.
*/
case OP_ToText: {                  /* same as TK_TO_TEXT, in1 */
  pIn1 = &aMem[pOp->p1];
  memAboutToChange(p, pIn1);
  if( pIn1->flags & MEM_Null ) break;
  assert( MEM_Str==(MEM_Blob>>3) );
  pIn1->flags |= (pIn1->flags&MEM_Blob)>>3;
  applyAffinity(pIn1, SQLITE_AFF_TEXT, encoding);
  rc = ExpandBlob(pIn1);
  assert( pIn1->flags & MEM_Str || db->mallocFailed );
  pIn1->flags &= ~(MEM_Int|MEM_Real|MEM_Blob|MEM_Zero);
  UPDATE_MAX_BLOBSIZE(pIn1);
  break;
}

/* Opcode: ToBlob P1 * * * *
**
** Force the value in register P1 to be a BLOB.
** If the value is numeric, convert it to a string first.
** Strings are simply reinterpreted as blobs with no change
** to the underlying data.
**
** A NULL value is not changed by this routine.  It remains NULL.
*/
case OP_ToBlob: {                  /* same as TK_TO_BLOB, in1 */
  pIn1 = &aMem[pOp->p1];
  if( pIn1->flags & MEM_Null ) break;
  if( (pIn1->flags & MEM_Blob)==0 ){
    applyAffinity(pIn1, SQLITE_AFF_TEXT, encoding);
    assert( pIn1->flags & MEM_Str || db->mallocFailed );
    MemSetTypeFlag(pIn1, MEM_Blob);
  }else{
    pIn1->flags &= ~(MEM_TypeMask&~MEM_Blob);
  }
  UPDATE_MAX_BLOBSIZE(pIn1);
  break;
}

/* Opcode: ToNumeric P1 * * * *
**
** Force the value in register P1 to be numeric (either an
** integer or a floating-point number.)
** If the value is text or blob, try to convert it to an using the
** equivalent of atoi() or atof() and store 0 if no such conversion 
** is possible.
**
** A NULL value is not changed by this routine.  It remains NULL.
*/
case OP_ToNumeric: {                  /* same as TK_TO_NUMERIC, in1 */
  pIn1 = &aMem[pOp->p1];
  sqlite3VdbeMemNumerify(pIn1);
  break;
}
#endif /* SQLITE_OMIT_CAST */

/* Opcode: ToInt P1 * * * *
**
** Force the value in register P1 to be an integer.  If
** The value is currently a real number, drop its fractional part.
** If the value is text or blob, try to convert it to an integer using the
** equivalent of atoi() and store 0 if no such conversion is possible.
**
** A NULL value is not changed by this routine.  It remains NULL.
*/
case OP_ToInt: {                  /* same as TK_TO_INT, in1 */
  pIn1 = &aMem[pOp->p1];
  if( (pIn1->flags & MEM_Null)==0 ){
    sqlite3VdbeMemIntegerify(pIn1);
  }
  break;
}

#if !defined(SQLITE_OMIT_CAST) && !defined(SQLITE_OMIT_FLOATING_POINT)
/* Opcode: ToReal P1 * * * *
**
** Force the value in register P1 to be a floating point number.
** If The value is currently an integer, convert it.
** If the value is text or blob, try to convert it to an integer using the
** equivalent of atoi() and store 0.0 if no such conversion is possible.
**
** A NULL value is not changed by this routine.  It remains NULL.
*/
case OP_ToReal: {                  /* same as TK_TO_REAL, in1 */
  pIn1 = &aMem[pOp->p1];
  memAboutToChange(p, pIn1);
  if( (pIn1->flags & MEM_Null)==0 ){
    sqlite3VdbeMemRealify(pIn1);
  }
  break;
}
#endif /* !defined(SQLITE_OMIT_CAST) && !defined(SQLITE_OMIT_FLOATING_POINT) */

/* Opcode: Lt P1 P2 P3 P4 P5
** Synopsis: if r[P1]<r[P3] goto P2
**
** Compare the values in register P1 and P3.  If reg(P3)<reg(P1) then
** jump to address P2.  
**
** If the SQLITE_JUMPIFNULL bit of P5 is set and either reg(P1) or
** reg(P3) is NULL then take the jump.  If the SQLITE_JUMPIFNULL 
** bit is clear then fall through if either operand is NULL.
**
** The SQLITE_AFF_MASK portion of P5 must be an affinity character -
** SQLITE_AFF_TEXT, SQLITE_AFF_INTEGER, and so forth. An attempt is made 
** to coerce both inputs according to this affinity before the
** comparison is made. If the SQLITE_AFF_MASK is 0x00, then numeric
** affinity is used. Note that the affinity conversions are stored
** back into the input registers P1 and P3.  So this opcode can cause
** persistent changes to registers P1 and P3.
**
** Once any conversions have taken place, and neither value is NULL, 
** the values are compared. If both values are blobs then memcmp() is
** used to determine the results of the comparison.  If both values
** are text, then the appropriate collating function specified in
** P4 is  used to do the comparison.  If P4 is not specified then
** memcmp() is used to compare text string.  If both values are
** numeric, then a numeric comparison is used. If the two values
** are of different types, then numbers are considered less than
** strings and strings are considered less than blobs.
**
** If the SQLITE_STOREP2 bit of P5 is set, then do not jump.  Instead,
** store a boolean result (either 0, or 1, or NULL) in register P2.
**
** If the SQLITE_NULLEQ bit is set in P5, then NULL values are considered
** equal to one another, provided that they do not have their MEM_Cleared
** bit set.
*/
/* Opcode: Ne P1 P2 P3 P4 P5
** Synopsis: if r[P1]!=r[P3] goto P2
**
** This works just like the Lt opcode except that the jump is taken if
** the operands in registers P1 and P3 are not equal.  See the Lt opcode for
** additional information.
**
** If SQLITE_NULLEQ is set in P5 then the result of comparison is always either
** true or false and is never NULL.  If both operands are NULL then the result
** of comparison is false.  If either operand is NULL then the result is true.
** If neither operand is NULL the result is the same as it would be if
** the SQLITE_NULLEQ flag were omitted from P5.
*/
/* Opcode: Eq P1 P2 P3 P4 P5
** Synopsis: if r[P1]==r[P3] goto P2
**
** This works just like the Lt opcode except that the jump is taken if
** the operands in registers P1 and P3 are equal.
** See the Lt opcode for additional information.
**
** If SQLITE_NULLEQ is set in P5 then the result of comparison is always either
** true or false and is never NULL.  If both operands are NULL then the result
** of comparison is true.  If either operand is NULL then the result is false.
** If neither operand is NULL the result is the same as it would be if
** the SQLITE_NULLEQ flag were omitted from P5.
*/
/* Opcode: Le P1 P2 P3 P4 P5
** Synopsis: if r[P1]<=r[P3] goto P2
**
** This works just like the Lt opcode except that the jump is taken if
** the content of register P3 is less than or equal to the content of
** register P1.  See the Lt opcode for additional information.
*/
/* Opcode: Gt P1 P2 P3 P4 P5
** Synopsis: if r[P1]>r[P3] goto P2
**
** This works just like the Lt opcode except that the jump is taken if
** the content of register P3 is greater than the content of
** register P1.  See the Lt opcode for additional information.
*/
/* Opcode: Ge P1 P2 P3 P4 P5
** Synopsis: if r[P1]>=r[P3] goto P2
**
** This works just like the Lt opcode except that the jump is taken if
** the content of register P3 is greater than or equal to the content of
** register P1.  See the Lt opcode for additional information.
*/
case OP_Eq:               /* same as TK_EQ, jump, in1, in3 */
case OP_Ne:               /* same as TK_NE, jump, in1, in3 */
case OP_Lt:               /* same as TK_LT, jump, in1, in3 */
case OP_Le:               /* same as TK_LE, jump, in1, in3 */
case OP_Gt:               /* same as TK_GT, jump, in1, in3 */
case OP_Ge: {             /* same as TK_GE, jump, in1, in3 */
  int res;            /* Result of the comparison of pIn1 against pIn3 */
  char affinity;      /* Affinity to use for comparison */
  u16 flags1;         /* Copy of initial value of pIn1->flags */
  u16 flags3;         /* Copy of initial value of pIn3->flags */

  pIn1 = &aMem[pOp->p1];
  pIn3 = &aMem[pOp->p3];
  flags1 = pIn1->flags;
  flags3 = pIn3->flags;
  if( (flags1 | flags3)&MEM_Null ){
    /* One or both operands are NULL */
    if( pOp->p5 & SQLITE_NULLEQ ){
      /* If SQLITE_NULLEQ is set (which will only happen if the operator is
      ** OP_Eq or OP_Ne) then take the jump or not depending on whether
      ** or not both operands are null.
      */
      assert( pOp->opcode==OP_Eq || pOp->opcode==OP_Ne );
      assert( (flags1 & MEM_Cleared)==0 );
      assert( (pOp->p5 & SQLITE_JUMPIFNULL)==0 );
      if( (flags1&MEM_Null)!=0
       && (flags3&MEM_Null)!=0
       && (flags3&MEM_Cleared)==0
      ){
        res = 0;  /* Results are equal */
      }else{
        res = 1;  /* Results are not equal */
      }
    }else{
      /* SQLITE_NULLEQ is clear and at least one operand is NULL,
      ** then the result is always NULL.
      ** The jump is taken if the SQLITE_JUMPIFNULL bit is set.
      */
      if( pOp->p5 & SQLITE_STOREP2 ){
        pOut = &aMem[pOp->p2];
        MemSetTypeFlag(pOut, MEM_Null);
        REGISTER_TRACE(pOp->p2, pOut);
      }else{
        VdbeBranchTaken(2,3);
        if( pOp->p5 & SQLITE_JUMPIFNULL ){
          pc = pOp->p2-1;
        }
      }
      break;
    }
  }else{
    /* Neither operand is NULL.  Do a comparison. */
    affinity = pOp->p5 & SQLITE_AFF_MASK;
    if( affinity ){
      applyAffinity(pIn1, affinity, encoding);
      applyAffinity(pIn3, affinity, encoding);
      if( db->mallocFailed ) goto no_mem;
    }

    assert( pOp->p4type==P4_COLLSEQ || pOp->p4.pColl==0 );
    ExpandBlob(pIn1);
    ExpandBlob(pIn3);
    res = sqlite3MemCompare(pIn3, pIn1, pOp->p4.pColl);
  }
  switch( pOp->opcode ){
    case OP_Eq:    res = res==0;     break;
    case OP_Ne:    res = res!=0;     break;
    case OP_Lt:    res = res<0;      break;
    case OP_Le:    res = res<=0;     break;
    case OP_Gt:    res = res>0;      break;
    default:       res = res>=0;     break;
  }

  if( pOp->p5 & SQLITE_STOREP2 ){
    pOut = &aMem[pOp->p2];
    memAboutToChange(p, pOut);
    MemSetTypeFlag(pOut, MEM_Int);
    pOut->u.i = res;
    REGISTER_TRACE(pOp->p2, pOut);
  }else{
    VdbeBranchTaken(res!=0, (pOp->p5 & SQLITE_NULLEQ)?2:3);
    if( res ){
      pc = pOp->p2-1;
    }
  }
  /* Undo any changes made by applyAffinity() to the input registers. */
  pIn1->flags = (pIn1->flags&~MEM_TypeMask) | (flags1&MEM_TypeMask);
  pIn3->flags = (pIn3->flags&~MEM_TypeMask) | (flags3&MEM_TypeMask);
  break;
}

/* Opcode: Permutation * * * P4 *
**
** Set the permutation used by the OP_Compare operator to be the array
** of integers in P4.
**
** The permutation is only valid until the next OP_Compare that has
** the OPFLAG_PERMUTE bit set in P5. Typically the OP_Permutation should 
** occur immediately prior to the OP_Compare.
*/
case OP_Permutation: {
  assert( pOp->p4type==P4_INTARRAY );
  assert( pOp->p4.ai );
  aPermute = pOp->p4.ai;
  break;
}

/* Opcode: Compare P1 P2 P3 P4 P5
** Synopsis: r[P1@P3] <-> r[P2@P3]
**
** Compare two vectors of registers in reg(P1)..reg(P1+P3-1) (call this
** vector "A") and in reg(P2)..reg(P2+P3-1) ("B").  Save the result of
** the comparison for use by the next OP_Jump instruct.
**
** If P5 has the OPFLAG_PERMUTE bit set, then the order of comparison is
** determined by the most recent OP_Permutation operator.  If the
** OPFLAG_PERMUTE bit is clear, then register are compared in sequential
** order.
**
** P4 is a KeyInfo structure that defines collating sequences and sort
** orders for the comparison.  The permutation applies to registers
** only.  The KeyInfo elements are used sequentially.
**
** The comparison is a sort comparison, so NULLs compare equal,
** NULLs are less than numbers, numbers are less than strings,
** and strings are less than blobs.
*/
case OP_Compare: {
  int n;
  int i;
  int p1;
  int p2;
  const KeyInfo *pKeyInfo;
  int idx;
  CollSeq *pColl;    /* Collating sequence to use on this term */
  int bRev;          /* True for DESCENDING sort order */

  if( (pOp->p5 & OPFLAG_PERMUTE)==0 ) aPermute = 0;
  n = pOp->p3;
  pKeyInfo = pOp->p4.pKeyInfo;
  assert( n>0 );
  assert( pKeyInfo!=0 );
  p1 = pOp->p1;
  p2 = pOp->p2;
#if SQLITE_DEBUG
  if( aPermute ){
    int k, mx = 0;
    for(k=0; k<n; k++) if( aPermute[k]>mx ) mx = aPermute[k];
    assert( p1>0 && p1+mx<=(p->nMem-p->nCursor)+1 );
    assert( p2>0 && p2+mx<=(p->nMem-p->nCursor)+1 );
  }else{
    assert( p1>0 && p1+n<=(p->nMem-p->nCursor)+1 );
    assert( p2>0 && p2+n<=(p->nMem-p->nCursor)+1 );
  }
#endif /* SQLITE_DEBUG */
  for(i=0; i<n; i++){
    idx = aPermute ? aPermute[i] : i;
    assert( memIsValid(&aMem[p1+idx]) );
    assert( memIsValid(&aMem[p2+idx]) );
    REGISTER_TRACE(p1+idx, &aMem[p1+idx]);
    REGISTER_TRACE(p2+idx, &aMem[p2+idx]);
    assert( i<pKeyInfo->nField );
    pColl = pKeyInfo->aColl[i];
    bRev = pKeyInfo->aSortOrder[i];
    iCompare = sqlite3MemCompare(&aMem[p1+idx], &aMem[p2+idx], pColl);
    if( iCompare ){
      if( bRev ) iCompare = -iCompare;
      break;
    }
  }
  aPermute = 0;
  break;
}

/* Opcode: Jump P1 P2 P3 * *
**
** Jump to the instruction at address P1, P2, or P3 depending on whether
** in the most recent OP_Compare instruction the P1 vector was less than
** equal to, or greater than the P2 vector, respectively.
*/
case OP_Jump: {             /* jump */
  if( iCompare<0 ){
    pc = pOp->p1 - 1;  VdbeBranchTaken(0,3);
  }else if( iCompare==0 ){
    pc = pOp->p2 - 1;  VdbeBranchTaken(1,3);
  }else{
    pc = pOp->p3 - 1;  VdbeBranchTaken(2,3);
  }
  break;
}

/* Opcode: And P1 P2 P3 * *
** Synopsis: r[P3]=(r[P1] && r[P2])
**
** Take the logical AND of the values in registers P1 and P2 and
** write the result into register P3.
**
** If either P1 or P2 is 0 (false) then the result is 0 even if
** the other input is NULL.  A NULL and true or two NULLs give
** a NULL output.
*/
/* Opcode: Or P1 P2 P3 * *
** Synopsis: r[P3]=(r[P1] || r[P2])
**
** Take the logical OR of the values in register P1 and P2 and
** store the answer in register P3.
**
** If either P1 or P2 is nonzero (true) then the result is 1 (true)
** even if the other input is NULL.  A NULL and false or two NULLs
** give a NULL output.
*/
case OP_And:              /* same as TK_AND, in1, in2, out3 */
case OP_Or: {             /* same as TK_OR, in1, in2, out3 */
  int v1;    /* Left operand:  0==FALSE, 1==TRUE, 2==UNKNOWN or NULL */
  int v2;    /* Right operand: 0==FALSE, 1==TRUE, 2==UNKNOWN or NULL */

  pIn1 = &aMem[pOp->p1];
  if( pIn1->flags & MEM_Null ){
    v1 = 2;
  }else{
    v1 = sqlite3VdbeIntValue(pIn1)!=0;
  }
  pIn2 = &aMem[pOp->p2];
  if( pIn2->flags & MEM_Null ){
    v2 = 2;
  }else{
    v2 = sqlite3VdbeIntValue(pIn2)!=0;
  }
  if( pOp->opcode==OP_And ){
    static const unsigned char and_logic[] = { 0, 0, 0, 0, 1, 2, 0, 2, 2 };
    v1 = and_logic[v1*3+v2];
  }else{
    static const unsigned char or_logic[] = { 0, 1, 2, 1, 1, 1, 2, 1, 2 };
    v1 = or_logic[v1*3+v2];
  }
  pOut = &aMem[pOp->p3];
  if( v1==2 ){
    MemSetTypeFlag(pOut, MEM_Null);
  }else{
    pOut->u.i = v1;
    MemSetTypeFlag(pOut, MEM_Int);
  }
  break;
}

/* Opcode: Not P1 P2 * * *
** Synopsis: r[P2]= !r[P1]
**
** Interpret the value in register P1 as a boolean value.  Store the
** boolean complement in register P2.  If the value in register P1 is 
** NULL, then a NULL is stored in P2.
*/
case OP_Not: {                /* same as TK_NOT, in1, out2 */
  pIn1 = &aMem[pOp->p1];
  pOut = &aMem[pOp->p2];
  if( pIn1->flags & MEM_Null ){
    sqlite3VdbeMemSetNull(pOut);
  }else{
    sqlite3VdbeMemSetInt64(pOut, !sqlite3VdbeIntValue(pIn1));
  }
  break;
}

/* Opcode: BitNot P1 P2 * * *
** Synopsis: r[P1]= ~r[P1]
**
** Interpret the content of register P1 as an integer.  Store the
** ones-complement of the P1 value into register P2.  If P1 holds
** a NULL then store a NULL in P2.
*/
case OP_BitNot: {             /* same as TK_BITNOT, in1, out2 */
  pIn1 = &aMem[pOp->p1];
  pOut = &aMem[pOp->p2];
  if( pIn1->flags & MEM_Null ){
    sqlite3VdbeMemSetNull(pOut);
  }else{
    sqlite3VdbeMemSetInt64(pOut, ~sqlite3VdbeIntValue(pIn1));
  }
  break;
}

/* Opcode: Once P1 P2 * * *
**
** Check the "once" flag number P1. If it is set, jump to instruction P2. 
** Otherwise, set the flag and fall through to the next instruction.
** In other words, this opcode causes all following opcodes up through P2
** (but not including P2) to run just once and to be skipped on subsequent
** times through the loop.
**
** All "once" flags are initially cleared whenever a prepared statement
** first begins to run.
*/
case OP_Once: {             /* jump */
  assert( pOp->p1<p->nOnceFlag );
  VdbeBranchTaken(p->aOnceFlag[pOp->p1]!=0, 2);
  if( p->aOnceFlag[pOp->p1] ){
    pc = pOp->p2-1;
  }else{
    p->aOnceFlag[pOp->p1] = 1;
  }
  break;
}

/* Opcode: If P1 P2 P3 * *
**
** Jump to P2 if the value in register P1 is true.  The value
** is considered true if it is numeric and non-zero.  If the value
** in P1 is NULL then take the jump if and only if P3 is non-zero.
*/
/* Opcode: IfNot P1 P2 P3 * *
**
** Jump to P2 if the value in register P1 is False.  The value
** is considered false if it has a numeric value of zero.  If the value
** in P1 is NULL then take the jump if and only if P3 is non-zero.
*/
case OP_If:                 /* jump, in1 */
case OP_IfNot: {            /* jump, in1 */
  int c;
  pIn1 = &aMem[pOp->p1];
  if( pIn1->flags & MEM_Null ){
    c = pOp->p3;
  }else{
#ifdef SQLITE_OMIT_FLOATING_POINT
    c = sqlite3VdbeIntValue(pIn1)!=0;
#else
    c = sqlite3VdbeRealValue(pIn1)!=0.0;
#endif
    if( pOp->opcode==OP_IfNot ) c = !c;
  }
  VdbeBranchTaken(c!=0, 2);
  if( c ){
    pc = pOp->p2-1;
  }
  break;
}

/* Opcode: IsNull P1 P2 * * *
** Synopsis:  if r[P1]==NULL goto P2
**
** Jump to P2 if the value in register P1 is NULL.
*/
case OP_IsNull: {            /* same as TK_ISNULL, jump, in1 */
  pIn1 = &aMem[pOp->p1];
  VdbeBranchTaken( (pIn1->flags & MEM_Null)!=0, 2);
  if( (pIn1->flags & MEM_Null)!=0 ){
    pc = pOp->p2 - 1;
  }
  break;
}

/* Opcode: NotNull P1 P2 * * *
** Synopsis: if r[P1]!=NULL goto P2
**
** Jump to P2 if the value in register P1 is not NULL.  
*/
case OP_NotNull: {            /* same as TK_NOTNULL, jump, in1 */
  pIn1 = &aMem[pOp->p1];
  VdbeBranchTaken( (pIn1->flags & MEM_Null)==0, 2);
  if( (pIn1->flags & MEM_Null)==0 ){
    pc = pOp->p2 - 1;
  }
  break;
}

/* Opcode: Column P1 P2 P3 P4 P5
** Synopsis:  r[P3]=PX
**
** Interpret the data that cursor P1 points to as a structure built using
** the MakeRecord instruction.  (See the MakeRecord opcode for additional
** information about the format of the data.)  Extract the P2-th column
** from this record.  If there are less that (P2+1) 
** values in the record, extract a NULL.
**
** The value extracted is stored in register P3.
**
** If the column contains fewer than P2 fields, then extract a NULL.  Or,
** if the P4 argument is a P4_MEM use the value of the P4 argument as
** the result.
**
** If the OPFLAG_CLEARCACHE bit is set on P5 and P1 is a pseudo-table cursor,
** then the cache of the cursor is reset prior to extracting the column.
** The first OP_Column against a pseudo-table after the value of the content
** register has changed should have this bit set.
**
** If the OPFLAG_LENGTHARG and OPFLAG_TYPEOFARG bits are set on P5 when
** the result is guaranteed to only be used as the argument of a length()
** or typeof() function, respectively.  The loading of large blobs can be
** skipped for length() and all content loading can be skipped for typeof().
*/
case OP_Column: {
  i64 payloadSize64; /* Number of bytes in the record */
  int p2;            /* column number to retrieve */
  VdbeCursor *pC;    /* The VDBE cursor */
  BtCursor *pCrsr;   /* The BTree cursor */
  u32 *aType;        /* aType[i] holds the numeric type of the i-th column */
  u32 *aOffset;      /* aOffset[i] is offset to start of data for i-th column */
  int len;           /* The length of the serialized data for the column */
  int i;             /* Loop counter */
  Mem *pDest;        /* Where to write the extracted value */
  Mem sMem;          /* For storing the record being decoded */
  const u8 *zData;   /* Part of the record being decoded */
  const u8 *zHdr;    /* Next unparsed byte of the header */
  const u8 *zEndHdr; /* Pointer to first byte after the header */
  u32 offset;        /* Offset into the data */
  u32 szField;       /* Number of bytes in the content of a field */
  u32 avail;         /* Number of bytes of available data */
  u32 t;             /* A type code from the record header */
  Mem *pReg;         /* PseudoTable input register */

  p2 = pOp->p2;
  assert( pOp->p3>0 && pOp->p3<=(p->nMem-p->nCursor) );
  pDest = &aMem[pOp->p3];
  memAboutToChange(p, pDest);
  assert( pOp->p1>=0 && pOp->p1<p->nCursor );
  pC = p->apCsr[pOp->p1];
  assert( pC!=0 );
  assert( p2<pC->nField );
  aType = pC->aType;
  aOffset = aType + pC->nField;
#ifndef SQLITE_OMIT_VIRTUALTABLE
  assert( pC->pVtabCursor==0 ); /* OP_Column never called on virtual table */
#endif
  pCrsr = pC->pCursor;
  assert( pCrsr!=0 || pC->pseudoTableReg>0 ); /* pCrsr NULL on PseudoTables */
  assert( pCrsr!=0 || pC->nullRow );          /* pC->nullRow on PseudoTables */

  /* If the cursor cache is stale, bring it up-to-date */
  rc = sqlite3VdbeCursorMoveto(pC);
  if( rc ) goto abort_due_to_error;
  if( pC->cacheStatus!=p->cacheCtr || (pOp->p5&OPFLAG_CLEARCACHE)!=0 ){
    if( pC->nullRow ){
      if( pCrsr==0 ){
        assert( pC->pseudoTableReg>0 );
        pReg = &aMem[pC->pseudoTableReg];
        assert( pReg->flags & MEM_Blob );
        assert( memIsValid(pReg) );
        pC->payloadSize = pC->szRow = avail = pReg->n;
        pC->aRow = (u8*)pReg->z;
      }else{
        MemSetTypeFlag(pDest, MEM_Null);
        goto op_column_out;
      }
    }else{
      assert( pCrsr );
      if( pC->isTable==0 ){
        assert( sqlite3BtreeCursorIsValid(pCrsr) );
        VVA_ONLY(rc =) sqlite3BtreeKeySize(pCrsr, &payloadSize64);
        assert( rc==SQLITE_OK ); /* True because of CursorMoveto() call above */
        /* sqlite3BtreeParseCellPtr() uses getVarint32() to extract the
        ** payload size, so it is impossible for payloadSize64 to be
        ** larger than 32 bits. */
        assert( (payloadSize64 & SQLITE_MAX_U32)==(u64)payloadSize64 );
        pC->aRow = sqlite3BtreeKeyFetch(pCrsr, &avail);
        pC->payloadSize = (u32)payloadSize64;
      }else{
        assert( sqlite3BtreeCursorIsValid(pCrsr) );
        VVA_ONLY(rc =) sqlite3BtreeDataSize(pCrsr, &pC->payloadSize);
        assert( rc==SQLITE_OK );   /* DataSize() cannot fail */
        pC->aRow = sqlite3BtreeDataFetch(pCrsr, &avail);
      }
      assert( avail<=65536 );  /* Maximum page size is 64KiB */
      if( pC->payloadSize <= (u32)avail ){
        pC->szRow = pC->payloadSize;
      }else{
        pC->szRow = avail;
      }
      if( pC->payloadSize > (u32)db->aLimit[SQLITE_LIMIT_LENGTH] ){
        goto too_big;
      }
    }
    pC->cacheStatus = p->cacheCtr;
    pC->iHdrOffset = getVarint32(pC->aRow, offset);
    pC->nHdrParsed = 0;
    aOffset[0] = offset;
    if( avail<offset ){
      /* pC->aRow does not have to hold the entire row, but it does at least
      ** need to cover the header of the record.  If pC->aRow does not contain
      ** the complete header, then set it to zero, forcing the header to be
      ** dynamically allocated. */
      pC->aRow = 0;
      pC->szRow = 0;
    }

    /* Make sure a corrupt database has not given us an oversize header.
    ** Do this now to avoid an oversize memory allocation.
    **
    ** Type entries can be between 1 and 5 bytes each.  But 4 and 5 byte
    ** types use so much data space that there can only be 4096 and 32 of
    ** them, respectively.  So the maximum header length results from a
    ** 3-byte type for each of the maximum of 32768 columns plus three
    ** extra bytes for the header length itself.  32768*3 + 3 = 98307.
    */
    if( offset > 98307 || offset > pC->payloadSize ){
      rc = SQLITE_CORRUPT_BKPT;
      goto op_column_error;
    }
  }

  /* Make sure at least the first p2+1 entries of the header have been
  ** parsed and valid information is in aOffset[] and aType[].
  */
  if( pC->nHdrParsed<=p2 ){
    /* If there is more header available for parsing in the record, try
    ** to extract additional fields up through the p2+1-th field 
    */
    if( pC->iHdrOffset<aOffset[0] ){
      /* Make sure zData points to enough of the record to cover the header. */
      if( pC->aRow==0 ){
        memset(&sMem, 0, sizeof(sMem));
        rc = sqlite3VdbeMemFromBtree(pCrsr, 0, aOffset[0], 
                                     !pC->isTable, &sMem);
        if( rc!=SQLITE_OK ){
          goto op_column_error;
        }
        zData = (u8*)sMem.z;
      }else{
        zData = pC->aRow;
      }
  
      /* Fill in aType[i] and aOffset[i] values through the p2-th field. */
      i = pC->nHdrParsed;
      offset = aOffset[i];
      zHdr = zData + pC->iHdrOffset;
      zEndHdr = zData + aOffset[0];
      assert( i<=p2 && zHdr<zEndHdr );
      do{
        if( zHdr[0]<0x80 ){
          t = zHdr[0];
          zHdr++;
        }else{
          zHdr += sqlite3GetVarint32(zHdr, &t);
        }
        aType[i] = t;
        szField = sqlite3VdbeSerialTypeLen(t);
        offset += szField;
        if( offset<szField ){  /* True if offset overflows */
          zHdr = &zEndHdr[1];  /* Forces SQLITE_CORRUPT return below */
          break;
        }
        i++;
        aOffset[i] = offset;
      }while( i<=p2 && zHdr<zEndHdr );
      pC->nHdrParsed = i;
      pC->iHdrOffset = (u32)(zHdr - zData);
      if( pC->aRow==0 ){
        sqlite3VdbeMemRelease(&sMem);
        sMem.flags = MEM_Null;
      }
  
      /* If we have read more header data than was contained in the header,
      ** or if the end of the last field appears to be past the end of the
      ** record, or if the end of the last field appears to be before the end
      ** of the record (when all fields present), then we must be dealing 
      ** with a corrupt database.
      */
      if( (zHdr > zEndHdr)
       || (offset > pC->payloadSize)
       || (zHdr==zEndHdr && offset!=pC->payloadSize)
      ){
        rc = SQLITE_CORRUPT_BKPT;
        goto op_column_error;
      }
    }

    /* If after trying to extra new entries from the header, nHdrParsed is
    ** still not up to p2, that means that the record has fewer than p2
    ** columns.  So the result will be either the default value or a NULL.
    */
    if( pC->nHdrParsed<=p2 ){
      if( pOp->p4type==P4_MEM ){
        sqlite3VdbeMemShallowCopy(pDest, pOp->p4.pMem, MEM_Static);
      }else{
        MemSetTypeFlag(pDest, MEM_Null);
      }
      goto op_column_out;
    }
  }

  /* Extract the content for the p2+1-th column.  Control can only
  ** reach this point if aOffset[p2], aOffset[p2+1], and aType[p2] are
  ** all valid.
  */
  assert( p2<pC->nHdrParsed );
  assert( rc==SQLITE_OK );
  assert( sqlite3VdbeCheckMemInvariants(pDest) );
  if( pC->szRow>=aOffset[p2+1] ){
    /* This is the common case where the desired content fits on the original
    ** page - where the content is not on an overflow page */
    VdbeMemReleaseExtern(pDest);
    sqlite3VdbeSerialGet(pC->aRow+aOffset[p2], aType[p2], pDest);
  }else{
    /* This branch happens only when content is on overflow pages */
    t = aType[p2];
    if( ((pOp->p5 & (OPFLAG_LENGTHARG|OPFLAG_TYPEOFARG))!=0
          && ((t>=12 && (t&1)==0) || (pOp->p5 & OPFLAG_TYPEOFARG)!=0))
     || (len = sqlite3VdbeSerialTypeLen(t))==0
    ){
      /* Content is irrelevant for the typeof() function and for
      ** the length(X) function if X is a blob.  So we might as well use
      ** bogus content rather than reading content from disk.  NULL works
      ** for text and blob and whatever is in the payloadSize64 variable
      ** will work for everything else.  Content is also irrelevant if
      ** the content length is 0. */
      zData = t<=13 ? (u8*)&payloadSize64 : 0;
      sMem.zMalloc = 0;
    }else{
      memset(&sMem, 0, sizeof(sMem));
      sqlite3VdbeMemMove(&sMem, pDest);
      rc = sqlite3VdbeMemFromBtree(pCrsr, aOffset[p2], len, !pC->isTable,
                                   &sMem);
      if( rc!=SQLITE_OK ){
        goto op_column_error;
      }
      zData = (u8*)sMem.z;
    }
    sqlite3VdbeSerialGet(zData, t, pDest);
    /* If we dynamically allocated space to hold the data (in the
    ** sqlite3VdbeMemFromBtree() call above) then transfer control of that
    ** dynamically allocated space over to the pDest structure.
    ** This prevents a memory copy. */
    if( sMem.zMalloc ){
      assert( sMem.z==sMem.zMalloc );
      assert( VdbeMemDynamic(pDest)==0 );
      assert( (pDest->flags & (MEM_Blob|MEM_Str))==0 || pDest->z==sMem.z );
      pDest->flags &= ~(MEM_Ephem|MEM_Static);
      pDest->flags |= MEM_Term;
      pDest->z = sMem.z;
      pDest->zMalloc = sMem.zMalloc;
    }
  }
  pDest->enc = encoding;

op_column_out:
  Deephemeralize(pDest);
op_column_error:
  UPDATE_MAX_BLOBSIZE(pDest);
  REGISTER_TRACE(pOp->p3, pDest);
  break;
}

/* Opcode: Affinity P1 P2 * P4 *
** Synopsis: affinity(r[P1@P2])
**
** Apply affinities to a range of P2 registers starting with P1.
**
** P4 is a string that is P2 characters long. The nth character of the
** string indicates the column affinity that should be used for the nth
** memory cell in the range.
*/
case OP_Affinity: {
  const char *zAffinity;   /* The affinity to be applied */
  char cAff;               /* A single character of affinity */

  zAffinity = pOp->p4.z;
  assert( zAffinity!=0 );
  assert( zAffinity[pOp->p2]==0 );
  pIn1 = &aMem[pOp->p1];
  while( (cAff = *(zAffinity++))!=0 ){
    assert( pIn1 <= &p->aMem[(p->nMem-p->nCursor)] );
    assert( memIsValid(pIn1) );
    applyAffinity(pIn1, cAff, encoding);
    pIn1++;
  }
  break;
}

/* Opcode: MakeRecord P1 P2 P3 P4 *
** Synopsis: r[P3]=mkrec(r[P1@P2])
**
** Convert P2 registers beginning with P1 into the [record format]
** use as a data record in a database table or as a key
** in an index.  The OP_Column opcode can decode the record later.
**
** P4 may be a string that is P2 characters long.  The nth character of the
** string indicates the column affinity that should be used for the nth
** field of the index key.
**
** The mapping from character to affinity is given by the SQLITE_AFF_
** macros defined in sqliteInt.h.
**
** If P4 is NULL then all index fields have the affinity NONE.
*/
case OP_MakeRecord: {
  u8 *zNewRecord;        /* A buffer to hold the data for the new record */
  Mem *pRec;             /* The new record */
  u64 nData;             /* Number of bytes of data space */
  int nHdr;              /* Number of bytes of header space */
  i64 nByte;             /* Data space required for this record */
  int nZero;             /* Number of zero bytes at the end of the record */
  int nVarint;           /* Number of bytes in a varint */
  u32 serial_type;       /* Type field */
  Mem *pData0;           /* First field to be combined into the record */
  Mem *pLast;            /* Last field of the record */
  int nField;            /* Number of fields in the record */
  char *zAffinity;       /* The affinity string for the record */
  int file_format;       /* File format to use for encoding */
  int i;                 /* Space used in zNewRecord[] header */
  int j;                 /* Space used in zNewRecord[] content */
  int len;               /* Length of a field */

  /* Assuming the record contains N fields, the record format looks
  ** like this:
  **
  ** ------------------------------------------------------------------------
  ** | hdr-size | type 0 | type 1 | ... | type N-1 | data0 | ... | data N-1 | 
  ** ------------------------------------------------------------------------
  **
  ** Data(0) is taken from register P1.  Data(1) comes from register P1+1
  ** and so froth.
  **
  ** Each type field is a varint representing the serial type of the 
  ** corresponding data element (see sqlite3VdbeSerialType()). The
  ** hdr-size field is also a varint which is the offset from the beginning
  ** of the record to data0.
  */
  nData = 0;         /* Number of bytes of data space */
  nHdr = 0;          /* Number of bytes of header space */
  nZero = 0;         /* Number of zero bytes at the end of the record */
  nField = pOp->p1;
  zAffinity = pOp->p4.z;
  assert( nField>0 && pOp->p2>0 && pOp->p2+nField<=(p->nMem-p->nCursor)+1 );
  pData0 = &aMem[nField];
  nField = pOp->p2;
  pLast = &pData0[nField-1];
  file_format = p->minWriteFileFormat;

  /* Identify the output register */
  assert( pOp->p3<pOp->p1 || pOp->p3>=pOp->p1+pOp->p2 );
  pOut = &aMem[pOp->p3];
  memAboutToChange(p, pOut);

  /* Apply the requested affinity to all inputs
  */
  assert( pData0<=pLast );
  if( zAffinity ){
    pRec = pData0;
    do{
      applyAffinity(pRec++, *(zAffinity++), encoding);
      assert( zAffinity[0]==0 || pRec<=pLast );
    }while( zAffinity[0] );
  }

  /* Loop through the elements that will make up the record to figure
  ** out how much space is required for the new record.
  */
  pRec = pLast;
  do{
    assert( memIsValid(pRec) );
    serial_type = sqlite3VdbeSerialType(pRec, file_format);
    len = sqlite3VdbeSerialTypeLen(serial_type);
    if( pRec->flags & MEM_Zero ){
      if( nData ){
        sqlite3VdbeMemExpandBlob(pRec);
      }else{
        nZero += pRec->u.nZero;
        len -= pRec->u.nZero;
      }
    }
    nData += len;
    testcase( serial_type==127 );
    testcase( serial_type==128 );
    nHdr += serial_type<=127 ? 1 : sqlite3VarintLen(serial_type);
  }while( (--pRec)>=pData0 );

  /* Add the initial header varint and total the size */
  testcase( nHdr==126 );
  testcase( nHdr==127 );
  if( nHdr<=126 ){
    /* The common case */
    nHdr += 1;
  }else{
    /* Rare case of a really large header */
    nVarint = sqlite3VarintLen(nHdr);
    nHdr += nVarint;
    if( nVarint<sqlite3VarintLen(nHdr) ) nHdr++;
  }
  nByte = nHdr+nData;
  if( nByte>db->aLimit[SQLITE_LIMIT_LENGTH] ){
    goto too_big;
  }

  /* Make sure the output register has a buffer large enough to store 
  ** the new record. The output register (pOp->p3) is not allowed to
  ** be one of the input registers (because the following call to
  ** sqlite3VdbeMemGrow() could clobber the value before it is used).
  */
  if( sqlite3VdbeMemGrow(pOut, (int)nByte, 0) ){
    goto no_mem;
  }
  zNewRecord = (u8 *)pOut->z;

  /* Write the record */
  i = putVarint32(zNewRecord, nHdr);
  j = nHdr;
  assert( pData0<=pLast );
  pRec = pData0;
  do{
    serial_type = sqlite3VdbeSerialType(pRec, file_format);
    i += putVarint32(&zNewRecord[i], serial_type);            /* serial type */
    j += sqlite3VdbeSerialPut(&zNewRecord[j], pRec, serial_type); /* content */
  }while( (++pRec)<=pLast );
  assert( i==nHdr );
  assert( j==nByte );

  assert( pOp->p3>0 && pOp->p3<=(p->nMem-p->nCursor) );
  pOut->n = (int)nByte;
  pOut->flags = MEM_Blob;
  pOut->xDel = 0;
  if( nZero ){
    pOut->u.nZero = nZero;
    pOut->flags |= MEM_Zero;
  }
  pOut->enc = SQLITE_UTF8;  /* In case the blob is ever converted to text */
  REGISTER_TRACE(pOp->p3, pOut);
  UPDATE_MAX_BLOBSIZE(pOut);
  break;
}

/* Opcode: Count P1 P2 * * *
** Synopsis: r[P2]=count()
**
** Store the number of entries (an integer value) in the table or index 
** opened by cursor P1 in register P2
*/
#ifndef SQLITE_OMIT_BTREECOUNT
case OP_Count: {         /* out2-prerelease */
  i64 nEntry;
  BtCursor *pCrsr;

  pCrsr = p->apCsr[pOp->p1]->pCursor;
  assert( pCrsr );
  nEntry = 0;  /* Not needed.  Only used to silence a warning. */
  rc = sqlite3BtreeCount(pCrsr, &nEntry);
  pOut->u.i = nEntry;
  break;
}
#endif

/* Opcode: Savepoint P1 * * P4 *
**
** Open, release or rollback the savepoint named by parameter P4, depending
** on the value of P1. To open a new savepoint, P1==0. To release (commit) an
** existing savepoint, P1==1, or to rollback an existing savepoint P1==2.
*/
case OP_Savepoint: {
  int p1;                         /* Value of P1 operand */
  char *zName;                    /* Name of savepoint */
  int nName;
  Savepoint *pNew;
  Savepoint *pSavepoint;
  Savepoint *pTmp;
  int iSavepoint;
  int ii;

  p1 = pOp->p1;
  zName = pOp->p4.z;

  /* Assert that the p1 parameter is valid. Also that if there is no open
  ** transaction, then there cannot be any savepoints. 
  */
  assert( db->pSavepoint==0 || db->autoCommit==0 );
  assert( p1==SAVEPOINT_BEGIN||p1==SAVEPOINT_RELEASE||p1==SAVEPOINT_ROLLBACK );
  assert( db->pSavepoint || db->isTransactionSavepoint==0 );
  assert( checkSavepointCount(db) );
  assert( p->bIsReader );

  if( p1==SAVEPOINT_BEGIN ){
    if( db->nVdbeWrite>0 ){
      /* A new savepoint cannot be created if there are active write 
      ** statements (i.e. open read/write incremental blob handles).
      */
      sqlite3SetString(&p->zErrMsg, db, "cannot open savepoint - "
        "SQL statements in progress");
      rc = SQLITE_BUSY;
    }else{
      nName = sqlite3Strlen30(zName);

#ifndef SQLITE_OMIT_VIRTUALTABLE
      /* This call is Ok even if this savepoint is actually a transaction
      ** savepoint (and therefore should not prompt xSavepoint()) callbacks.
      ** If this is a transaction savepoint being opened, it is guaranteed
      ** that the db->aVTrans[] array is empty.  */
      assert( db->autoCommit==0 || db->nVTrans==0 );
      rc = sqlite3VtabSavepoint(db, SAVEPOINT_BEGIN,
                                db->nStatement+db->nSavepoint);
      if( rc!=SQLITE_OK ) goto abort_due_to_error;
#endif

      /* Create a new savepoint structure. */
      pNew = sqlite3DbMallocRaw(db, sizeof(Savepoint)+nName+1);
      if( pNew ){
        pNew->zName = (char *)&pNew[1];
        memcpy(pNew->zName, zName, nName+1);
    
        /* If there is no open transaction, then mark this as a special
        ** "transaction savepoint". */
        if( db->autoCommit ){
          db->autoCommit = 0;
          db->isTransactionSavepoint = 1;
        }else{
          db->nSavepoint++;
        }
    
        /* Link the new savepoint into the database handle's list. */
        pNew->pNext = db->pSavepoint;
        db->pSavepoint = pNew;
        pNew->nDeferredCons = db->nDeferredCons;
        pNew->nDeferredImmCons = db->nDeferredImmCons;
      }
    }
  }else{
    iSavepoint = 0;

    /* Find the named savepoint. If there is no such savepoint, then an
    ** an error is returned to the user.  */
    for(
      pSavepoint = db->pSavepoint; 
      pSavepoint && sqlite3StrICmp(pSavepoint->zName, zName);
      pSavepoint = pSavepoint->pNext
    ){
      iSavepoint++;
    }
    if( !pSavepoint ){
      sqlite3SetString(&p->zErrMsg, db, "no such savepoint: %s", zName);
      rc = SQLITE_ERROR;
    }else if( db->nVdbeWrite>0 && p1==SAVEPOINT_RELEASE ){
      /* It is not possible to release (commit) a savepoint if there are 
      ** active write statements.
      */
      sqlite3SetString(&p->zErrMsg, db, 
        "cannot release savepoint - SQL statements in progress"
      );
      rc = SQLITE_BUSY;
    }else{

      /* Determine whether or not this is a transaction savepoint. If so,
      ** and this is a RELEASE command, then the current transaction 
      ** is committed. 
      */
      int isTransaction = pSavepoint->pNext==0 && db->isTransactionSavepoint;
      if( isTransaction && p1==SAVEPOINT_RELEASE ){
        if( (rc = sqlite3VdbeCheckFk(p, 1))!=SQLITE_OK ){
          goto vdbe_return;
        }
        db->autoCommit = 1;
        if( sqlite3VdbeHalt(p)==SQLITE_BUSY ){
          p->pc = pc;
          db->autoCommit = 0;
          p->rc = rc = SQLITE_BUSY;
          goto vdbe_return;
        }
        db->isTransactionSavepoint = 0;
        rc = p->rc;
      }else{
        iSavepoint = db->nSavepoint - iSavepoint - 1;
        if( p1==SAVEPOINT_ROLLBACK ){
          for(ii=0; ii<db->nDb; ii++){
            sqlite3BtreeTripAllCursors(db->aDb[ii].pBt, SQLITE_ABORT);
          }
        }
        for(ii=0; ii<db->nDb; ii++){
          rc = sqlite3BtreeSavepoint(db->aDb[ii].pBt, p1, iSavepoint);
          if( rc!=SQLITE_OK ){
            goto abort_due_to_error;
          }
        }
        if( p1==SAVEPOINT_ROLLBACK && (db->flags&SQLITE_InternChanges)!=0 ){
          sqlite3ExpirePreparedStatements(db);
          sqlite3ResetAllSchemasOfConnection(db);
          db->flags = (db->flags | SQLITE_InternChanges);
        }
      }
  
      /* Regardless of whether this is a RELEASE or ROLLBACK, destroy all 
      ** savepoints nested inside of the savepoint being operated on. */
      while( db->pSavepoint!=pSavepoint ){
        pTmp = db->pSavepoint;
        db->pSavepoint = pTmp->pNext;
        sqlite3DbFree(db, pTmp);
        db->nSavepoint--;
      }

      /* If it is a RELEASE, then destroy the savepoint being operated on 
      ** too. If it is a ROLLBACK TO, then set the number of deferred 
      ** constraint violations present in the database to the value stored
      ** when the savepoint was created.  */
      if( p1==SAVEPOINT_RELEASE ){
        assert( pSavepoint==db->pSavepoint );
        db->pSavepoint = pSavepoint->pNext;
        sqlite3DbFree(db, pSavepoint);
        if( !isTransaction ){
          db->nSavepoint--;
        }
      }else{
        db->nDeferredCons = pSavepoint->nDeferredCons;
        db->nDeferredImmCons = pSavepoint->nDeferredImmCons;
      }

      if( !isTransaction ){
        rc = sqlite3VtabSavepoint(db, p1, iSavepoint);
        if( rc!=SQLITE_OK ) goto abort_due_to_error;
      }
    }
  }

  break;
}

/* Opcode: AutoCommit P1 P2 * * *
**
** Set the database auto-commit flag to P1 (1 or 0). If P2 is true, roll
** back any currently active btree transactions. If there are any active
** VMs (apart from this one), then a ROLLBACK fails.  A COMMIT fails if
** there are active writing VMs or active VMs that use shared cache.
**
** This instruction causes the VM to halt.
*/
case OP_AutoCommit: {
  int desiredAutoCommit;
  int iRollback;
  int turnOnAC;

  desiredAutoCommit = pOp->p1;
  iRollback = pOp->p2;
  turnOnAC = desiredAutoCommit && !db->autoCommit;
  assert( desiredAutoCommit==1 || desiredAutoCommit==0 );
  assert( desiredAutoCommit==1 || iRollback==0 );
  assert( db->nVdbeActive>0 );  /* At least this one VM is active */
  assert( p->bIsReader );

#if 0
  if( turnOnAC && iRollback && db->nVdbeActive>1 ){
    /* If this instruction implements a ROLLBACK and other VMs are
    ** still running, and a transaction is active, return an error indicating
    ** that the other VMs must complete first. 
    */
    sqlite3SetString(&p->zErrMsg, db, "cannot rollback transaction - "
        "SQL statements in progress");
    rc = SQLITE_BUSY;
  }else
#endif
  if( turnOnAC && !iRollback && db->nVdbeWrite>0 ){
    /* If this instruction implements a COMMIT and other VMs are writing
    ** return an error indicating that the other VMs must complete first. 
    */
    sqlite3SetString(&p->zErrMsg, db, "cannot commit transaction - "
        "SQL statements in progress");
    rc = SQLITE_BUSY;
  }else if( desiredAutoCommit!=db->autoCommit ){
    if( iRollback ){
      assert( desiredAutoCommit==1 );
      sqlite3RollbackAll(db, SQLITE_ABORT_ROLLBACK);
      db->autoCommit = 1;
    }else if( (rc = sqlite3VdbeCheckFk(p, 1))!=SQLITE_OK ){
      goto vdbe_return;
    }else{
      db->autoCommit = (u8)desiredAutoCommit;
      if( sqlite3VdbeHalt(p)==SQLITE_BUSY ){
        p->pc = pc;
        db->autoCommit = (u8)(1-desiredAutoCommit);
        p->rc = rc = SQLITE_BUSY;
        goto vdbe_return;
      }
    }
    assert( db->nStatement==0 );
    sqlite3CloseSavepoints(db);
    if( p->rc==SQLITE_OK ){
      rc = SQLITE_DONE;
    }else{
      rc = SQLITE_ERROR;
    }
    goto vdbe_return;
  }else{
    sqlite3SetString(&p->zErrMsg, db,
        (!desiredAutoCommit)?"cannot start a transaction within a transaction":(
        (iRollback)?"cannot rollback - no transaction is active":
                   "cannot commit - no transaction is active"));
         
    rc = SQLITE_ERROR;
  }
  break;
}

/* Opcode: Transaction P1 P2 P3 P4 P5
**
** Begin a transaction on database P1 if a transaction is not already
** active.
** If P2 is non-zero, then a write-transaction is started, or if a 
** read-transaction is already active, it is upgraded to a write-transaction.
** If P2 is zero, then a read-transaction is started.
**
** P1 is the index of the database file on which the transaction is
** started.  Index 0 is the main database file and index 1 is the
** file used for temporary tables.  Indices of 2 or more are used for
** attached databases.
**
** If a write-transaction is started and the Vdbe.usesStmtJournal flag is
** true (this flag is set if the Vdbe may modify more than one row and may
** throw an ABORT exception), a statement transaction may also be opened.
** More specifically, a statement transaction is opened iff the database
** connection is currently not in autocommit mode, or if there are other
** active statements. A statement transaction allows the changes made by this
** VDBE to be rolled back after an error without having to roll back the
** entire transaction. If no error is encountered, the statement transaction
** will automatically commit when the VDBE halts.
**
** If P5!=0 then this opcode also checks the schema cookie against P3
** and the schema generation counter against P4.
** The cookie changes its value whenever the database schema changes.
** This operation is used to detect when that the cookie has changed
** and that the current process needs to reread the schema.  If the schema
** cookie in P3 differs from the schema cookie in the database header or
** if the schema generation counter in P4 differs from the current
** generation counter, then an SQLITE_SCHEMA error is raised and execution
** halts.  The sqlite3_step() wrapper function might then reprepare the
** statement and rerun it from the beginning.
*/
case OP_Transaction: {
  Btree *pBt;
  int iMeta;
  int iGen;

  assert( p->bIsReader );
  assert( p->readOnly==0 || pOp->p2==0 );
  assert( pOp->p1>=0 && pOp->p1<db->nDb );
  assert( DbMaskTest(p->btreeMask, pOp->p1) );
  if( pOp->p2 && (db->flags & SQLITE_QueryOnly)!=0 ){
    rc = SQLITE_READONLY;
    goto abort_due_to_error;
  }
  pBt = db->aDb[pOp->p1].pBt;

  if( pBt ){
    rc = sqlite3BtreeBeginTrans(pBt, pOp->p2);
    if( rc==SQLITE_BUSY ){
      p->pc = pc;
      p->rc = rc = SQLITE_BUSY;
      goto vdbe_return;
    }
    if( rc!=SQLITE_OK ){
      goto abort_due_to_error;
    }

    if( pOp->p2 && p->usesStmtJournal 
     && (db->autoCommit==0 || db->nVdbeRead>1) 
    ){
      assert( sqlite3BtreeIsInTrans(pBt) );
      if( p->iStatement==0 ){
        assert( db->nStatement>=0 && db->nSavepoint>=0 );
        db->nStatement++; 
        p->iStatement = db->nSavepoint + db->nStatement;
      }

      rc = sqlite3VtabSavepoint(db, SAVEPOINT_BEGIN, p->iStatement-1);
      if( rc==SQLITE_OK ){
        rc = sqlite3BtreeBeginStmt(pBt, p->iStatement);
      }

      /* Store the current value of the database handles deferred constraint
      ** counter. If the statement transaction needs to be rolled back,
      ** the value of this counter needs to be restored too.  */
      p->nStmtDefCons = db->nDeferredCons;
      p->nStmtDefImmCons = db->nDeferredImmCons;
    }

    /* Gather the schema version number for checking */
    sqlite3BtreeGetMeta(pBt, BTREE_SCHEMA_VERSION, (u32 *)&iMeta);
    iGen = db->aDb[pOp->p1].pSchema->iGeneration;
  }else{
    iGen = iMeta = 0;
  }
  assert( pOp->p5==0 || pOp->p4type==P4_INT32 );
  if( pOp->p5 && (iMeta!=pOp->p3 || iGen!=pOp->p4.i) ){
    sqlite3DbFree(db, p->zErrMsg);
    p->zErrMsg = sqlite3DbStrDup(db, "database schema has changed");
    /* If the schema-cookie from the database file matches the cookie 
    ** stored with the in-memory representation of the schema, do
    ** not reload the schema from the database file.
    **
    ** If virtual-tables are in use, this is not just an optimization.
    ** Often, v-tables store their data in other SQLite tables, which
    ** are queried from within xNext() and other v-table methods using
    ** prepared queries. If such a query is out-of-date, we do not want to
    ** discard the database schema, as the user code implementing the
    ** v-table would have to be ready for the sqlite3_vtab structure itself
    ** to be invalidated whenever sqlite3_step() is called from within 
    ** a v-table method.
    */
    if( db->aDb[pOp->p1].pSchema->schema_cookie!=iMeta ){
      sqlite3ResetOneSchema(db, pOp->p1);
    }
    p->expired = 1;
    rc = SQLITE_SCHEMA;
  }
  break;
}

/* Opcode: ReadCookie P1 P2 P3 * *
**
** Read cookie number P3 from database P1 and write it into register P2.
** P3==1 is the schema version.  P3==2 is the database format.
** P3==3 is the recommended pager cache size, and so forth.  P1==0 is
** the main database file and P1==1 is the database file used to store
** temporary tables.
**
** There must be a read-lock on the database (either a transaction
** must be started or there must be an open cursor) before
** executing this instruction.
*/
case OP_ReadCookie: {               /* out2-prerelease */
  int iMeta;
  int iDb;
  int iCookie;

  assert( p->bIsReader );
  iDb = pOp->p1;
  iCookie = pOp->p3;
  assert( pOp->p3<SQLITE_N_BTREE_META );
  assert( iDb>=0 && iDb<db->nDb );
  assert( db->aDb[iDb].pBt!=0 );
  assert( DbMaskTest(p->btreeMask, iDb) );

  sqlite3BtreeGetMeta(db->aDb[iDb].pBt, iCookie, (u32 *)&iMeta);
  pOut->u.i = iMeta;
  break;
}

/* Opcode: SetCookie P1 P2 P3 * *
**
** Write the content of register P3 (interpreted as an integer)
** into cookie number P2 of database P1.  P2==1 is the schema version.  
** P2==2 is the database format. P2==3 is the recommended pager cache 
** size, and so forth.  P1==0 is the main database file and P1==1 is the 
** database file used to store temporary tables.
**
** A transaction must be started before executing this opcode.
*/
case OP_SetCookie: {       /* in3 */
  Db *pDb;
  assert( pOp->p2<SQLITE_N_BTREE_META );
  assert( pOp->p1>=0 && pOp->p1<db->nDb );
  assert( DbMaskTest(p->btreeMask, pOp->p1) );
  assert( p->readOnly==0 );
  pDb = &db->aDb[pOp->p1];
  assert( pDb->pBt!=0 );
  assert( sqlite3SchemaMutexHeld(db, pOp->p1, 0) );
  pIn3 = &aMem[pOp->p3];
  sqlite3VdbeMemIntegerify(pIn3);
  /* See note about index shifting on OP_ReadCookie */
  rc = sqlite3BtreeUpdateMeta(pDb->pBt, pOp->p2, (int)pIn3->u.i);
  if( pOp->p2==BTREE_SCHEMA_VERSION ){
    /* When the schema cookie changes, record the new cookie internally */
    pDb->pSchema->schema_cookie = (int)pIn3->u.i;
    db->flags |= SQLITE_InternChanges;
  }else if( pOp->p2==BTREE_FILE_FORMAT ){
    /* Record changes in the file format */
    pDb->pSchema->file_format = (u8)pIn3->u.i;
  }
  if( pOp->p1==1 ){
    /* Invalidate all prepared statements whenever the TEMP database
    ** schema is changed.  Ticket #1644 */
    sqlite3ExpirePreparedStatements(db);
    p->expired = 0;
  }
  break;
}

/* Opcode: OpenRead P1 P2 P3 P4 P5
** Synopsis: root=P2 iDb=P3
**
** Open a read-only cursor for the database table whose root page is
** P2 in a database file.  The database file is determined by P3. 
** P3==0 means the main database, P3==1 means the database used for 
** temporary tables, and P3>1 means used the corresponding attached
** database.  Give the new cursor an identifier of P1.  The P1
** values need not be contiguous but all P1 values should be small integers.
** It is an error for P1 to be negative.
**
** If P5!=0 then use the content of register P2 as the root page, not
** the value of P2 itself.
**
** There will be a read lock on the database whenever there is an
** open cursor.  If the database was unlocked prior to this instruction
** then a read lock is acquired as part of this instruction.  A read
** lock allows other processes to read the database but prohibits
** any other process from modifying the database.  The read lock is
** released when all cursors are closed.  If this instruction attempts
** to get a read lock but fails, the script terminates with an
** SQLITE_BUSY error code.
**
** The P4 value may be either an integer (P4_INT32) or a pointer to
** a KeyInfo structure (P4_KEYINFO). If it is a pointer to a KeyInfo 
** structure, then said structure defines the content and collating 
** sequence of the index being opened. Otherwise, if P4 is an integer 
** value, it is set to the number of columns in the table.
**
** See also: OpenWrite, ReopenIdx
*/
/* Opcode: ReopenIdx P1 P2 P3 P4 P5
** Synopsis: root=P2 iDb=P3
**
** The ReopenIdx opcode works exactly like ReadOpen except that it first
** checks to see if the cursor on P1 is already open with a root page
** number of P2 and if it is this opcode becomes a no-op.  In other words,
** if the cursor is already open, do not reopen it.
**
** The ReopenIdx opcode may only be used with P5==0 and with P4 being
** a P4_KEYINFO object.  Furthermore, the P3 value must be the same as
** every other ReopenIdx or OpenRead for the same cursor number.
**
** See the OpenRead opcode documentation for additional information.
*/
/* Opcode: OpenWrite P1 P2 P3 P4 P5
** Synopsis: root=P2 iDb=P3
**
** Open a read/write cursor named P1 on the table or index whose root
** page is P2.  Or if P5!=0 use the content of register P2 to find the
** root page.
**
** The P4 value may be either an integer (P4_INT32) or a pointer to
** a KeyInfo structure (P4_KEYINFO). If it is a pointer to a KeyInfo 
** structure, then said structure defines the content and collating 
** sequence of the index being opened. Otherwise, if P4 is an integer 
** value, it is set to the number of columns in the table, or to the
** largest index of any column of the table that is actually used.
**
** This instruction works just like OpenRead except that it opens the cursor
** in read/write mode.  For a given table, there can be one or more read-only
** cursors or a single read/write cursor but not both.
**
** See also OpenRead.
*/
case OP_ReopenIdx: {
  VdbeCursor *pCur;

  assert( pOp->p5==0 );
  assert( pOp->p4type==P4_KEYINFO );
  pCur = p->apCsr[pOp->p1];
  if( pCur && pCur->pgnoRoot==(u32)pOp->p2 ){
    assert( pCur->iDb==pOp->p3 );      /* Guaranteed by the code generator */
    break;
  }
  /* If the cursor is not currently open or is open on a different
  ** index, then fall through into OP_OpenRead to force a reopen */
}
case OP_OpenRead:
case OP_OpenWrite: {
  int nField;
  KeyInfo *pKeyInfo;
  int p2;
  int iDb;
  int wrFlag;
  Btree *pX;
  VdbeCursor *pCur;
  Db *pDb;

  assert( (pOp->p5&(OPFLAG_P2ISREG|OPFLAG_BULKCSR))==pOp->p5 );
  assert( pOp->opcode==OP_OpenWrite || pOp->p5==0 );
  assert( p->bIsReader );
  assert( pOp->opcode==OP_OpenRead || pOp->opcode==OP_ReopenIdx
          || p->readOnly==0 );

  if( p->expired ){
    rc = SQLITE_ABORT;
    break;
  }

  nField = 0;
  pKeyInfo = 0;
  p2 = pOp->p2;
  iDb = pOp->p3;
  assert( iDb>=0 && iDb<db->nDb );
  assert( DbMaskTest(p->btreeMask, iDb) );
  pDb = &db->aDb[iDb];
  pX = pDb->pBt;
  assert( pX!=0 );
  if( pOp->opcode==OP_OpenWrite ){
    wrFlag = 1;
    assert( sqlite3SchemaMutexHeld(db, iDb, 0) );
    if( pDb->pSchema->file_format < p->minWriteFileFormat ){
      p->minWriteFileFormat = pDb->pSchema->file_format;
    }
  }else{
    wrFlag = 0;
  }
  if( pOp->p5 & OPFLAG_P2ISREG ){
    assert( p2>0 );
    assert( p2<=(p->nMem-p->nCursor) );
    pIn2 = &aMem[p2];
    assert( memIsValid(pIn2) );
    assert( (pIn2->flags & MEM_Int)!=0 );
    sqlite3VdbeMemIntegerify(pIn2);
    p2 = (int)pIn2->u.i;
    /* The p2 value always comes from a prior OP_CreateTable opcode and
    ** that opcode will always set the p2 value to 2 or more or else fail.
    ** If there were a failure, the prepared statement would have halted
    ** before reaching this instruction. */
    if( NEVER(p2<2) ) {
      rc = SQLITE_CORRUPT_BKPT;
      goto abort_due_to_error;
    }
  }
  if( pOp->p4type==P4_KEYINFO ){
    pKeyInfo = pOp->p4.pKeyInfo;
    assert( pKeyInfo->enc==ENC(db) );
    assert( pKeyInfo->db==db );
    nField = pKeyInfo->nField+pKeyInfo->nXField;
  }else if( pOp->p4type==P4_INT32 ){
    nField = pOp->p4.i;
  }
  assert( pOp->p1>=0 );
  assert( nField>=0 );
  testcase( nField==0 );  /* Table with INTEGER PRIMARY KEY and nothing else */
  pCur = allocateCursor(p, pOp->p1, nField, iDb, 1);
  if( pCur==0 ) goto no_mem;
  pCur->nullRow = 1;
  pCur->isOrdered = 1;
  pCur->pgnoRoot = p2;
  rc = sqlite3BtreeCursor(pX, p2, wrFlag, pKeyInfo, pCur->pCursor);
  pCur->pKeyInfo = pKeyInfo;
  assert( OPFLAG_BULKCSR==BTREE_BULKLOAD );
  sqlite3BtreeCursorHints(pCur->pCursor, (pOp->p5 & OPFLAG_BULKCSR));

  /* Since it performs no memory allocation or IO, the only value that
  ** sqlite3BtreeCursor() may return is SQLITE_OK. */
  assert( rc==SQLITE_OK );

  /* Set the VdbeCursor.isTable variable. Previous versions of
  ** SQLite used to check if the root-page flags were sane at this point
  ** and report database corruption if they were not, but this check has
  ** since moved into the btree layer.  */  
  pCur->isTable = pOp->p4type!=P4_KEYINFO;
  break;
}

/* Opcode: OpenEphemeral P1 P2 * P4 P5
** Synopsis: nColumn=P2
**
** Open a new cursor P1 to a transient table.
** The cursor is always opened read/write even if 
** the main database is read-only.  The ephemeral
** table is deleted automatically when the cursor is closed.
**
** P2 is the number of columns in the ephemeral table.
** The cursor points to a BTree table if P4==0 and to a BTree index
** if P4 is not 0.  If P4 is not NULL, it points to a KeyInfo structure
** that defines the format of keys in the index.
**
** The P5 parameter can be a mask of the BTREE_* flags defined
** in btree.h.  These flags control aspects of the operation of
** the btree.  The BTREE_OMIT_JOURNAL and BTREE_SINGLE flags are
** added automatically.
*/
/* Opcode: OpenAutoindex P1 P2 * P4 *
** Synopsis: nColumn=P2
**
** This opcode works the same as OP_OpenEphemeral.  It has a
** different name to distinguish its use.  Tables created using
** by this opcode will be used for automatically created transient
** indices in joins.
*/
case OP_OpenAutoindex: 
case OP_OpenEphemeral: {
  VdbeCursor *pCx;
  KeyInfo *pKeyInfo;

  static const int vfsFlags = 
      SQLITE_OPEN_READWRITE |
      SQLITE_OPEN_CREATE |
      SQLITE_OPEN_EXCLUSIVE |
      SQLITE_OPEN_DELETEONCLOSE |
      SQLITE_OPEN_TRANSIENT_DB;
  assert( pOp->p1>=0 );
  assert( pOp->p2>=0 );
  pCx = allocateCursor(p, pOp->p1, pOp->p2, -1, 1);
  if( pCx==0 ) goto no_mem;
  pCx->nullRow = 1;
  pCx->isEphemeral = 1;
  rc = sqlite3BtreeOpen(db->pVfs, 0, db, &pCx->pBt, 
                        BTREE_OMIT_JOURNAL | BTREE_SINGLE | pOp->p5, vfsFlags);
  if( rc==SQLITE_OK ){
    rc = sqlite3BtreeBeginTrans(pCx->pBt, 1);
  }
  if( rc==SQLITE_OK ){
    /* If a transient index is required, create it by calling
    ** sqlite3BtreeCreateTable() with the BTREE_BLOBKEY flag before
    ** opening it. If a transient table is required, just use the
    ** automatically created table with root-page 1 (an BLOB_INTKEY table).
    */
    if( (pKeyInfo = pOp->p4.pKeyInfo)!=0 ){
      int pgno;
      assert( pOp->p4type==P4_KEYINFO );
      rc = sqlite3BtreeCreateTable(pCx->pBt, &pgno, BTREE_BLOBKEY | pOp->p5); 
      if( rc==SQLITE_OK ){
        assert( pgno==MASTER_ROOT+1 );
        assert( pKeyInfo->db==db );
        assert( pKeyInfo->enc==ENC(db) );
        pCx->pKeyInfo = pKeyInfo;
        rc = sqlite3BtreeCursor(pCx->pBt, pgno, 1, pKeyInfo, pCx->pCursor);
      }
      pCx->isTable = 0;
    }else{
      rc = sqlite3BtreeCursor(pCx->pBt, MASTER_ROOT, 1, 0, pCx->pCursor);
      pCx->isTable = 1;
    }
  }
  pCx->isOrdered = (pOp->p5!=BTREE_UNORDERED);
  break;
}

/* Opcode: SorterOpen P1 P2 P3 P4 *
**
** This opcode works like OP_OpenEphemeral except that it opens
** a transient index that is specifically designed to sort large
** tables using an external merge-sort algorithm.
**
** If argument P3 is non-zero, then it indicates that the sorter may
** assume that a stable sort considering the first P3 fields of each
** key is sufficient to produce the required results.
*/
case OP_SorterOpen: {
  VdbeCursor *pCx;

  assert( pOp->p1>=0 );
  assert( pOp->p2>=0 );
  pCx = allocateCursor(p, pOp->p1, pOp->p2, -1, 1);
  if( pCx==0 ) goto no_mem;
  pCx->pKeyInfo = pOp->p4.pKeyInfo;
  assert( pCx->pKeyInfo->db==db );
  assert( pCx->pKeyInfo->enc==ENC(db) );
  rc = sqlite3VdbeSorterInit(db, pOp->p3, pCx);
  break;
}

/* Opcode: SequenceTest P1 P2 * * *
** Synopsis: if( cursor[P1].ctr++ ) pc = P2
**
** P1 is a sorter cursor. If the sequence counter is currently zero, jump
** to P2. Regardless of whether or not the jump is taken, increment the
** the sequence value.
*/
case OP_SequenceTest: {
  VdbeCursor *pC;
  assert( pOp->p1>=0 && pOp->p1<p->nCursor );
  pC = p->apCsr[pOp->p1];
  assert( pC->pSorter );
  if( (pC->seqCount++)==0 ){
    pc = pOp->p2 - 1;
  }
  break;
}

/* Opcode: OpenPseudo P1 P2 P3 * *
** Synopsis: P3 columns in r[P2]
**
** Open a new cursor that points to a fake table that contains a single
** row of data.  The content of that one row is the content of memory
** register P2.  In other words, cursor P1 becomes an alias for the 
** MEM_Blob content contained in register P2.
**
** A pseudo-table created by this opcode is used to hold a single
** row output from the sorter so that the row can be decomposed into
** individual columns using the OP_Column opcode.  The OP_Column opcode
** is the only cursor opcode that works with a pseudo-table.
**
** P3 is the number of fields in the records that will be stored by
** the pseudo-table.
*/
case OP_OpenPseudo: {
  VdbeCursor *pCx;

  assert( pOp->p1>=0 );
  assert( pOp->p3>=0 );
  pCx = allocateCursor(p, pOp->p1, pOp->p3, -1, 0);
  if( pCx==0 ) goto no_mem;
  pCx->nullRow = 1;
  pCx->pseudoTableReg = pOp->p2;
  pCx->isTable = 1;
  assert( pOp->p5==0 );
  break;
}

/* Opcode: Close P1 * * * *
**
** Close a cursor previously opened as P1.  If P1 is not
** currently open, this instruction is a no-op.
*/
case OP_Close: {
  assert( pOp->p1>=0 && pOp->p1<p->nCursor );
  sqlite3VdbeFreeCursor(p, p->apCsr[pOp->p1]);
  p->apCsr[pOp->p1] = 0;
  break;
}

/* Opcode: SeekGE P1 P2 P3 P4 *
** Synopsis: key=r[P3@P4]
**
** If cursor P1 refers to an SQL table (B-Tree that uses integer keys), 
** use the value in register P3 as the key.  If cursor P1 refers 
** to an SQL index, then P3 is the first in an array of P4 registers 
** that are used as an unpacked index key. 
**
** Reposition cursor P1 so that  it points to the smallest entry that 
** is greater than or equal to the key value. If there are no records 
** greater than or equal to the key and P2 is not zero, then jump to P2.
**
** This opcode leaves the cursor configured to move in forward order,
** from the beginning toward the end.  In other words, the cursor is
** configured to use Next, not Prev.
**
** See also: Found, NotFound, SeekLt, SeekGt, SeekLe
*/
/* Opcode: SeekGT P1 P2 P3 P4 *
** Synopsis: key=r[P3@P4]
**
** If cursor P1 refers to an SQL table (B-Tree that uses integer keys), 
** use the value in register P3 as a key. If cursor P1 refers 
** to an SQL index, then P3 is the first in an array of P4 registers 
** that are used as an unpacked index key. 
**
** Reposition cursor P1 so that  it points to the smallest entry that 
** is greater than the key value. If there are no records greater than 
** the key and P2 is not zero, then jump to P2.
**
** This opcode leaves the cursor configured to move in forward order,
** from the beginning toward the end.  In other words, the cursor is
** configured to use Next, not Prev.
**
** See also: Found, NotFound, SeekLt, SeekGe, SeekLe
*/
/* Opcode: SeekLT P1 P2 P3 P4 * 
** Synopsis: key=r[P3@P4]
**
** If cursor P1 refers to an SQL table (B-Tree that uses integer keys), 
** use the value in register P3 as a key. If cursor P1 refers 
** to an SQL index, then P3 is the first in an array of P4 registers 
** that are used as an unpacked index key. 
**
** Reposition cursor P1 so that  it points to the largest entry that 
** is less than the key value. If there are no records less than 
** the key and P2 is not zero, then jump to P2.
**
** This opcode leaves the cursor configured to move in reverse order,
** from the end toward the beginning.  In other words, the cursor is
** configured to use Prev, not Next.
**
** See also: Found, NotFound, SeekGt, SeekGe, SeekLe
*/
/* Opcode: SeekLE P1 P2 P3 P4 *
** Synopsis: key=r[P3@P4]
**
** If cursor P1 refers to an SQL table (B-Tree that uses integer keys), 
** use the value in register P3 as a key. If cursor P1 refers 
** to an SQL index, then P3 is the first in an array of P4 registers 
** that are used as an unpacked index key. 
**
** Reposition cursor P1 so that it points to the largest entry that 
** is less than or equal to the key value. If there are no records 
** less than or equal to the key and P2 is not zero, then jump to P2.
**
** This opcode leaves the cursor configured to move in reverse order,
** from the end toward the beginning.  In other words, the cursor is
** configured to use Prev, not Next.
**
** See also: Found, NotFound, SeekGt, SeekGe, SeekLt
*/
case OP_SeekLT:         /* jump, in3 */
case OP_SeekLE:         /* jump, in3 */
case OP_SeekGE:         /* jump, in3 */
case OP_SeekGT: {       /* jump, in3 */
  int res;
  int oc;
  VdbeCursor *pC;
  UnpackedRecord r;
  int nField;
  i64 iKey;      /* The rowid we are to seek to */

  assert( pOp->p1>=0 && pOp->p1<p->nCursor );
  assert( pOp->p2!=0 );
  pC = p->apCsr[pOp->p1];
  assert( pC!=0 );
  assert( pC->pseudoTableReg==0 );
  assert( OP_SeekLE == OP_SeekLT+1 );
  assert( OP_SeekGE == OP_SeekLT+2 );
  assert( OP_SeekGT == OP_SeekLT+3 );
  assert( pC->isOrdered );
  assert( pC->pCursor!=0 );
  oc = pOp->opcode;
  pC->nullRow = 0;
#ifdef SQLITE_DEBUG
  pC->seekOp = pOp->opcode;
#endif
  if( pC->isTable ){
    /* The input value in P3 might be of any type: integer, real, string,
    ** blob, or NULL.  But it needs to be an integer before we can do
    ** the seek, so covert it. */
    pIn3 = &aMem[pOp->p3];
    if( (pIn3->flags & (MEM_Int|MEM_Real))==0 ){
      applyNumericAffinity(pIn3, 0);
    }
    iKey = sqlite3VdbeIntValue(pIn3);
    pC->rowidIsValid = 0;

    /* If the P3 value could not be converted into an integer without
    ** loss of information, then special processing is required... */
    if( (pIn3->flags & MEM_Int)==0 ){
      if( (pIn3->flags & MEM_Real)==0 ){
        /* If the P3 value cannot be converted into any kind of a number,
        ** then the seek is not possible, so jump to P2 */
        pc = pOp->p2 - 1;  VdbeBranchTaken(1,2);
        break;
      }

      /* If the approximation iKey is larger than the actual real search
      ** term, substitute >= for > and < for <=. e.g. if the search term
      ** is 4.9 and the integer approximation 5:
      **
      **        (x >  4.9)    ->     (x >= 5)
      **        (x <= 4.9)    ->     (x <  5)
      */
      if( pIn3->r<(double)iKey ){
        assert( OP_SeekGE==(OP_SeekGT-1) );
        assert( OP_SeekLT==(OP_SeekLE-1) );
        assert( (OP_SeekLE & 0x0001)==(OP_SeekGT & 0x0001) );
        if( (oc & 0x0001)==(OP_SeekGT & 0x0001) ) oc--;
      }

      /* If the approximation iKey is smaller than the actual real search
      ** term, substitute <= for < and > for >=.  */
      else if( pIn3->r>(double)iKey ){
        assert( OP_SeekLE==(OP_SeekLT+1) );
        assert( OP_SeekGT==(OP_SeekGE+1) );
        assert( (OP_SeekLT & 0x0001)==(OP_SeekGE & 0x0001) );
        if( (oc & 0x0001)==(OP_SeekLT & 0x0001) ) oc++;
      }
    } 
    rc = sqlite3BtreeMovetoUnpacked(pC->pCursor, 0, (u64)iKey, 0, &res);
    if( rc!=SQLITE_OK ){
      goto abort_due_to_error;
    }
    if( res==0 ){
      pC->rowidIsValid = 1;
      pC->lastRowid = iKey;
    }
  }else{
    nField = pOp->p4.i;
    assert( pOp->p4type==P4_INT32 );
    assert( nField>0 );
    r.pKeyInfo = pC->pKeyInfo;
    r.nField = (u16)nField;

    /* The next line of code computes as follows, only faster:
    **   if( oc==OP_SeekGT || oc==OP_SeekLE ){
    **     r.default_rc = -1;
    **   }else{
    **     r.default_rc = +1;
    **   }
    */
    r.default_rc = ((1 & (oc - OP_SeekLT)) ? -1 : +1);
    assert( oc!=OP_SeekGT || r.default_rc==-1 );
    assert( oc!=OP_SeekLE || r.default_rc==-1 );
    assert( oc!=OP_SeekGE || r.default_rc==+1 );
    assert( oc!=OP_SeekLT || r.default_rc==+1 );

    r.aMem = &aMem[pOp->p3];
#ifdef SQLITE_DEBUG
    { int i; for(i=0; i<r.nField; i++) assert( memIsValid(&r.aMem[i]) ); }
#endif
    ExpandBlob(r.aMem);
    rc = sqlite3BtreeMovetoUnpacked(pC->pCursor, &r, 0, 0, &res);
    if( rc!=SQLITE_OK ){
      goto abort_due_to_error;
    }
    pC->rowidIsValid = 0;
  }
  pC->deferredMoveto = 0;
  pC->cacheStatus = CACHE_STALE;
#ifdef SQLITE_TEST
  sqlite3_search_count++;
#endif
  if( oc>=OP_SeekGE ){  assert( oc==OP_SeekGE || oc==OP_SeekGT );
    if( res<0 || (res==0 && oc==OP_SeekGT) ){
      res = 0;
      rc = sqlite3BtreeNext(pC->pCursor, &res);
      if( rc!=SQLITE_OK ) goto abort_due_to_error;
      pC->rowidIsValid = 0;
    }else{
      res = 0;
    }
  }else{
    assert( oc==OP_SeekLT || oc==OP_SeekLE );
    if( res>0 || (res==0 && oc==OP_SeekLT) ){
      res = 0;
      rc = sqlite3BtreePrevious(pC->pCursor, &res);
      if( rc!=SQLITE_OK ) goto abort_due_to_error;
      pC->rowidIsValid = 0;
    }else{
      /* res might be negative because the table is empty.  Check to
      ** see if this is the case.
      */
      res = sqlite3BtreeEof(pC->pCursor);
    }
  }
  assert( pOp->p2>0 );
  VdbeBranchTaken(res!=0,2);
  if( res ){
    pc = pOp->p2 - 1;
  }
  break;
}

/* Opcode: Seek P1 P2 * * *
** Synopsis:  intkey=r[P2]
**
** P1 is an open table cursor and P2 is a rowid integer.  Arrange
** for P1 to move so that it points to the rowid given by P2.
**
** This is actually a deferred seek.  Nothing actually happens until
** the cursor is used to read a record.  That way, if no reads
** occur, no unnecessary I/O happens.
*/
case OP_Seek: {    /* in2 */
  VdbeCursor *pC;

  assert( pOp->p1>=0 && pOp->p1<p->nCursor );
  pC = p->apCsr[pOp->p1];
  assert( pC!=0 );
  assert( pC->pCursor!=0 );
  assert( pC->isTable );
  pC->nullRow = 0;
  pIn2 = &aMem[pOp->p2];
  pC->movetoTarget = sqlite3VdbeIntValue(pIn2);
  pC->rowidIsValid = 0;
  pC->deferredMoveto = 1;
  break;
}
  

/* Opcode: Found P1 P2 P3 P4 *
** Synopsis: key=r[P3@P4]
**
** If P4==0 then register P3 holds a blob constructed by MakeRecord.  If
** P4>0 then register P3 is the first of P4 registers that form an unpacked
** record.
**
** Cursor P1 is on an index btree.  If the record identified by P3 and P4
** is a prefix of any entry in P1 then a jump is made to P2 and
** P1 is left pointing at the matching entry.
**
** This operation leaves the cursor in a state where it can be
** advanced in the forward direction.  The Next instruction will work,
** but not the Prev instruction.
**
** See also: NotFound, NoConflict, NotExists. SeekGe
*/
/* Opcode: NotFound P1 P2 P3 P4 *
** Synopsis: key=r[P3@P4]
**
** If P4==0 then register P3 holds a blob constructed by MakeRecord.  If
** P4>0 then register P3 is the first of P4 registers that form an unpacked
** record.
** 
** Cursor P1 is on an index btree.  If the record identified by P3 and P4
** is not the prefix of any entry in P1 then a jump is made to P2.  If P1 
** does contain an entry whose prefix matches the P3/P4 record then control
** falls through to the next instruction and P1 is left pointing at the
** matching entry.
**
** This operation leaves the cursor in a state where it cannot be
** advanced in either direction.  In other words, the Next and Prev
** opcodes do not work after this operation.
**
** See also: Found, NotExists, NoConflict
*/
/* Opcode: NoConflict P1 P2 P3 P4 *
** Synopsis: key=r[P3@P4]
**
** If P4==0 then register P3 holds a blob constructed by MakeRecord.  If
** P4>0 then register P3 is the first of P4 registers that form an unpacked
** record.
** 
** Cursor P1 is on an index btree.  If the record identified by P3 and P4
** contains any NULL value, jump immediately to P2.  If all terms of the
** record are not-NULL then a check is done to determine if any row in the
** P1 index btree has a matching key prefix.  If there are no matches, jump
** immediately to P2.  If there is a match, fall through and leave the P1
** cursor pointing to the matching row.
**
** This opcode is similar to OP_NotFound with the exceptions that the
** branch is always taken if any part of the search key input is NULL.
**
** This operation leaves the cursor in a state where it cannot be
** advanced in either direction.  In other words, the Next and Prev
** opcodes do not work after this operation.
**
** See also: NotFound, Found, NotExists
*/
case OP_NoConflict:     /* jump, in3 */
case OP_NotFound:       /* jump, in3 */
case OP_Found: {        /* jump, in3 */
  int alreadyExists;
  int ii;
  VdbeCursor *pC;
  int res;
  char *pFree;
  UnpackedRecord *pIdxKey;
  UnpackedRecord r;
  char aTempRec[ROUND8(sizeof(UnpackedRecord)) + sizeof(Mem)*4 + 7];

#ifdef SQLITE_TEST
  if( pOp->opcode!=OP_NoConflict ) sqlite3_found_count++;
#endif

  assert( pOp->p1>=0 && pOp->p1<p->nCursor );
  assert( pOp->p4type==P4_INT32 );
  pC = p->apCsr[pOp->p1];
  assert( pC!=0 );
#ifdef SQLITE_DEBUG
  pC->seekOp = pOp->opcode;
#endif
  pIn3 = &aMem[pOp->p3];
  assert( pC->pCursor!=0 );
  assert( pC->isTable==0 );
  pFree = 0;  /* Not needed.  Only used to suppress a compiler warning. */
  if( pOp->p4.i>0 ){
    r.pKeyInfo = pC->pKeyInfo;
    r.nField = (u16)pOp->p4.i;
    r.aMem = pIn3;
    for(ii=0; ii<r.nField; ii++){
      assert( memIsValid(&r.aMem[ii]) );
      ExpandBlob(&r.aMem[ii]);
#ifdef SQLITE_DEBUG
      if( ii ) REGISTER_TRACE(pOp->p3+ii, &r.aMem[ii]);
#endif
    }
    pIdxKey = &r;
  }else{
    pIdxKey = sqlite3VdbeAllocUnpackedRecord(
        pC->pKeyInfo, aTempRec, sizeof(aTempRec), &pFree
    ); 
    if( pIdxKey==0 ) goto no_mem;
    assert( pIn3->flags & MEM_Blob );
    assert( (pIn3->flags & MEM_Zero)==0 );  /* zeroblobs already expanded */
    sqlite3VdbeRecordUnpack(pC->pKeyInfo, pIn3->n, pIn3->z, pIdxKey);
  }
  pIdxKey->default_rc = 0;
  if( pOp->opcode==OP_NoConflict ){
    /* For the OP_NoConflict opcode, take the jump if any of the
    ** input fields are NULL, since any key with a NULL will not
    ** conflict */
    for(ii=0; ii<r.nField; ii++){
      if( r.aMem[ii].flags & MEM_Null ){
        pc = pOp->p2 - 1; VdbeBranchTaken(1,2);
        break;
      }
    }
  }
  rc = sqlite3BtreeMovetoUnpacked(pC->pCursor, pIdxKey, 0, 0, &res);
  if( pOp->p4.i==0 ){
    sqlite3DbFree(db, pFree);
  }
  if( rc!=SQLITE_OK ){
    break;
  }
  pC->seekResult = res;
  alreadyExists = (res==0);
  pC->nullRow = 1-alreadyExists;
  pC->deferredMoveto = 0;
  pC->cacheStatus = CACHE_STALE;
  if( pOp->opcode==OP_Found ){
    VdbeBranchTaken(alreadyExists!=0,2);
    if( alreadyExists ) pc = pOp->p2 - 1;
  }else{
    VdbeBranchTaken(alreadyExists==0,2);
    if( !alreadyExists ) pc = pOp->p2 - 1;
  }
  break;
}

/* Opcode: NotExists P1 P2 P3 * *
** Synopsis: intkey=r[P3]
**
** P1 is the index of a cursor open on an SQL table btree (with integer
** keys).  P3 is an integer rowid.  If P1 does not contain a record with
** rowid P3 then jump immediately to P2.  If P1 does contain a record
** with rowid P3 then leave the cursor pointing at that record and fall
** through to the next instruction.
**
** The OP_NotFound opcode performs the same operation on index btrees
** (with arbitrary multi-value keys).
**
** This opcode leaves the cursor in a state where it cannot be advanced
** in either direction.  In other words, the Next and Prev opcodes will
** not work following this opcode.
**
** See also: Found, NotFound, NoConflict
*/
case OP_NotExists: {        /* jump, in3 */
  VdbeCursor *pC;
  BtCursor *pCrsr;
  int res;
  u64 iKey;

  pIn3 = &aMem[pOp->p3];
  assert( pIn3->flags & MEM_Int );
  assert( pOp->p1>=0 && pOp->p1<p->nCursor );
  pC = p->apCsr[pOp->p1];
  assert( pC!=0 );
#ifdef SQLITE_DEBUG
  pC->seekOp = 0;
#endif
  assert( pC->isTable );
  assert( pC->pseudoTableReg==0 );
  pCrsr = pC->pCursor;
  assert( pCrsr!=0 );
  res = 0;
  iKey = pIn3->u.i;
  rc = sqlite3BtreeMovetoUnpacked(pCrsr, 0, iKey, 0, &res);
  pC->lastRowid = pIn3->u.i;
  pC->rowidIsValid = res==0 ?1:0;
  pC->nullRow = 0;
  pC->cacheStatus = CACHE_STALE;
  pC->deferredMoveto = 0;
  VdbeBranchTaken(res!=0,2);
  if( res!=0 ){
    pc = pOp->p2 - 1;
    assert( pC->rowidIsValid==0 );
  }
  pC->seekResult = res;
  break;
}

/* Opcode: Sequence P1 P2 * * *
** Synopsis: r[P2]=cursor[P1].ctr++
**
** Find the next available sequence number for cursor P1.
** Write the sequence number into register P2.
** The sequence number on the cursor is incremented after this
** instruction.  
*/
case OP_Sequence: {           /* out2-prerelease */
  assert( pOp->p1>=0 && pOp->p1<p->nCursor );
  assert( p->apCsr[pOp->p1]!=0 );
  pOut->u.i = p->apCsr[pOp->p1]->seqCount++;
  break;
}


/* Opcode: NewRowid P1 P2 P3 * *
** Synopsis: r[P2]=rowid
**
** Get a new integer record number (a.k.a "rowid") used as the key to a table.
** The record number is not previously used as a key in the database
** table that cursor P1 points to.  The new record number is written
** written to register P2.
**
** If P3>0 then P3 is a register in the root frame of this VDBE that holds 
** the largest previously generated record number. No new record numbers are
** allowed to be less than this value. When this value reaches its maximum, 
** an SQLITE_FULL error is generated. The P3 register is updated with the '
** generated record number. This P3 mechanism is used to help implement the
** AUTOINCREMENT feature.
*/
case OP_NewRowid: {           /* out2-prerelease */
  i64 v;                 /* The new rowid */
  VdbeCursor *pC;        /* Cursor of table to get the new rowid */
  int res;               /* Result of an sqlite3BtreeLast() */
  int cnt;               /* Counter to limit the number of searches */
  Mem *pMem;             /* Register holding largest rowid for AUTOINCREMENT */
  VdbeFrame *pFrame;     /* Root frame of VDBE */

  v = 0;
  res = 0;
  assert( pOp->p1>=0 && pOp->p1<p->nCursor );
  pC = p->apCsr[pOp->p1];
  assert( pC!=0 );
  if( NEVER(pC->pCursor==0) ){
    /* The zero initialization above is all that is needed */
  }else{
    /* The next rowid or record number (different terms for the same
    ** thing) is obtained in a two-step algorithm.
    **
    ** First we attempt to find the largest existing rowid and add one
    ** to that.  But if the largest existing rowid is already the maximum
    ** positive integer, we have to fall through to the second
    ** probabilistic algorithm
    **
    ** The second algorithm is to select a rowid at random and see if
    ** it already exists in the table.  If it does not exist, we have
    ** succeeded.  If the random rowid does exist, we select a new one
    ** and try again, up to 100 times.
    */
    assert( pC->isTable );

#ifdef SQLITE_32BIT_ROWID
#   define MAX_ROWID 0x7fffffff
#else
    /* Some compilers complain about constants of the form 0x7fffffffffffffff.
    ** Others complain about 0x7ffffffffffffffffLL.  The following macro seems
    ** to provide the constant while making all compilers happy.
    */
#   define MAX_ROWID  (i64)( (((u64)0x7fffffff)<<32) | (u64)0xffffffff )
#endif

    if( !pC->useRandomRowid ){
      rc = sqlite3BtreeLast(pC->pCursor, &res);
      if( rc!=SQLITE_OK ){
        goto abort_due_to_error;
      }
      if( res ){
        v = 1;   /* IMP: R-61914-48074 */
      }else{
        assert( sqlite3BtreeCursorIsValid(pC->pCursor) );
        rc = sqlite3BtreeKeySize(pC->pCursor, &v);
        assert( rc==SQLITE_OK );   /* Cannot fail following BtreeLast() */
        if( v>=MAX_ROWID ){
          pC->useRandomRowid = 1;
        }else{
          v++;   /* IMP: R-29538-34987 */
        }
      }
    }

#ifndef SQLITE_OMIT_AUTOINCREMENT
    if( pOp->p3 ){
      /* Assert that P3 is a valid memory cell. */
      assert( pOp->p3>0 );
      if( p->pFrame ){
        for(pFrame=p->pFrame; pFrame->pParent; pFrame=pFrame->pParent);
        /* Assert that P3 is a valid memory cell. */
        assert( pOp->p3<=pFrame->nMem );
        pMem = &pFrame->aMem[pOp->p3];
      }else{
        /* Assert that P3 is a valid memory cell. */
        assert( pOp->p3<=(p->nMem-p->nCursor) );
        pMem = &aMem[pOp->p3];
        memAboutToChange(p, pMem);
      }
      assert( memIsValid(pMem) );

      REGISTER_TRACE(pOp->p3, pMem);
      sqlite3VdbeMemIntegerify(pMem);
      assert( (pMem->flags & MEM_Int)!=0 );  /* mem(P3) holds an integer */
      if( pMem->u.i==MAX_ROWID || pC->useRandomRowid ){
        rc = SQLITE_FULL;   /* IMP: R-12275-61338 */
        goto abort_due_to_error;
      }
      if( v<pMem->u.i+1 ){
        v = pMem->u.i + 1;
      }
      pMem->u.i = v;
    }
#endif
    if( pC->useRandomRowid ){
      /* IMPLEMENTATION-OF: R-07677-41881 If the largest ROWID is equal to the
      ** largest possible integer (9223372036854775807) then the database
      ** engine starts picking positive candidate ROWIDs at random until
      ** it finds one that is not previously used. */
      assert( pOp->p3==0 );  /* We cannot be in random rowid mode if this is
                             ** an AUTOINCREMENT table. */
      /* on the first attempt, simply do one more than previous */
      v = lastRowid;
      v &= (MAX_ROWID>>1); /* ensure doesn't go negative */
      v++; /* ensure non-zero */
      cnt = 0;
      while(   ((rc = sqlite3BtreeMovetoUnpacked(pC->pCursor, 0, (u64)v,
                                                 0, &res))==SQLITE_OK)
            && (res==0)
            && (++cnt<100)){
        /* collision - try another random rowid */
        sqlite3_randomness(sizeof(v), &v);
        if( cnt<5 ){
          /* try "small" random rowids for the initial attempts */
          v &= 0xffffff;
        }else{
          v &= (MAX_ROWID>>1); /* ensure doesn't go negative */
        }
        v++; /* ensure non-zero */
      }
      if( rc==SQLITE_OK && res==0 ){
        rc = SQLITE_FULL;   /* IMP: R-38219-53002 */
        goto abort_due_to_error;
      }
      assert( v>0 );  /* EV: R-40812-03570 */
    }
    pC->rowidIsValid = 0;
    pC->deferredMoveto = 0;
    pC->cacheStatus = CACHE_STALE;
  }
  pOut->u.i = v;
  break;
}

/* Opcode: Insert P1 P2 P3 P4 P5
** Synopsis: intkey=r[P3] data=r[P2]
**
** Write an entry into the table of cursor P1.  A new entry is
** created if it doesn't already exist or the data for an existing
** entry is overwritten.  The data is the value MEM_Blob stored in register
** number P2. The key is stored in register P3. The key must
** be a MEM_Int.
**
** If the OPFLAG_NCHANGE flag of P5 is set, then the row change count is
** incremented (otherwise not).  If the OPFLAG_LASTROWID flag of P5 is set,
** then rowid is stored for subsequent return by the
** sqlite3_last_insert_rowid() function (otherwise it is unmodified).
**
** If the OPFLAG_USESEEKRESULT flag of P5 is set and if the result of
** the last seek operation (OP_NotExists) was a success, then this
** operation will not attempt to find the appropriate row before doing
** the insert but will instead overwrite the row that the cursor is
** currently pointing to.  Presumably, the prior OP_NotExists opcode
** has already positioned the cursor correctly.  This is an optimization
** that boosts performance by avoiding redundant seeks.
**
** If the OPFLAG_ISUPDATE flag is set, then this opcode is part of an
** UPDATE operation.  Otherwise (if the flag is clear) then this opcode
** is part of an INSERT operation.  The difference is only important to
** the update hook.
**
** Parameter P4 may point to a string containing the table-name, or
** may be NULL. If it is not NULL, then the update-hook 
** (sqlite3.xUpdateCallback) is invoked following a successful insert.
**
** (WARNING/TODO: If P1 is a pseudo-cursor and P2 is dynamically
** allocated, then ownership of P2 is transferred to the pseudo-cursor
** and register P2 becomes ephemeral.  If the cursor is changed, the
** value of register P2 will then change.  Make sure this does not
** cause any problems.)
**
** This instruction only works on tables.  The equivalent instruction
** for indices is OP_IdxInsert.
*/
/* Opcode: InsertInt P1 P2 P3 P4 P5
** Synopsis:  intkey=P3 data=r[P2]
**
** This works exactly like OP_Insert except that the key is the
** integer value P3, not the value of the integer stored in register P3.
*/
case OP_Insert: 
case OP_InsertInt: {
  Mem *pData;       /* MEM cell holding data for the record to be inserted */
  Mem *pKey;        /* MEM cell holding key  for the record */
  i64 iKey;         /* The integer ROWID or key for the record to be inserted */
  VdbeCursor *pC;   /* Cursor to table into which insert is written */
  int nZero;        /* Number of zero-bytes to append */
  int seekResult;   /* Result of prior seek or 0 if no USESEEKRESULT flag */
  const char *zDb;  /* database name - used by the update hook */
  const char *zTbl; /* Table name - used by the opdate hook */
  int op;           /* Opcode for update hook: SQLITE_UPDATE or SQLITE_INSERT */

  pData = &aMem[pOp->p2];
  assert( pOp->p1>=0 && pOp->p1<p->nCursor );
  assert( memIsValid(pData) );
  pC = p->apCsr[pOp->p1];
  assert( pC!=0 );
  assert( pC->pCursor!=0 );
  assert( pC->pseudoTableReg==0 );
  assert( pC->isTable );
  REGISTER_TRACE(pOp->p2, pData);

  if( pOp->opcode==OP_Insert ){
    pKey = &aMem[pOp->p3];
    assert( pKey->flags & MEM_Int );
    assert( memIsValid(pKey) );
    REGISTER_TRACE(pOp->p3, pKey);
    iKey = pKey->u.i;
  }else{
    assert( pOp->opcode==OP_InsertInt );
    iKey = pOp->p3;
  }

  if( pOp->p5 & OPFLAG_NCHANGE ) p->nChange++;
  if( pOp->p5 & OPFLAG_LASTROWID ) db->lastRowid = lastRowid = iKey;
  if( pData->flags & MEM_Null ){
    pData->z = 0;
    pData->n = 0;
  }else{
    assert( pData->flags & (MEM_Blob|MEM_Str) );
  }
  seekResult = ((pOp->p5 & OPFLAG_USESEEKRESULT) ? pC->seekResult : 0);
  if( pData->flags & MEM_Zero ){
    nZero = pData->u.nZero;
  }else{
    nZero = 0;
  }
  rc = sqlite3BtreeInsert(pC->pCursor, 0, iKey,
                          pData->z, pData->n, nZero,
                          (pOp->p5 & OPFLAG_APPEND)!=0, seekResult
  );
  pC->rowidIsValid = 0;
  pC->deferredMoveto = 0;
  pC->cacheStatus = CACHE_STALE;

  /* Invoke the update-hook if required. */
  if( rc==SQLITE_OK && db->xUpdateCallback && pOp->p4.z ){
    zDb = db->aDb[pC->iDb].zName;
    zTbl = pOp->p4.z;
    op = ((pOp->p5 & OPFLAG_ISUPDATE) ? SQLITE_UPDATE : SQLITE_INSERT);
    assert( pC->isTable );
    db->xUpdateCallback(db->pUpdateArg, op, zDb, zTbl, iKey);
    assert( pC->iDb>=0 );
  }
  break;
}

/* Opcode: Delete P1 P2 * P4 *
**
** Delete the record at which the P1 cursor is currently pointing.
**
** The cursor will be left pointing at either the next or the previous
** record in the table. If it is left pointing at the next record, then
** the next Next instruction will be a no-op.  Hence it is OK to delete
** a record from within a Next loop.
**
** If the OPFLAG_NCHANGE flag of P2 is set, then the row change count is
** incremented (otherwise not).
**
** P1 must not be pseudo-table.  It has to be a real table with
** multiple rows.
**
** If P4 is not NULL, then it is the name of the table that P1 is
** pointing to.  The update hook will be invoked, if it exists.
** If P4 is not NULL then the P1 cursor must have been positioned
** using OP_NotFound prior to invoking this opcode.
*/
case OP_Delete: {
  i64 iKey;
  VdbeCursor *pC;

  assert( pOp->p1>=0 && pOp->p1<p->nCursor );
  pC = p->apCsr[pOp->p1];
  assert( pC!=0 );
  assert( pC->pCursor!=0 );  /* Only valid for real tables, no pseudotables */
  iKey = pC->lastRowid;      /* Only used for the update hook */

  /* The OP_Delete opcode always follows an OP_NotExists or OP_Last or
  ** OP_Column on the same table without any intervening operations that
  ** might move or invalidate the cursor.  Hence cursor pC is always pointing
  ** to the row to be deleted and the sqlite3VdbeCursorMoveto() operation
  ** below is always a no-op and cannot fail.  We will run it anyhow, though,
  ** to guard against future changes to the code generator.
  **/
  assert( pC->deferredMoveto==0 );
  rc = sqlite3VdbeCursorMoveto(pC);
  if( NEVER(rc!=SQLITE_OK) ) goto abort_due_to_error;

  rc = sqlite3BtreeDelete(pC->pCursor);
  pC->cacheStatus = CACHE_STALE;

  /* Invoke the update-hook if required. */
  if( rc==SQLITE_OK && db->xUpdateCallback && pOp->p4.z && pC->isTable ){
    db->xUpdateCallback(db->pUpdateArg, SQLITE_DELETE,
                        db->aDb[pC->iDb].zName, pOp->p4.z, iKey);
    assert( pC->iDb>=0 );
  }
  if( pOp->p2 & OPFLAG_NCHANGE ) p->nChange++;
  break;
}
/* Opcode: ResetCount * * * * *
**
** The value of the change counter is copied to the database handle
** change counter (returned by subsequent calls to sqlite3_changes()).
** Then the VMs internal change counter resets to 0.
** This is used by trigger programs.
*/
case OP_ResetCount: {
  sqlite3VdbeSetChanges(db, p->nChange);
  p->nChange = 0;
  break;
}

/* Opcode: SorterCompare P1 P2 P3 P4
** Synopsis:  if key(P1)!=trim(r[P3],P4) goto P2
**
** P1 is a sorter cursor. This instruction compares a prefix of the
** record blob in register P3 against a prefix of the entry that 
** the sorter cursor currently points to.  Only the first P4 fields
** of r[P3] and the sorter record are compared.
**
** If either P3 or the sorter contains a NULL in one of their significant
** fields (not counting the P4 fields at the end which are ignored) then
** the comparison is assumed to be equal.
**
** Fall through to next instruction if the two records compare equal to
** each other.  Jump to P2 if they are different.
*/
case OP_SorterCompare: {
  VdbeCursor *pC;
  int res;
  int nKeyCol;

  pC = p->apCsr[pOp->p1];
  assert( isSorter(pC) );
  assert( pOp->p4type==P4_INT32 );
  pIn3 = &aMem[pOp->p3];
  nKeyCol = pOp->p4.i;
  res = 0;
  rc = sqlite3VdbeSorterCompare(pC, pIn3, nKeyCol, &res);
  VdbeBranchTaken(res!=0,2);
  if( res ){
    pc = pOp->p2-1;
  }
  break;
};

/* Opcode: SorterData P1 P2 * * *
** Synopsis: r[P2]=data
**
** Write into register P2 the current sorter data for sorter cursor P1.
*/
case OP_SorterData: {
  VdbeCursor *pC;

  pOut = &aMem[pOp->p2];
  pC = p->apCsr[pOp->p1];
  assert( isSorter(pC) );
  rc = sqlite3VdbeSorterRowkey(pC, pOut);
  assert( rc!=SQLITE_OK || (pOut->flags & MEM_Blob) );
  break;
}

/* Opcode: RowData P1 P2 * * *
** Synopsis: r[P2]=data
**
** Write into register P2 the complete row data for cursor P1.
** There is no interpretation of the data.  
** It is just copied onto the P2 register exactly as 
** it is found in the database file.
**
** If the P1 cursor must be pointing to a valid row (not a NULL row)
** of a real table, not a pseudo-table.
*/
/* Opcode: RowKey P1 P2 * * *
** Synopsis: r[P2]=key
**
** Write into register P2 the complete row key for cursor P1.
** There is no interpretation of the data.  
** The key is copied onto the P2 register exactly as 
** it is found in the database file.
**
** If the P1 cursor must be pointing to a valid row (not a NULL row)
** of a real table, not a pseudo-table.
*/
case OP_RowKey:
case OP_RowData: {
  VdbeCursor *pC;
  BtCursor *pCrsr;
  u32 n;
  i64 n64;

  pOut = &aMem[pOp->p2];
  memAboutToChange(p, pOut);

  /* Note that RowKey and RowData are really exactly the same instruction */
  assert( pOp->p1>=0 && pOp->p1<p->nCursor );
  pC = p->apCsr[pOp->p1];
  assert( isSorter(pC)==0 );
  assert( pC->isTable || pOp->opcode!=OP_RowData );
  assert( pC->isTable==0 || pOp->opcode==OP_RowData );
  assert( pC!=0 );
  assert( pC->nullRow==0 );
  assert( pC->pseudoTableReg==0 );
  assert( pC->pCursor!=0 );
  pCrsr = pC->pCursor;
  assert( sqlite3BtreeCursorIsValid(pCrsr) );

  /* The OP_RowKey and OP_RowData opcodes always follow OP_NotExists or
  ** OP_Rewind/Op_Next with no intervening instructions that might invalidate
  ** the cursor.  Hence the following sqlite3VdbeCursorMoveto() call is always
  ** a no-op and can never fail.  But we leave it in place as a safety.
  */
  assert( pC->deferredMoveto==0 );
  rc = sqlite3VdbeCursorMoveto(pC);
  if( NEVER(rc!=SQLITE_OK) ) goto abort_due_to_error;

  if( pC->isTable==0 ){
    assert( !pC->isTable );
    VVA_ONLY(rc =) sqlite3BtreeKeySize(pCrsr, &n64);
    assert( rc==SQLITE_OK );    /* True because of CursorMoveto() call above */
    if( n64>db->aLimit[SQLITE_LIMIT_LENGTH] ){
      goto too_big;
    }
    n = (u32)n64;
  }else{
    VVA_ONLY(rc =) sqlite3BtreeDataSize(pCrsr, &n);
    assert( rc==SQLITE_OK );    /* DataSize() cannot fail */
    if( n>(u32)db->aLimit[SQLITE_LIMIT_LENGTH] ){
      goto too_big;
    }
  }
  if( sqlite3VdbeMemGrow(pOut, n, 0) ){
    goto no_mem;
  }
  pOut->n = n;
  MemSetTypeFlag(pOut, MEM_Blob);
  if( pC->isTable==0 ){
    rc = sqlite3BtreeKey(pCrsr, 0, n, pOut->z);
  }else{
    rc = sqlite3BtreeData(pCrsr, 0, n, pOut->z);
  }
  pOut->enc = SQLITE_UTF8;  /* In case the blob is ever cast to text */
  UPDATE_MAX_BLOBSIZE(pOut);
  REGISTER_TRACE(pOp->p2, pOut);
  break;
}

/* Opcode: Rowid P1 P2 * * *
** Synopsis: r[P2]=rowid
**
** Store in register P2 an integer which is the key of the table entry that
** P1 is currently point to.
**
** P1 can be either an ordinary table or a virtual table.  There used to
** be a separate OP_VRowid opcode for use with virtual tables, but this
** one opcode now works for both table types.
*/
case OP_Rowid: {                 /* out2-prerelease */
  VdbeCursor *pC;
  i64 v;
  sqlite3_vtab *pVtab;
  const sqlite3_module *pModule;

  assert( pOp->p1>=0 && pOp->p1<p->nCursor );
  pC = p->apCsr[pOp->p1];
  assert( pC!=0 );
  assert( pC->pseudoTableReg==0 || pC->nullRow );
  if( pC->nullRow ){
    pOut->flags = MEM_Null;
    break;
  }else if( pC->deferredMoveto ){
    v = pC->movetoTarget;
#ifndef SQLITE_OMIT_VIRTUALTABLE
  }else if( pC->pVtabCursor ){
    pVtab = pC->pVtabCursor->pVtab;
    pModule = pVtab->pModule;
    assert( pModule->xRowid );
    rc = pModule->xRowid(pC->pVtabCursor, &v);
    sqlite3VtabImportErrmsg(p, pVtab);
#endif /* SQLITE_OMIT_VIRTUALTABLE */
  }else{
    assert( pC->pCursor!=0 );
    rc = sqlite3VdbeCursorMoveto(pC);
    if( rc ) goto abort_due_to_error;
    if( pC->rowidIsValid ){
      v = pC->lastRowid;
    }else{
      rc = sqlite3BtreeKeySize(pC->pCursor, &v);
      assert( rc==SQLITE_OK );  /* Always so because of CursorMoveto() above */
    }
  }
  pOut->u.i = v;
  break;
}

/* Opcode: NullRow P1 * * * *
**
** Move the cursor P1 to a null row.  Any OP_Column operations
** that occur while the cursor is on the null row will always
** write a NULL.
*/
case OP_NullRow: {
  VdbeCursor *pC;

  assert( pOp->p1>=0 && pOp->p1<p->nCursor );
  pC = p->apCsr[pOp->p1];
  assert( pC!=0 );
  pC->nullRow = 1;
  pC->rowidIsValid = 0;
  pC->cacheStatus = CACHE_STALE;
  if( pC->pCursor ){
    sqlite3BtreeClearCursor(pC->pCursor);
  }
  break;
}

/* Opcode: Last P1 P2 * * *
**
** The next use of the Rowid or Column or Prev instruction for P1 
** will refer to the last entry in the database table or index.
** If the table or index is empty and P2>0, then jump immediately to P2.
** If P2 is 0 or if the table or index is not empty, fall through
** to the following instruction.
**
** This opcode leaves the cursor configured to move in reverse order,
** from the end toward the beginning.  In other words, the cursor is
** configured to use Prev, not Next.
*/
case OP_Last: {        /* jump */
  VdbeCursor *pC;
  BtCursor *pCrsr;
  int res;

  assert( pOp->p1>=0 && pOp->p1<p->nCursor );
  pC = p->apCsr[pOp->p1];
  assert( pC!=0 );
  pCrsr = pC->pCursor;
  res = 0;
  assert( pCrsr!=0 );
  rc = sqlite3BtreeLast(pCrsr, &res);
  pC->nullRow = (u8)res;
  pC->deferredMoveto = 0;
  pC->rowidIsValid = 0;
  pC->cacheStatus = CACHE_STALE;
#ifdef SQLITE_DEBUG
  pC->seekOp = OP_Last;
#endif
  if( pOp->p2>0 ){
    VdbeBranchTaken(res!=0,2);
    if( res ) pc = pOp->p2 - 1;
  }
  break;
}


/* Opcode: Sort P1 P2 * * *
**
** This opcode does exactly the same thing as OP_Rewind except that
** it increments an undocumented global variable used for testing.
**
** Sorting is accomplished by writing records into a sorting index,
** then rewinding that index and playing it back from beginning to
** end.  We use the OP_Sort opcode instead of OP_Rewind to do the
** rewinding so that the global variable will be incremented and
** regression tests can determine whether or not the optimizer is
** correctly optimizing out sorts.
*/
case OP_SorterSort:    /* jump */
case OP_Sort: {        /* jump */
#ifdef SQLITE_TEST
  sqlite3_sort_count++;
  sqlite3_search_count--;
#endif
  p->aCounter[SQLITE_STMTSTATUS_SORT]++;
  /* Fall through into OP_Rewind */
}
/* Opcode: Rewind P1 P2 * * *
**
** The next use of the Rowid or Column or Next instruction for P1 
** will refer to the first entry in the database table or index.
** If the table or index is empty and P2>0, then jump immediately to P2.
** If P2 is 0 or if the table or index is not empty, fall through
** to the following instruction.
**
** This opcode leaves the cursor configured to move in forward order,
** from the beginning toward the end.  In other words, the cursor is
** configured to use Next, not Prev.
*/
case OP_Rewind: {        /* jump */
  VdbeCursor *pC;
  BtCursor *pCrsr;
  int res;

  assert( pOp->p1>=0 && pOp->p1<p->nCursor );
  pC = p->apCsr[pOp->p1];
  assert( pC!=0 );
  assert( isSorter(pC)==(pOp->opcode==OP_SorterSort) );
  res = 1;
#ifdef SQLITE_DEBUG
  pC->seekOp = OP_Rewind;
#endif
  if( isSorter(pC) ){
    rc = sqlite3VdbeSorterRewind(pC, &res);
  }else{
    pCrsr = pC->pCursor;
    assert( pCrsr );
    rc = sqlite3BtreeFirst(pCrsr, &res);
    pC->deferredMoveto = 0;
    pC->cacheStatus = CACHE_STALE;
    pC->rowidIsValid = 0;
  }
  pC->nullRow = (u8)res;
  assert( pOp->p2>0 && pOp->p2<p->nOp );
  VdbeBranchTaken(res!=0,2);
  if( res ){
    pc = pOp->p2 - 1;
  }
  break;
}

/* Opcode: Next P1 P2 P3 P4 P5
**
** Advance cursor P1 so that it points to the next key/data pair in its
** table or index.  If there are no more key/value pairs then fall through
** to the following instruction.  But if the cursor advance was successful,
** jump immediately to P2.
**
** The Next opcode is only valid following an SeekGT, SeekGE, or
** OP_Rewind opcode used to position the cursor.  Next is not allowed
** to follow SeekLT, SeekLE, or OP_Last.
**
** The P1 cursor must be for a real table, not a pseudo-table.  P1 must have
** been opened prior to this opcode or the program will segfault.
**
** The P3 value is a hint to the btree implementation. If P3==1, that
** means P1 is an SQL index and that this instruction could have been
** omitted if that index had been unique.  P3 is usually 0.  P3 is
** always either 0 or 1.
**
** P4 is always of type P4_ADVANCE. The function pointer points to
** sqlite3BtreeNext().
**
** If P5 is positive and the jump is taken, then event counter
** number P5-1 in the prepared statement is incremented.
**
** See also: Prev, NextIfOpen
*/
/* Opcode: NextIfOpen P1 P2 P3 P4 P5
**
** This opcode works just like Next except that if cursor P1 is not
** open it behaves a no-op.
*/
/* Opcode: Prev P1 P2 P3 P4 P5
**
** Back up cursor P1 so that it points to the previous key/data pair in its
** table or index.  If there is no previous key/value pairs then fall through
** to the following instruction.  But if the cursor backup was successful,
** jump immediately to P2.
**
**
** The Prev opcode is only valid following an SeekLT, SeekLE, or
** OP_Last opcode used to position the cursor.  Prev is not allowed
** to follow SeekGT, SeekGE, or OP_Rewind.
**
** The P1 cursor must be for a real table, not a pseudo-table.  If P1 is
** not open then the behavior is undefined.
**
** The P3 value is a hint to the btree implementation. If P3==1, that
** means P1 is an SQL index and that this instruction could have been
** omitted if that index had been unique.  P3 is usually 0.  P3 is
** always either 0 or 1.
**
** P4 is always of type P4_ADVANCE. The function pointer points to
** sqlite3BtreePrevious().
**
** If P5 is positive and the jump is taken, then event counter
** number P5-1 in the prepared statement is incremented.
*/
/* Opcode: PrevIfOpen P1 P2 P3 P4 P5
**
** This opcode works just like Prev except that if cursor P1 is not
** open it behaves a no-op.
*/
case OP_SorterNext: {  /* jump */
  VdbeCursor *pC;
  int res;

  pC = p->apCsr[pOp->p1];
  assert( isSorter(pC) );
  res = 0;
  rc = sqlite3VdbeSorterNext(db, pC, &res);
  goto next_tail;
case OP_PrevIfOpen:    /* jump */
case OP_NextIfOpen:    /* jump */
  if( p->apCsr[pOp->p1]==0 ) break;
  /* Fall through */
case OP_Prev:          /* jump */
case OP_Next:          /* jump */
  assert( pOp->p1>=0 && pOp->p1<p->nCursor );
  assert( pOp->p5<ArraySize(p->aCounter) );
  pC = p->apCsr[pOp->p1];
  res = pOp->p3;
  assert( pC!=0 );
  assert( pC->deferredMoveto==0 );
  assert( pC->pCursor );
  assert( res==0 || (res==1 && pC->isTable==0) );
  testcase( res==1 );
  assert( pOp->opcode!=OP_Next || pOp->p4.xAdvance==sqlite3BtreeNext );
  assert( pOp->opcode!=OP_Prev || pOp->p4.xAdvance==sqlite3BtreePrevious );
  assert( pOp->opcode!=OP_NextIfOpen || pOp->p4.xAdvance==sqlite3BtreeNext );
  assert( pOp->opcode!=OP_PrevIfOpen || pOp->p4.xAdvance==sqlite3BtreePrevious);

  /* The Next opcode is only used after SeekGT, SeekGE, and Rewind.
  ** The Prev opcode is only used after SeekLT, SeekLE, and Last. */
  assert( pOp->opcode!=OP_Next || pOp->opcode!=OP_NextIfOpen
       || pC->seekOp==OP_SeekGT || pC->seekOp==OP_SeekGE
       || pC->seekOp==OP_Rewind || pC->seekOp==OP_Found);
  assert( pOp->opcode!=OP_Prev || pOp->opcode!=OP_PrevIfOpen
       || pC->seekOp==OP_SeekLT || pC->seekOp==OP_SeekLE
       || pC->seekOp==OP_Last );

  rc = pOp->p4.xAdvance(pC->pCursor, &res);
next_tail:
  pC->cacheStatus = CACHE_STALE;
  VdbeBranchTaken(res==0,2);
  if( res==0 ){
    pC->nullRow = 0;
    pc = pOp->p2 - 1;
    p->aCounter[pOp->p5]++;
#ifdef SQLITE_TEST
    sqlite3_search_count++;
#endif
  }else{
    pC->nullRow = 1;
  }
  pC->rowidIsValid = 0;
  goto check_for_interrupt;
}

/* Opcode: IdxInsert P1 P2 P3 * P5
** Synopsis: key=r[P2]
**
** Register P2 holds an SQL index key made using the
** MakeRecord instructions.  This opcode writes that key
** into the index P1.  Data for the entry is nil.
**
** P3 is a flag that provides a hint to the b-tree layer that this
** insert is likely to be an append.
**
** If P5 has the OPFLAG_NCHANGE bit set, then the change counter is
** incremented by this instruction.  If the OPFLAG_NCHANGE bit is clear,
** then the change counter is unchanged.
**
** If P5 has the OPFLAG_USESEEKRESULT bit set, then the cursor must have
** just done a seek to the spot where the new entry is to be inserted.
** This flag avoids doing an extra seek.
**
** This instruction only works for indices.  The equivalent instruction
** for tables is OP_Insert.
*/
case OP_SorterInsert:       /* in2 */
case OP_IdxInsert: {        /* in2 */
  VdbeCursor *pC;
  BtCursor *pCrsr;
  int nKey;
  const char *zKey;

  assert( pOp->p1>=0 && pOp->p1<p->nCursor );
  pC = p->apCsr[pOp->p1];
  assert( pC!=0 );
  assert( isSorter(pC)==(pOp->opcode==OP_SorterInsert) );
  pIn2 = &aMem[pOp->p2];
  assert( pIn2->flags & MEM_Blob );
  pCrsr = pC->pCursor;
  if( pOp->p5 & OPFLAG_NCHANGE ) p->nChange++;
  assert( pCrsr!=0 );
  assert( pC->isTable==0 );
  rc = ExpandBlob(pIn2);
  if( rc==SQLITE_OK ){
    if( isSorter(pC) ){
      rc = sqlite3VdbeSorterWrite(pC, pIn2);
    }else{
      nKey = pIn2->n;
      zKey = pIn2->z;
      rc = sqlite3BtreeInsert(pCrsr, zKey, nKey, "", 0, 0, pOp->p3, 
          ((pOp->p5 & OPFLAG_USESEEKRESULT) ? pC->seekResult : 0)
          );
      assert( pC->deferredMoveto==0 );
      pC->cacheStatus = CACHE_STALE;
    }
  }
  break;
}

/* Opcode: IdxDelete P1 P2 P3 * *
** Synopsis: key=r[P2@P3]
**
** The content of P3 registers starting at register P2 form
** an unpacked index key. This opcode removes that entry from the 
** index opened by cursor P1.
*/
case OP_IdxDelete: {
  VdbeCursor *pC;
  BtCursor *pCrsr;
  int res;
  UnpackedRecord r;

  assert( pOp->p3>0 );
  assert( pOp->p2>0 && pOp->p2+pOp->p3<=(p->nMem-p->nCursor)+1 );
  assert( pOp->p1>=0 && pOp->p1<p->nCursor );
  pC = p->apCsr[pOp->p1];
  assert( pC!=0 );
  pCrsr = pC->pCursor;
  assert( pCrsr!=0 );
  assert( pOp->p5==0 );
  r.pKeyInfo = pC->pKeyInfo;
  r.nField = (u16)pOp->p3;
  r.default_rc = 0;
  r.aMem = &aMem[pOp->p2];
#ifdef SQLITE_DEBUG
  { int i; for(i=0; i<r.nField; i++) assert( memIsValid(&r.aMem[i]) ); }
#endif
  rc = sqlite3BtreeMovetoUnpacked(pCrsr, &r, 0, 0, &res);
  if( rc==SQLITE_OK && res==0 ){
    rc = sqlite3BtreeDelete(pCrsr);
  }
  assert( pC->deferredMoveto==0 );
  pC->cacheStatus = CACHE_STALE;
  break;
}

/* Opcode: IdxRowid P1 P2 * * *
** Synopsis: r[P2]=rowid
**
** Write into register P2 an integer which is the last entry in the record at
** the end of the index key pointed to by cursor P1.  This integer should be
** the rowid of the table entry to which this index entry points.
**
** See also: Rowid, MakeRecord.
*/
case OP_IdxRowid: {              /* out2-prerelease */
  BtCursor *pCrsr;
  VdbeCursor *pC;
  i64 rowid;

  assert( pOp->p1>=0 && pOp->p1<p->nCursor );
  pC = p->apCsr[pOp->p1];
  assert( pC!=0 );
  pCrsr = pC->pCursor;
  assert( pCrsr!=0 );
  pOut->flags = MEM_Null;
  rc = sqlite3VdbeCursorMoveto(pC);
  if( NEVER(rc) ) goto abort_due_to_error;
  assert( pC->deferredMoveto==0 );
  assert( pC->isTable==0 );
  if( !pC->nullRow ){
    rowid = 0;  /* Not needed.  Only used to silence a warning. */
    rc = sqlite3VdbeIdxRowid(db, pCrsr, &rowid);
    if( rc!=SQLITE_OK ){
      goto abort_due_to_error;
    }
    pOut->u.i = rowid;
    pOut->flags = MEM_Int;
  }
  break;
}

/* Opcode: IdxGE P1 P2 P3 P4 P5
** Synopsis: key=r[P3@P4]
**
** The P4 register values beginning with P3 form an unpacked index 
** key that omits the PRIMARY KEY.  Compare this key value against the index 
** that P1 is currently pointing to, ignoring the PRIMARY KEY or ROWID 
** fields at the end.
**
** If the P1 index entry is greater than or equal to the key value
** then jump to P2.  Otherwise fall through to the next instruction.
*/
/* Opcode: IdxGT P1 P2 P3 P4 P5
** Synopsis: key=r[P3@P4]
**
** The P4 register values beginning with P3 form an unpacked index 
** key that omits the PRIMARY KEY.  Compare this key value against the index 
** that P1 is currently pointing to, ignoring the PRIMARY KEY or ROWID 
** fields at the end.
**
** If the P1 index entry is greater than the key value
** then jump to P2.  Otherwise fall through to the next instruction.
*/
/* Opcode: IdxLT P1 P2 P3 P4 P5
** Synopsis: key=r[P3@P4]
**
** The P4 register values beginning with P3 form an unpacked index 
** key that omits the PRIMARY KEY or ROWID.  Compare this key value against
** the index that P1 is currently pointing to, ignoring the PRIMARY KEY or
** ROWID on the P1 index.
**
** If the P1 index entry is less than the key value then jump to P2.
** Otherwise fall through to the next instruction.
*/
/* Opcode: IdxLE P1 P2 P3 P4 P5
** Synopsis: key=r[P3@P4]
**
** The P4 register values beginning with P3 form an unpacked index 
** key that omits the PRIMARY KEY or ROWID.  Compare this key value against
** the index that P1 is currently pointing to, ignoring the PRIMARY KEY or
** ROWID on the P1 index.
**
** If the P1 index entry is less than or equal to the key value then jump
** to P2. Otherwise fall through to the next instruction.
*/
case OP_IdxLE:          /* jump */
case OP_IdxGT:          /* jump */
case OP_IdxLT:          /* jump */
case OP_IdxGE:  {       /* jump */
  VdbeCursor *pC;
  int res;
  UnpackedRecord r;

  assert( pOp->p1>=0 && pOp->p1<p->nCursor );
  pC = p->apCsr[pOp->p1];
  assert( pC!=0 );
  assert( pC->isOrdered );
  assert( pC->pCursor!=0);
  assert( pC->deferredMoveto==0 );
  assert( pOp->p5==0 || pOp->p5==1 );
  assert( pOp->p4type==P4_INT32 );
  r.pKeyInfo = pC->pKeyInfo;
  r.nField = (u16)pOp->p4.i;
  if( pOp->opcode<OP_IdxLT ){
    assert( pOp->opcode==OP_IdxLE || pOp->opcode==OP_IdxGT );
    r.default_rc = -1;
  }else{
    assert( pOp->opcode==OP_IdxGE || pOp->opcode==OP_IdxLT );
    r.default_rc = 0;
  }
  r.aMem = &aMem[pOp->p3];
#ifdef SQLITE_DEBUG
  { int i; for(i=0; i<r.nField; i++) assert( memIsValid(&r.aMem[i]) ); }
#endif
  res = 0;  /* Not needed.  Only used to silence a warning. */
  rc = sqlite3VdbeIdxKeyCompare(pC, &r, &res);
  assert( (OP_IdxLE&1)==(OP_IdxLT&1) && (OP_IdxGE&1)==(OP_IdxGT&1) );
  if( (pOp->opcode&1)==(OP_IdxLT&1) ){
    assert( pOp->opcode==OP_IdxLE || pOp->opcode==OP_IdxLT );
    res = -res;
  }else{
    assert( pOp->opcode==OP_IdxGE || pOp->opcode==OP_IdxGT );
    res++;
  }
  VdbeBranchTaken(res>0,2);
  if( res>0 ){
    pc = pOp->p2 - 1 ;
  }
  break;
}

/* Opcode: Destroy P1 P2 P3 * *
**
** Delete an entire database table or index whose root page in the database
** file is given by P1.
**
** The table being destroyed is in the main database file if P3==0.  If
** P3==1 then the table to be clear is in the auxiliary database file
** that is used to store tables create using CREATE TEMPORARY TABLE.
**
** If AUTOVACUUM is enabled then it is possible that another root page
** might be moved into the newly deleted root page in order to keep all
** root pages contiguous at the beginning of the database.  The former
** value of the root page that moved - its value before the move occurred -
** is stored in register P2.  If no page 
** movement was required (because the table being dropped was already 
** the last one in the database) then a zero is stored in register P2.
** If AUTOVACUUM is disabled then a zero is stored in register P2.
**
** See also: Clear
*/
case OP_Destroy: {     /* out2-prerelease */
  int iMoved;
  int iCnt;
  Vdbe *pVdbe;
  int iDb;

  assert( p->readOnly==0 );
#ifndef SQLITE_OMIT_VIRTUALTABLE
  iCnt = 0;
  for(pVdbe=db->pVdbe; pVdbe; pVdbe = pVdbe->pNext){
    if( pVdbe->magic==VDBE_MAGIC_RUN && pVdbe->bIsReader 
     && pVdbe->inVtabMethod<2 && pVdbe->pc>=0 
    ){
      iCnt++;
    }
  }
#else
  iCnt = db->nVdbeRead;
#endif
  pOut->flags = MEM_Null;
  if( iCnt>1 ){
    rc = SQLITE_LOCKED;
    p->errorAction = OE_Abort;
  }else{
    iDb = pOp->p3;
    assert( iCnt==1 );
    assert( DbMaskTest(p->btreeMask, iDb) );
    iMoved = 0;  /* Not needed.  Only to silence a warning. */
    rc = sqlite3BtreeDropTable(db->aDb[iDb].pBt, pOp->p1, &iMoved);
    pOut->flags = MEM_Int;
    pOut->u.i = iMoved;
#ifndef SQLITE_OMIT_AUTOVACUUM
    if( rc==SQLITE_OK && iMoved!=0 ){
      sqlite3RootPageMoved(db, iDb, iMoved, pOp->p1);
      /* All OP_Destroy operations occur on the same btree */
      assert( resetSchemaOnFault==0 || resetSchemaOnFault==iDb+1 );
      resetSchemaOnFault = iDb+1;
    }
#endif
  }
  break;
}

/* Opcode: Clear P1 P2 P3
**
** Delete all contents of the database table or index whose root page
** in the database file is given by P1.  But, unlike Destroy, do not
** remove the table or index from the database file.
**
** The table being clear is in the main database file if P2==0.  If
** P2==1 then the table to be clear is in the auxiliary database file
** that is used to store tables create using CREATE TEMPORARY TABLE.
**
** If the P3 value is non-zero, then the table referred to must be an
** intkey table (an SQL table, not an index). In this case the row change 
** count is incremented by the number of rows in the table being cleared. 
** If P3 is greater than zero, then the value stored in register P3 is
** also incremented by the number of rows in the table being cleared.
**
** See also: Destroy
*/
case OP_Clear: {
  int nChange;
 
  nChange = 0;
  assert( p->readOnly==0 );
  assert( DbMaskTest(p->btreeMask, pOp->p2) );
  rc = sqlite3BtreeClearTable(
      db->aDb[pOp->p2].pBt, pOp->p1, (pOp->p3 ? &nChange : 0)
  );
  if( pOp->p3 ){
    p->nChange += nChange;
    if( pOp->p3>0 ){
      assert( memIsValid(&aMem[pOp->p3]) );
      memAboutToChange(p, &aMem[pOp->p3]);
      aMem[pOp->p3].u.i += nChange;
    }
  }
  break;
}

/* Opcode: ResetSorter P1 * * * *
**
** Delete all contents from the ephemeral table or sorter
** that is open on cursor P1.
**
** This opcode only works for cursors used for sorting and
** opened with OP_OpenEphemeral or OP_SorterOpen.
*/
case OP_ResetSorter: {
  VdbeCursor *pC;
 
  assert( pOp->p1>=0 && pOp->p1<p->nCursor );
  pC = p->apCsr[pOp->p1];
  assert( pC!=0 );
  if( pC->pSorter ){
    sqlite3VdbeSorterReset(db, pC->pSorter);
  }else{
    assert( pC->isEphemeral );
    rc = sqlite3BtreeClearTableOfCursor(pC->pCursor);
  }
  break;
}

/* Opcode: CreateTable P1 P2 * * *
** Synopsis: r[P2]=root iDb=P1
**
** Allocate a new table in the main database file if P1==0 or in the
** auxiliary database file if P1==1 or in an attached database if
** P1>1.  Write the root page number of the new table into
** register P2
**
** The difference between a table and an index is this:  A table must
** have a 4-byte integer key and can have arbitrary data.  An index
** has an arbitrary key but no data.
**
** See also: CreateIndex
*/
/* Opcode: CreateIndex P1 P2 * * *
** Synopsis: r[P2]=root iDb=P1
**
** Allocate a new index in the main database file if P1==0 or in the
** auxiliary database file if P1==1 or in an attached database if
** P1>1.  Write the root page number of the new table into
** register P2.
**
** See documentation on OP_CreateTable for additional information.
*/
case OP_CreateIndex:            /* out2-prerelease */
case OP_CreateTable: {          /* out2-prerelease */
  int pgno;
  int flags;
  Db *pDb;

  pgno = 0;
  assert( pOp->p1>=0 && pOp->p1<db->nDb );
  assert( DbMaskTest(p->btreeMask, pOp->p1) );
  assert( p->readOnly==0 );
  pDb = &db->aDb[pOp->p1];
  assert( pDb->pBt!=0 );
  if( pOp->opcode==OP_CreateTable ){
    /* flags = BTREE_INTKEY; */
    flags = BTREE_INTKEY;
  }else{
    flags = BTREE_BLOBKEY;
  }
  rc = sqlite3BtreeCreateTable(pDb->pBt, &pgno, flags);
  pOut->u.i = pgno;
  break;
}

/* Opcode: ParseSchema P1 * * P4 *
**
** Read and parse all entries from the SQLITE_MASTER table of database P1
** that match the WHERE clause P4. 
**
** This opcode invokes the parser to create a new virtual machine,
** then runs the new virtual machine.  It is thus a re-entrant opcode.
*/
case OP_ParseSchema: {
  int iDb;
  const char *zMaster;
  char *zSql;
  InitData initData;

  /* Any prepared statement that invokes this opcode will hold mutexes
  ** on every btree.  This is a prerequisite for invoking 
  ** sqlite3InitCallback().
  */
#ifdef SQLITE_DEBUG
  for(iDb=0; iDb<db->nDb; iDb++){
    assert( iDb==1 || sqlite3BtreeHoldsMutex(db->aDb[iDb].pBt) );
  }
#endif

  iDb = pOp->p1;
  assert( iDb>=0 && iDb<db->nDb );
  assert( DbHasProperty(db, iDb, DB_SchemaLoaded) );
  /* Used to be a conditional */ {
    zMaster = SCHEMA_TABLE(iDb);
    initData.db = db;
    initData.iDb = pOp->p1;
    initData.pzErrMsg = &p->zErrMsg;
    zSql = sqlite3MPrintf(db,
       "SELECT name, rootpage, sql FROM '%q'.%s WHERE %s ORDER BY rowid",
       db->aDb[iDb].zName, zMaster, pOp->p4.z);
    if( zSql==0 ){
      rc = SQLITE_NOMEM;
    }else{
      assert( db->init.busy==0 );
      db->init.busy = 1;
      initData.rc = SQLITE_OK;
      assert( !db->mallocFailed );
      rc = sqlite3_exec(db, zSql, sqlite3InitCallback, &initData, 0);
      if( rc==SQLITE_OK ) rc = initData.rc;
      sqlite3DbFree(db, zSql);
      db->init.busy = 0;
    }
  }
  if( rc ) sqlite3ResetAllSchemasOfConnection(db);
  if( rc==SQLITE_NOMEM ){
    goto no_mem;
  }
  break;  
}

#if !defined(SQLITE_OMIT_ANALYZE)
/* Opcode: LoadAnalysis P1 * * * *
**
** Read the sqlite_stat1 table for database P1 and load the content
** of that table into the internal index hash table.  This will cause
** the analysis to be used when preparing all subsequent queries.
*/
case OP_LoadAnalysis: {
  assert( pOp->p1>=0 && pOp->p1<db->nDb );
  rc = sqlite3AnalysisLoad(db, pOp->p1);
  break;  
}
#endif /* !defined(SQLITE_OMIT_ANALYZE) */

/* Opcode: DropTable P1 * * P4 *
**
** Remove the internal (in-memory) data structures that describe
** the table named P4 in database P1.  This is called after a table
** is dropped from disk (using the Destroy opcode) in order to keep 
** the internal representation of the
** schema consistent with what is on disk.
*/
case OP_DropTable: {
  sqlite3UnlinkAndDeleteTable(db, pOp->p1, pOp->p4.z);
  break;
}

/* Opcode: DropIndex P1 * * P4 *
**
** Remove the internal (in-memory) data structures that describe
** the index named P4 in database P1.  This is called after an index
** is dropped from disk (using the Destroy opcode)
** in order to keep the internal representation of the
** schema consistent with what is on disk.
*/
case OP_DropIndex: {
  sqlite3UnlinkAndDeleteIndex(db, pOp->p1, pOp->p4.z);
  break;
}

/* Opcode: DropTrigger P1 * * P4 *
**
** Remove the internal (in-memory) data structures that describe
** the trigger named P4 in database P1.  This is called after a trigger
** is dropped from disk (using the Destroy opcode) in order to keep 
** the internal representation of the
** schema consistent with what is on disk.
*/
case OP_DropTrigger: {
  sqlite3UnlinkAndDeleteTrigger(db, pOp->p1, pOp->p4.z);
  break;
}


#ifndef SQLITE_OMIT_INTEGRITY_CHECK
/* Opcode: IntegrityCk P1 P2 P3 * P5
**
** Do an analysis of the currently open database.  Store in
** register P1 the text of an error message describing any problems.
** If no problems are found, store a NULL in register P1.
**
** The register P3 contains the maximum number of allowed errors.
** At most reg(P3) errors will be reported.
** In other words, the analysis stops as soon as reg(P1) errors are 
** seen.  Reg(P1) is updated with the number of errors remaining.
**
** The root page numbers of all tables in the database are integer
** stored in reg(P1), reg(P1+1), reg(P1+2), ....  There are P2 tables
** total.
**
** If P5 is not zero, the check is done on the auxiliary database
** file, not the main database file.
**
** This opcode is used to implement the integrity_check pragma.
*/
case OP_IntegrityCk: {
  int nRoot;      /* Number of tables to check.  (Number of root pages.) */
  int *aRoot;     /* Array of rootpage numbers for tables to be checked */
  int j;          /* Loop counter */
  int nErr;       /* Number of errors reported */
  char *z;        /* Text of the error report */
  Mem *pnErr;     /* Register keeping track of errors remaining */

  assert( p->bIsReader );
  nRoot = pOp->p2;
  assert( nRoot>0 );
  aRoot = sqlite3DbMallocRaw(db, sizeof(int)*(nRoot+1) );
  if( aRoot==0 ) goto no_mem;
  assert( pOp->p3>0 && pOp->p3<=(p->nMem-p->nCursor) );
  pnErr = &aMem[pOp->p3];
  assert( (pnErr->flags & MEM_Int)!=0 );
  assert( (pnErr->flags & (MEM_Str|MEM_Blob))==0 );
  pIn1 = &aMem[pOp->p1];
  for(j=0; j<nRoot; j++){
    aRoot[j] = (int)sqlite3VdbeIntValue(&pIn1[j]);
  }
  aRoot[j] = 0;
  assert( pOp->p5<db->nDb );
  assert( DbMaskTest(p->btreeMask, pOp->p5) );
  z = sqlite3BtreeIntegrityCheck(db->aDb[pOp->p5].pBt, aRoot, nRoot,
                                 (int)pnErr->u.i, &nErr);
  sqlite3DbFree(db, aRoot);
  pnErr->u.i -= nErr;
  sqlite3VdbeMemSetNull(pIn1);
  if( nErr==0 ){
    assert( z==0 );
  }else if( z==0 ){
    goto no_mem;
  }else{
    sqlite3VdbeMemSetStr(pIn1, z, -1, SQLITE_UTF8, sqlite3_free);
  }
  UPDATE_MAX_BLOBSIZE(pIn1);
  sqlite3VdbeChangeEncoding(pIn1, encoding);
  break;
}
#endif /* SQLITE_OMIT_INTEGRITY_CHECK */

/* Opcode: RowSetAdd P1 P2 * * *
** Synopsis:  rowset(P1)=r[P2]
**
** Insert the integer value held by register P2 into a boolean index
** held in register P1.
**
** An assertion fails if P2 is not an integer.
*/
case OP_RowSetAdd: {       /* in1, in2 */
  pIn1 = &aMem[pOp->p1];
  pIn2 = &aMem[pOp->p2];
  assert( (pIn2->flags & MEM_Int)!=0 );
  if( (pIn1->flags & MEM_RowSet)==0 ){
    sqlite3VdbeMemSetRowSet(pIn1);
    if( (pIn1->flags & MEM_RowSet)==0 ) goto no_mem;
  }
  sqlite3RowSetInsert(pIn1->u.pRowSet, pIn2->u.i);
  break;
}

/* Opcode: RowSetRead P1 P2 P3 * *
** Synopsis:  r[P3]=rowset(P1)
**
** Extract the smallest value from boolean index P1 and put that value into
** register P3.  Or, if boolean index P1 is initially empty, leave P3
** unchanged and jump to instruction P2.
*/
case OP_RowSetRead: {       /* jump, in1, out3 */
  i64 val;

  pIn1 = &aMem[pOp->p1];
  if( (pIn1->flags & MEM_RowSet)==0 
   || sqlite3RowSetNext(pIn1->u.pRowSet, &val)==0
  ){
    /* The boolean index is empty */
    sqlite3VdbeMemSetNull(pIn1);
    pc = pOp->p2 - 1;
    VdbeBranchTaken(1,2);
  }else{
    /* A value was pulled from the index */
    sqlite3VdbeMemSetInt64(&aMem[pOp->p3], val);
    VdbeBranchTaken(0,2);
  }
  goto check_for_interrupt;
}

/* Opcode: RowSetTest P1 P2 P3 P4
** Synopsis: if r[P3] in rowset(P1) goto P2
**
** Register P3 is assumed to hold a 64-bit integer value. If register P1
** contains a RowSet object and that RowSet object contains
** the value held in P3, jump to register P2. Otherwise, insert the
** integer in P3 into the RowSet and continue on to the
** next opcode.
**
** The RowSet object is optimized for the case where successive sets
** of integers, where each set contains no duplicates. Each set
** of values is identified by a unique P4 value. The first set
** must have P4==0, the final set P4=-1.  P4 must be either -1 or
** non-negative.  For non-negative values of P4 only the lower 4
** bits are significant.
**
** This allows optimizations: (a) when P4==0 there is no need to test
** the rowset object for P3, as it is guaranteed not to contain it,
** (b) when P4==-1 there is no need to insert the value, as it will
** never be tested for, and (c) when a value that is part of set X is
** inserted, there is no need to search to see if the same value was
** previously inserted as part of set X (only if it was previously
** inserted as part of some other set).
*/
case OP_RowSetTest: {                     /* jump, in1, in3 */
  int iSet;
  int exists;

  pIn1 = &aMem[pOp->p1];
  pIn3 = &aMem[pOp->p3];
  iSet = pOp->p4.i;
  assert( pIn3->flags&MEM_Int );

  /* If there is anything other than a rowset object in memory cell P1,
  ** delete it now and initialize P1 with an empty rowset
  */
  if( (pIn1->flags & MEM_RowSet)==0 ){
    sqlite3VdbeMemSetRowSet(pIn1);
    if( (pIn1->flags & MEM_RowSet)==0 ) goto no_mem;
  }

  assert( pOp->p4type==P4_INT32 );
  assert( iSet==-1 || iSet>=0 );
  if( iSet ){
    exists = sqlite3RowSetTest(pIn1->u.pRowSet, iSet, pIn3->u.i);
    VdbeBranchTaken(exists!=0,2);
    if( exists ){
      pc = pOp->p2 - 1;
      break;
    }
  }
  if( iSet>=0 ){
    sqlite3RowSetInsert(pIn1->u.pRowSet, pIn3->u.i);
  }
  break;
}


#ifndef SQLITE_OMIT_TRIGGER

/* Opcode: Program P1 P2 P3 P4 P5
**
** Execute the trigger program passed as P4 (type P4_SUBPROGRAM). 
**
** P1 contains the address of the memory cell that contains the first memory 
** cell in an array of values used as arguments to the sub-program. P2 
** contains the address to jump to if the sub-program throws an IGNORE 
** exception using the RAISE() function. Register P3 contains the address 
** of a memory cell in this (the parent) VM that is used to allocate the 
** memory required by the sub-vdbe at runtime.
**
** P4 is a pointer to the VM containing the trigger program.
**
** If P5 is non-zero, then recursive program invocation is enabled.
*/
case OP_Program: {        /* jump */
  int nMem;               /* Number of memory registers for sub-program */
  int nByte;              /* Bytes of runtime space required for sub-program */
  Mem *pRt;               /* Register to allocate runtime space */
  Mem *pMem;              /* Used to iterate through memory cells */
  Mem *pEnd;              /* Last memory cell in new array */
  VdbeFrame *pFrame;      /* New vdbe frame to execute in */
  SubProgram *pProgram;   /* Sub-program to execute */
  void *t;                /* Token identifying trigger */

  pProgram = pOp->p4.pProgram;
  pRt = &aMem[pOp->p3];
  assert( pProgram->nOp>0 );
  
  /* If the p5 flag is clear, then recursive invocation of triggers is 
  ** disabled for backwards compatibility (p5 is set if this sub-program
  ** is really a trigger, not a foreign key action, and the flag set
  ** and cleared by the "PRAGMA recursive_triggers" command is clear).
  ** 
  ** It is recursive invocation of triggers, at the SQL level, that is 
  ** disabled. In some cases a single trigger may generate more than one 
  ** SubProgram (if the trigger may be executed with more than one different 
  ** ON CONFLICT algorithm). SubProgram structures associated with a
  ** single trigger all have the same value for the SubProgram.token 
  ** variable.  */
  if( pOp->p5 ){
    t = pProgram->token;
    for(pFrame=p->pFrame; pFrame && pFrame->token!=t; pFrame=pFrame->pParent);
    if( pFrame ) break;
  }

  if( p->nFrame>=db->aLimit[SQLITE_LIMIT_TRIGGER_DEPTH] ){
    rc = SQLITE_ERROR;
    sqlite3SetString(&p->zErrMsg, db, "too many levels of trigger recursion");
    break;
  }

  /* Register pRt is used to store the memory required to save the state
  ** of the current program, and the memory required at runtime to execute
  ** the trigger program. If this trigger has been fired before, then pRt 
  ** is already allocated. Otherwise, it must be initialized.  */
  if( (pRt->flags&MEM_Frame)==0 ){
    /* SubProgram.nMem is set to the number of memory cells used by the 
    ** program stored in SubProgram.aOp. As well as these, one memory
    ** cell is required for each cursor used by the program. Set local
    ** variable nMem (and later, VdbeFrame.nChildMem) to this value.
    */
    nMem = pProgram->nMem + pProgram->nCsr;
    nByte = ROUND8(sizeof(VdbeFrame))
              + nMem * sizeof(Mem)
              + pProgram->nCsr * sizeof(VdbeCursor *)
              + pProgram->nOnce * sizeof(u8);
    pFrame = sqlite3DbMallocZero(db, nByte);
    if( !pFrame ){
      goto no_mem;
    }
    sqlite3VdbeMemRelease(pRt);
    pRt->flags = MEM_Frame;
    pRt->u.pFrame = pFrame;

    pFrame->v = p;
    pFrame->nChildMem = nMem;
    pFrame->nChildCsr = pProgram->nCsr;
    pFrame->pc = pc;
    pFrame->aMem = p->aMem;
    pFrame->nMem = p->nMem;
    pFrame->apCsr = p->apCsr;
    pFrame->nCursor = p->nCursor;
    pFrame->aOp = p->aOp;
    pFrame->nOp = p->nOp;
    pFrame->token = pProgram->token;
    pFrame->aOnceFlag = p->aOnceFlag;
    pFrame->nOnceFlag = p->nOnceFlag;

    pEnd = &VdbeFrameMem(pFrame)[pFrame->nChildMem];
    for(pMem=VdbeFrameMem(pFrame); pMem!=pEnd; pMem++){
      pMem->flags = MEM_Undefined;
      pMem->db = db;
    }
  }else{
    pFrame = pRt->u.pFrame;
    assert( pProgram->nMem+pProgram->nCsr==pFrame->nChildMem );
    assert( pProgram->nCsr==pFrame->nChildCsr );
    assert( pc==pFrame->pc );
  }

  p->nFrame++;
  pFrame->pParent = p->pFrame;
  pFrame->lastRowid = lastRowid;
  pFrame->nChange = p->nChange;
  p->nChange = 0;
  p->pFrame = pFrame;
  p->aMem = aMem = &VdbeFrameMem(pFrame)[-1];
  p->nMem = pFrame->nChildMem;
  p->nCursor = (u16)pFrame->nChildCsr;
  p->apCsr = (VdbeCursor **)&aMem[p->nMem+1];
  p->aOp = aOp = pProgram->aOp;
  p->nOp = pProgram->nOp;
  p->aOnceFlag = (u8 *)&p->apCsr[p->nCursor];
  p->nOnceFlag = pProgram->nOnce;
  pc = -1;
  memset(p->aOnceFlag, 0, p->nOnceFlag);

  break;
}

/* Opcode: Param P1 P2 * * *
**
** This opcode is only ever present in sub-programs called via the 
** OP_Program instruction. Copy a value currently stored in a memory 
** cell of the calling (parent) frame to cell P2 in the current frames 
** address space. This is used by trigger programs to access the new.* 
** and old.* values.
**
** The address of the cell in the parent frame is determined by adding
** the value of the P1 argument to the value of the P1 argument to the
** calling OP_Program instruction.
*/
case OP_Param: {           /* out2-prerelease */
  VdbeFrame *pFrame;
  Mem *pIn;
  pFrame = p->pFrame;
  pIn = &pFrame->aMem[pOp->p1 + pFrame->aOp[pFrame->pc].p1];   
  sqlite3VdbeMemShallowCopy(pOut, pIn, MEM_Ephem);
  break;
}

#endif /* #ifndef SQLITE_OMIT_TRIGGER */

#ifndef SQLITE_OMIT_FOREIGN_KEY
/* Opcode: FkCounter P1 P2 * * *
** Synopsis: fkctr[P1]+=P2
**
** Increment a "constraint counter" by P2 (P2 may be negative or positive).
** If P1 is non-zero, the database constraint counter is incremented 
** (deferred foreign key constraints). Otherwise, if P1 is zero, the 
** statement counter is incremented (immediate foreign key constraints).
*/
case OP_FkCounter: {
  if( db->flags & SQLITE_DeferFKs ){
    db->nDeferredImmCons += pOp->p2;
  }else if( pOp->p1 ){
    db->nDeferredCons += pOp->p2;
  }else{
    p->nFkConstraint += pOp->p2;
  }
  break;
}

/* Opcode: FkIfZero P1 P2 * * *
** Synopsis: if fkctr[P1]==0 goto P2
**
** This opcode tests if a foreign key constraint-counter is currently zero.
** If so, jump to instruction P2. Otherwise, fall through to the next 
** instruction.
**
** If P1 is non-zero, then the jump is taken if the database constraint-counter
** is zero (the one that counts deferred constraint violations). If P1 is
** zero, the jump is taken if the statement constraint-counter is zero
** (immediate foreign key constraint violations).
*/
case OP_FkIfZero: {         /* jump */
  if( pOp->p1 ){
    VdbeBranchTaken(db->nDeferredCons==0 && db->nDeferredImmCons==0, 2);
    if( db->nDeferredCons==0 && db->nDeferredImmCons==0 ) pc = pOp->p2-1;
  }else{
    VdbeBranchTaken(p->nFkConstraint==0 && db->nDeferredImmCons==0, 2);
    if( p->nFkConstraint==0 && db->nDeferredImmCons==0 ) pc = pOp->p2-1;
  }
  break;
}
#endif /* #ifndef SQLITE_OMIT_FOREIGN_KEY */

#ifndef SQLITE_OMIT_AUTOINCREMENT
/* Opcode: MemMax P1 P2 * * *
** Synopsis: r[P1]=max(r[P1],r[P2])
**
** P1 is a register in the root frame of this VM (the root frame is
** different from the current frame if this instruction is being executed
** within a sub-program). Set the value of register P1 to the maximum of 
** its current value and the value in register P2.
**
** This instruction throws an error if the memory cell is not initially
** an integer.
*/
case OP_MemMax: {        /* in2 */
  VdbeFrame *pFrame;
  if( p->pFrame ){
    for(pFrame=p->pFrame; pFrame->pParent; pFrame=pFrame->pParent);
    pIn1 = &pFrame->aMem[pOp->p1];
  }else{
    pIn1 = &aMem[pOp->p1];
  }
  assert( memIsValid(pIn1) );
  sqlite3VdbeMemIntegerify(pIn1);
  pIn2 = &aMem[pOp->p2];
  sqlite3VdbeMemIntegerify(pIn2);
  if( pIn1->u.i<pIn2->u.i){
    pIn1->u.i = pIn2->u.i;
  }
  break;
}
#endif /* SQLITE_OMIT_AUTOINCREMENT */

/* Opcode: IfPos P1 P2 * * *
** Synopsis: if r[P1]>0 goto P2
**
** If the value of register P1 is 1 or greater, jump to P2.
**
** It is illegal to use this instruction on a register that does
** not contain an integer.  An assertion fault will result if you try.
*/
case OP_IfPos: {        /* jump, in1 */
  pIn1 = &aMem[pOp->p1];
  assert( pIn1->flags&MEM_Int );
  VdbeBranchTaken( pIn1->u.i>0, 2);
  if( pIn1->u.i>0 ){
     pc = pOp->p2 - 1;
  }
  break;
}

/* Opcode: IfNeg P1 P2 P3 * *
** Synopsis: r[P1]+=P3, if r[P1]<0 goto P2
**
** Register P1 must contain an integer.  Add literal P3 to the value in
** register P1 then if the value of register P1 is less than zero, jump to P2. 
*/
case OP_IfNeg: {        /* jump, in1 */
  pIn1 = &aMem[pOp->p1];
  assert( pIn1->flags&MEM_Int );
  pIn1->u.i += pOp->p3;
  VdbeBranchTaken(pIn1->u.i<0, 2);
  if( pIn1->u.i<0 ){
     pc = pOp->p2 - 1;
  }
  break;
}

/* Opcode: IfZero P1 P2 P3 * *
** Synopsis: r[P1]+=P3, if r[P1]==0 goto P2
**
** The register P1 must contain an integer.  Add literal P3 to the
** value in register P1.  If the result is exactly 0, jump to P2. 
*/
case OP_IfZero: {        /* jump, in1 */
  pIn1 = &aMem[pOp->p1];
  assert( pIn1->flags&MEM_Int );
  pIn1->u.i += pOp->p3;
  VdbeBranchTaken(pIn1->u.i==0, 2);
  if( pIn1->u.i==0 ){
     pc = pOp->p2 - 1;
  }
  break;
}

/* Opcode: AggStep * P2 P3 P4 P5
** Synopsis: accum=r[P3] step(r[P2@P5])
**
** Execute the step function for an aggregate.  The
** function has P5 arguments.   P4 is a pointer to the FuncDef
** structure that specifies the function.  Use register
** P3 as the accumulator.
**
** The P5 arguments are taken from register P2 and its
** successors.
*/
case OP_AggStep: {
  int n;
  int i;
  Mem *pMem;
  Mem *pRec;
  sqlite3_context ctx;
  sqlite3_value **apVal;

  n = pOp->p5;
  assert( n>=0 );
  pRec = &aMem[pOp->p2];
  apVal = p->apArg;
  assert( apVal || n==0 );
  for(i=0; i<n; i++, pRec++){
    assert( memIsValid(pRec) );
    apVal[i] = pRec;
    memAboutToChange(p, pRec);
  }
  ctx.pFunc = pOp->p4.pFunc;
  assert( pOp->p3>0 && pOp->p3<=(p->nMem-p->nCursor) );
  ctx.pMem = pMem = &aMem[pOp->p3];
  pMem->n++;
  ctx.s.flags = MEM_Null;
  ctx.s.z = 0;
  ctx.s.zMalloc = 0;
  ctx.s.xDel = 0;
  ctx.s.db = db;
  ctx.isError = 0;
  ctx.pColl = 0;
  ctx.skipFlag = 0;
  if( ctx.pFunc->funcFlags & SQLITE_FUNC_NEEDCOLL ){
    assert( pOp>p->aOp );
    assert( pOp[-1].p4type==P4_COLLSEQ );
    assert( pOp[-1].opcode==OP_CollSeq );
    ctx.pColl = pOp[-1].p4.pColl;
  }
  (ctx.pFunc->xStep)(&ctx, n, apVal); /* IMP: R-24505-23230 */
  if( ctx.isError ){
    sqlite3SetString(&p->zErrMsg, db, "%s", sqlite3_value_text(&ctx.s));
    rc = ctx.isError;
  }
  if( ctx.skipFlag ){
    assert( pOp[-1].opcode==OP_CollSeq );
    i = pOp[-1].p1;
    if( i ) sqlite3VdbeMemSetInt64(&aMem[i], 1);
  }

  sqlite3VdbeMemRelease(&ctx.s);

  break;
}

/* Opcode: AggFinal P1 P2 * P4 *
** Synopsis: accum=r[P1] N=P2
**
** Execute the finalizer function for an aggregate.  P1 is
** the memory location that is the accumulator for the aggregate.
**
** P2 is the number of arguments that the step function takes and
** P4 is a pointer to the FuncDef for this function.  The P2
** argument is not used by this opcode.  It is only there to disambiguate
** functions that can take varying numbers of arguments.  The
** P4 argument is only needed for the degenerate case where
** the step function was not previously called.
*/
case OP_AggFinal: {
  Mem *pMem;
  assert( pOp->p1>0 && pOp->p1<=(p->nMem-p->nCursor) );
  pMem = &aMem[pOp->p1];
  assert( (pMem->flags & ~(MEM_Null|MEM_Agg))==0 );
  rc = sqlite3VdbeMemFinalize(pMem, pOp->p4.pFunc);
  if( rc ){
    sqlite3SetString(&p->zErrMsg, db, "%s", sqlite3_value_text(pMem));
  }
  sqlite3VdbeChangeEncoding(pMem, encoding);
  UPDATE_MAX_BLOBSIZE(pMem);
  if( sqlite3VdbeMemTooBig(pMem) ){
    goto too_big;
  }
  break;
}

#ifndef SQLITE_OMIT_WAL
/* Opcode: Checkpoint P1 P2 P3 * *
**
** Checkpoint database P1. This is a no-op if P1 is not currently in
** WAL mode. Parameter P2 is one of SQLITE_CHECKPOINT_PASSIVE, FULL
** or RESTART.  Write 1 or 0 into mem[P3] if the checkpoint returns
** SQLITE_BUSY or not, respectively.  Write the number of pages in the
** WAL after the checkpoint into mem[P3+1] and the number of pages
** in the WAL that have been checkpointed after the checkpoint
** completes into mem[P3+2].  However on an error, mem[P3+1] and
** mem[P3+2] are initialized to -1.
*/
case OP_Checkpoint: {
  int i;                          /* Loop counter */
  int aRes[3];                    /* Results */
  Mem *pMem;                      /* Write results here */

  assert( p->readOnly==0 );
  aRes[0] = 0;
  aRes[1] = aRes[2] = -1;
  assert( pOp->p2==SQLITE_CHECKPOINT_PASSIVE
       || pOp->p2==SQLITE_CHECKPOINT_FULL
       || pOp->p2==SQLITE_CHECKPOINT_RESTART
  );
  rc = sqlite3Checkpoint(db, pOp->p1, pOp->p2, &aRes[1], &aRes[2]);
  if( rc==SQLITE_BUSY ){
    rc = SQLITE_OK;
    aRes[0] = 1;
  }
  for(i=0, pMem = &aMem[pOp->p3]; i<3; i++, pMem++){
    sqlite3VdbeMemSetInt64(pMem, (i64)aRes[i]);
  }    
  break;
};  
#endif

#ifndef SQLITE_OMIT_PRAGMA
/* Opcode: JournalMode P1 P2 P3 * *
**
** Change the journal mode of database P1 to P3. P3 must be one of the
** PAGER_JOURNALMODE_XXX values. If changing between the various rollback
** modes (delete, truncate, persist, off and memory), this is a simple
** operation. No IO is required.
**
** If changing into or out of WAL mode the procedure is more complicated.
**
** Write a string containing the final journal-mode to register P2.
*/
case OP_JournalMode: {    /* out2-prerelease */
  Btree *pBt;                     /* Btree to change journal mode of */
  Pager *pPager;                  /* Pager associated with pBt */
  int eNew;                       /* New journal mode */
  int eOld;                       /* The old journal mode */
#ifndef SQLITE_OMIT_WAL
  const char *zFilename;          /* Name of database file for pPager */
#endif

  eNew = pOp->p3;
  assert( eNew==PAGER_JOURNALMODE_DELETE 
       || eNew==PAGER_JOURNALMODE_TRUNCATE 
       || eNew==PAGER_JOURNALMODE_PERSIST 
       || eNew==PAGER_JOURNALMODE_OFF
       || eNew==PAGER_JOURNALMODE_MEMORY
       || eNew==PAGER_JOURNALMODE_WAL
       || eNew==PAGER_JOURNALMODE_QUERY
  );
  assert( pOp->p1>=0 && pOp->p1<db->nDb );
  assert( p->readOnly==0 );

  pBt = db->aDb[pOp->p1].pBt;
  pPager = sqlite3BtreePager(pBt);
  eOld = sqlite3PagerGetJournalMode(pPager);
  if( eNew==PAGER_JOURNALMODE_QUERY ) eNew = eOld;
  if( !sqlite3PagerOkToChangeJournalMode(pPager) ) eNew = eOld;

#ifndef SQLITE_OMIT_WAL
  zFilename = sqlite3PagerFilename(pPager, 1);

  /* Do not allow a transition to journal_mode=WAL for a database
  ** in temporary storage or if the VFS does not support shared memory 
  */
  if( eNew==PAGER_JOURNALMODE_WAL
   && (sqlite3Strlen30(zFilename)==0           /* Temp file */
       || !sqlite3PagerWalSupported(pPager))   /* No shared-memory support */
  ){
    eNew = eOld;
  }

  if( (eNew!=eOld)
   && (eOld==PAGER_JOURNALMODE_WAL || eNew==PAGER_JOURNALMODE_WAL)
  ){
    if( !db->autoCommit || db->nVdbeRead>1 ){
      rc = SQLITE_ERROR;
      sqlite3SetString(&p->zErrMsg, db, 
          "cannot change %s wal mode from within a transaction",
          (eNew==PAGER_JOURNALMODE_WAL ? "into" : "out of")
      );
      break;
    }else{
 
      if( eOld==PAGER_JOURNALMODE_WAL ){
        /* If leaving WAL mode, close the log file. If successful, the call
        ** to PagerCloseWal() checkpoints and deletes the write-ahead-log 
        ** file. An EXCLUSIVE lock may still be held on the database file 
        ** after a successful return. 
        */
        rc = sqlite3PagerCloseWal(pPager);
        if( rc==SQLITE_OK ){
          sqlite3PagerSetJournalMode(pPager, eNew);
        }
      }else if( eOld==PAGER_JOURNALMODE_MEMORY ){
        /* Cannot transition directly from MEMORY to WAL.  Use mode OFF
        ** as an intermediate */
        sqlite3PagerSetJournalMode(pPager, PAGER_JOURNALMODE_OFF);
      }
  
      /* Open a transaction on the database file. Regardless of the journal
      ** mode, this transaction always uses a rollback journal.
      */
      assert( sqlite3BtreeIsInTrans(pBt)==0 );
      if( rc==SQLITE_OK ){
        rc = sqlite3BtreeSetVersion(pBt, (eNew==PAGER_JOURNALMODE_WAL ? 2 : 1));
      }
    }
  }
#endif /* ifndef SQLITE_OMIT_WAL */

  if( rc ){
    eNew = eOld;
  }
  eNew = sqlite3PagerSetJournalMode(pPager, eNew);

  pOut = &aMem[pOp->p2];
  pOut->flags = MEM_Str|MEM_Static|MEM_Term;
  pOut->z = (char *)sqlite3JournalModename(eNew);
  pOut->n = sqlite3Strlen30(pOut->z);
  pOut->enc = SQLITE_UTF8;
  sqlite3VdbeChangeEncoding(pOut, encoding);
  break;
};
#endif /* SQLITE_OMIT_PRAGMA */

#if !defined(SQLITE_OMIT_VACUUM) && !defined(SQLITE_OMIT_ATTACH)
/* Opcode: Vacuum * * * * *
**
** Vacuum the entire database.  This opcode will cause other virtual
** machines to be created and run.  It may not be called from within
** a transaction.
*/
case OP_Vacuum: {
  assert( p->readOnly==0 );
  rc = sqlite3RunVacuum(&p->zErrMsg, db);
  break;
}
#endif

#if !defined(SQLITE_OMIT_AUTOVACUUM)
/* Opcode: IncrVacuum P1 P2 * * *
**
** Perform a single step of the incremental vacuum procedure on
** the P1 database. If the vacuum has finished, jump to instruction
** P2. Otherwise, fall through to the next instruction.
*/
case OP_IncrVacuum: {        /* jump */
  Btree *pBt;

  assert( pOp->p1>=0 && pOp->p1<db->nDb );
  assert( DbMaskTest(p->btreeMask, pOp->p1) );
  assert( p->readOnly==0 );
  pBt = db->aDb[pOp->p1].pBt;
  rc = sqlite3BtreeIncrVacuum(pBt);
  VdbeBranchTaken(rc==SQLITE_DONE,2);
  if( rc==SQLITE_DONE ){
    pc = pOp->p2 - 1;
    rc = SQLITE_OK;
  }
  break;
}
#endif

/* Opcode: Expire P1 * * * *
**
** Cause precompiled statements to expire.  When an expired statement
** is executed using sqlite3_step() it will either automatically
** reprepare itself (if it was originally created using sqlite3_prepare_v2())
** or it will fail with SQLITE_SCHEMA.
** 
** If P1 is 0, then all SQL statements become expired. If P1 is non-zero,
** then only the currently executing statement is expired.
*/
case OP_Expire: {
  if( !pOp->p1 ){
    sqlite3ExpirePreparedStatements(db);
  }else{
    p->expired = 1;
  }
  break;
}

#ifndef SQLITE_OMIT_SHARED_CACHE
/* Opcode: TableLock P1 P2 P3 P4 *
** Synopsis: iDb=P1 root=P2 write=P3
**
** Obtain a lock on a particular table. This instruction is only used when
** the shared-cache feature is enabled. 
**
** P1 is the index of the database in sqlite3.aDb[] of the database
** on which the lock is acquired.  A readlock is obtained if P3==0 or
** a write lock if P3==1.
**
** P2 contains the root-page of the table to lock.
**
** P4 contains a pointer to the name of the table being locked. This is only
** used to generate an error message if the lock cannot be obtained.
*/
case OP_TableLock: {
  u8 isWriteLock = (u8)pOp->p3;
  if( isWriteLock || 0==(db->flags&SQLITE_ReadUncommitted) ){
    int p1 = pOp->p1; 
    assert( p1>=0 && p1<db->nDb );
    assert( DbMaskTest(p->btreeMask, p1) );
    assert( isWriteLock==0 || isWriteLock==1 );
    rc = sqlite3BtreeLockTable(db->aDb[p1].pBt, pOp->p2, isWriteLock);
    if( (rc&0xFF)==SQLITE_LOCKED ){
      const char *z = pOp->p4.z;
      sqlite3SetString(&p->zErrMsg, db, "database table is locked: %s", z);
    }
  }
  break;
}
#endif /* SQLITE_OMIT_SHARED_CACHE */

#ifndef SQLITE_OMIT_VIRTUALTABLE
/* Opcode: VBegin * * * P4 *
**
** P4 may be a pointer to an sqlite3_vtab structure. If so, call the 
** xBegin method for that table.
**
** Also, whether or not P4 is set, check that this is not being called from
** within a callback to a virtual table xSync() method. If it is, the error
** code will be set to SQLITE_LOCKED.
*/
case OP_VBegin: {
  VTable *pVTab;
  pVTab = pOp->p4.pVtab;
  rc = sqlite3VtabBegin(db, pVTab);
  if( pVTab ) sqlite3VtabImportErrmsg(p, pVTab->pVtab);
  break;
}
#endif /* SQLITE_OMIT_VIRTUALTABLE */

#ifndef SQLITE_OMIT_VIRTUALTABLE
/* Opcode: VCreate P1 * * P4 *
**
** P4 is the name of a virtual table in database P1. Call the xCreate method
** for that table.
*/
case OP_VCreate: {
  rc = sqlite3VtabCallCreate(db, pOp->p1, pOp->p4.z, &p->zErrMsg);
  break;
}
#endif /* SQLITE_OMIT_VIRTUALTABLE */

#ifndef SQLITE_OMIT_VIRTUALTABLE
/* Opcode: VDestroy P1 * * P4 *
**
** P4 is the name of a virtual table in database P1.  Call the xDestroy method
** of that table.
*/
case OP_VDestroy: {
  p->inVtabMethod = 2;
  rc = sqlite3VtabCallDestroy(db, pOp->p1, pOp->p4.z);
  p->inVtabMethod = 0;
  break;
}
#endif /* SQLITE_OMIT_VIRTUALTABLE */

#ifndef SQLITE_OMIT_VIRTUALTABLE
/* Opcode: VOpen P1 * * P4 *
**
** P4 is a pointer to a virtual table object, an sqlite3_vtab structure.
** P1 is a cursor number.  This opcode opens a cursor to the virtual
** table and stores that cursor in P1.
*/
case OP_VOpen: {
  VdbeCursor *pCur;
  sqlite3_vtab_cursor *pVtabCursor;
  sqlite3_vtab *pVtab;
  sqlite3_module *pModule;

  assert( p->bIsReader );
  pCur = 0;
  pVtabCursor = 0;
  pVtab = pOp->p4.pVtab->pVtab;
  pModule = (sqlite3_module *)pVtab->pModule;
  assert(pVtab && pModule);
  rc = pModule->xOpen(pVtab, &pVtabCursor);
  sqlite3VtabImportErrmsg(p, pVtab);
  if( SQLITE_OK==rc ){
    /* Initialize sqlite3_vtab_cursor base class */
    pVtabCursor->pVtab = pVtab;

    /* Initialize vdbe cursor object */
    pCur = allocateCursor(p, pOp->p1, 0, -1, 0);
    if( pCur ){
      pCur->pVtabCursor = pVtabCursor;
    }else{
      db->mallocFailed = 1;
      pModule->xClose(pVtabCursor);
    }
  }
  break;
}
#endif /* SQLITE_OMIT_VIRTUALTABLE */

#ifndef SQLITE_OMIT_VIRTUALTABLE
/* Opcode: VFilter P1 P2 P3 P4 *
** Synopsis: iplan=r[P3] zplan='P4'
**
** P1 is a cursor opened using VOpen.  P2 is an address to jump to if
** the filtered result set is empty.
**
** P4 is either NULL or a string that was generated by the xBestIndex
** method of the module.  The interpretation of the P4 string is left
** to the module implementation.
**
** This opcode invokes the xFilter method on the virtual table specified
** by P1.  The integer query plan parameter to xFilter is stored in register
** P3. Register P3+1 stores the argc parameter to be passed to the
** xFilter method. Registers P3+2..P3+1+argc are the argc
** additional parameters which are passed to
** xFilter as argv. Register P3+2 becomes argv[0] when passed to xFilter.
**
** A jump is made to P2 if the result set after filtering would be empty.
*/
case OP_VFilter: {   /* jump */
  int nArg;
  int iQuery;
  const sqlite3_module *pModule;
  Mem *pQuery;
  Mem *pArgc;
  sqlite3_vtab_cursor *pVtabCursor;
  sqlite3_vtab *pVtab;
  VdbeCursor *pCur;
  int res;
  int i;
  Mem **apArg;

  pQuery = &aMem[pOp->p3];
  pArgc = &pQuery[1];
  pCur = p->apCsr[pOp->p1];
  assert( memIsValid(pQuery) );
  REGISTER_TRACE(pOp->p3, pQuery);
  assert( pCur->pVtabCursor );
  pVtabCursor = pCur->pVtabCursor;
  pVtab = pVtabCursor->pVtab;
  pModule = pVtab->pModule;

  /* Grab the index number and argc parameters */
  assert( (pQuery->flags&MEM_Int)!=0 && pArgc->flags==MEM_Int );
  nArg = (int)pArgc->u.i;
  iQuery = (int)pQuery->u.i;

  /* Invoke the xFilter method */
  {
    res = 0;
    apArg = p->apArg;
    for(i = 0; i<nArg; i++){
      apArg[i] = &pArgc[i+1];
    }

    p->inVtabMethod = 1;
    rc = pModule->xFilter(pVtabCursor, iQuery, pOp->p4.z, nArg, apArg);
    p->inVtabMethod = 0;
    sqlite3VtabImportErrmsg(p, pVtab);
    if( rc==SQLITE_OK ){
      res = pModule->xEof(pVtabCursor);
    }
    VdbeBranchTaken(res!=0,2);
    if( res ){
      pc = pOp->p2 - 1;
    }
  }
  pCur->nullRow = 0;

  break;
}
#endif /* SQLITE_OMIT_VIRTUALTABLE */

#ifndef SQLITE_OMIT_VIRTUALTABLE
/* Opcode: VColumn P1 P2 P3 * *
** Synopsis: r[P3]=vcolumn(P2)
**
** Store the value of the P2-th column of
** the row of the virtual-table that the 
** P1 cursor is pointing to into register P3.
*/
case OP_VColumn: {
  sqlite3_vtab *pVtab;
  const sqlite3_module *pModule;
  Mem *pDest;
  sqlite3_context sContext;

  VdbeCursor *pCur = p->apCsr[pOp->p1];
  assert( pCur->pVtabCursor );
  assert( pOp->p3>0 && pOp->p3<=(p->nMem-p->nCursor) );
  pDest = &aMem[pOp->p3];
  memAboutToChange(p, pDest);
  if( pCur->nullRow ){
    sqlite3VdbeMemSetNull(pDest);
    break;
  }
  pVtab = pCur->pVtabCursor->pVtab;
  pModule = pVtab->pModule;
  assert( pModule->xColumn );
  memset(&sContext, 0, sizeof(sContext));

  /* The output cell may already have a buffer allocated. Move
  ** the current contents to sContext.s so in case the user-function 
  ** can use the already allocated buffer instead of allocating a 
  ** new one.
  */
  sqlite3VdbeMemMove(&sContext.s, pDest);
  MemSetTypeFlag(&sContext.s, MEM_Null);

  rc = pModule->xColumn(pCur->pVtabCursor, &sContext, pOp->p2);
  sqlite3VtabImportErrmsg(p, pVtab);
  if( sContext.isError ){
    rc = sContext.isError;
  }

  /* Copy the result of the function to the P3 register. We
  ** do this regardless of whether or not an error occurred to ensure any
  ** dynamic allocation in sContext.s (a Mem struct) is  released.
  */
  sqlite3VdbeChangeEncoding(&sContext.s, encoding);
  sqlite3VdbeMemMove(pDest, &sContext.s);
  REGISTER_TRACE(pOp->p3, pDest);
  UPDATE_MAX_BLOBSIZE(pDest);

  if( sqlite3VdbeMemTooBig(pDest) ){
    goto too_big;
  }
  break;
}
#endif /* SQLITE_OMIT_VIRTUALTABLE */

#ifndef SQLITE_OMIT_VIRTUALTABLE
/* Opcode: VNext P1 P2 * * *
**
** Advance virtual table P1 to the next row in its result set and
** jump to instruction P2.  Or, if the virtual table has reached
** the end of its result set, then fall through to the next instruction.
*/
case OP_VNext: {   /* jump */
  sqlite3_vtab *pVtab;
  const sqlite3_module *pModule;
  int res;
  VdbeCursor *pCur;

  res = 0;
  pCur = p->apCsr[pOp->p1];
  assert( pCur->pVtabCursor );
  if( pCur->nullRow ){
    break;
  }
  pVtab = pCur->pVtabCursor->pVtab;
  pModule = pVtab->pModule;
  assert( pModule->xNext );

  /* Invoke the xNext() method of the module. There is no way for the
  ** underlying implementation to return an error if one occurs during
  ** xNext(). Instead, if an error occurs, true is returned (indicating that 
  ** data is available) and the error code returned when xColumn or
  ** some other method is next invoked on the save virtual table cursor.
  */
  p->inVtabMethod = 1;
  rc = pModule->xNext(pCur->pVtabCursor);
  p->inVtabMethod = 0;
  sqlite3VtabImportErrmsg(p, pVtab);
  if( rc==SQLITE_OK ){
    res = pModule->xEof(pCur->pVtabCursor);
  }
  VdbeBranchTaken(!res,2);
  if( !res ){
    /* If there is data, jump to P2 */
    pc = pOp->p2 - 1;
  }
  goto check_for_interrupt;
}
#endif /* SQLITE_OMIT_VIRTUALTABLE */

#ifndef SQLITE_OMIT_VIRTUALTABLE
/* Opcode: VRename P1 * * P4 *
**
** P4 is a pointer to a virtual table object, an sqlite3_vtab structure.
** This opcode invokes the corresponding xRename method. The value
** in register P1 is passed as the zName argument to the xRename method.
*/
case OP_VRename: {
  sqlite3_vtab *pVtab;
  Mem *pName;

  pVtab = pOp->p4.pVtab->pVtab;
  pName = &aMem[pOp->p1];
  assert( pVtab->pModule->xRename );
  assert( memIsValid(pName) );
  assert( p->readOnly==0 );
  REGISTER_TRACE(pOp->p1, pName);
  assert( pName->flags & MEM_Str );
  testcase( pName->enc==SQLITE_UTF8 );
  testcase( pName->enc==SQLITE_UTF16BE );
  testcase( pName->enc==SQLITE_UTF16LE );
  rc = sqlite3VdbeChangeEncoding(pName, SQLITE_UTF8);
  if( rc==SQLITE_OK ){
    rc = pVtab->pModule->xRename(pVtab, pName->z);
    sqlite3VtabImportErrmsg(p, pVtab);
    p->expired = 0;
  }
  break;
}
#endif

#ifndef SQLITE_OMIT_VIRTUALTABLE
/* Opcode: VUpdate P1 P2 P3 P4 P5
** Synopsis: data=r[P3@P2]
**
** P4 is a pointer to a virtual table object, an sqlite3_vtab structure.
** This opcode invokes the corresponding xUpdate method. P2 values
** are contiguous memory cells starting at P3 to pass to the xUpdate 
** invocation. The value in register (P3+P2-1) corresponds to the 
** p2th element of the argv array passed to xUpdate.
**
** The xUpdate method will do a DELETE or an INSERT or both.
** The argv[0] element (which corresponds to memory cell P3)
** is the rowid of a row to delete.  If argv[0] is NULL then no 
** deletion occurs.  The argv[1] element is the rowid of the new 
** row.  This can be NULL to have the virtual table select the new 
** rowid for itself.  The subsequent elements in the array are 
** the values of columns in the new row.
**
** If P2==1 then no insert is performed.  argv[0] is the rowid of
** a row to delete.
**
** P1 is a boolean flag. If it is set to true and the xUpdate call
** is successful, then the value returned by sqlite3_last_insert_rowid() 
** is set to the value of the rowid for the row just inserted.
**
** P5 is the error actions (OE_Replace, OE_Fail, OE_Ignore, etc) to
** apply in the case of a constraint failure on an insert or update.
*/
case OP_VUpdate: {
  sqlite3_vtab *pVtab;
  sqlite3_module *pModule;
  int nArg;
  int i;
  sqlite_int64 rowid;
  Mem **apArg;
  Mem *pX;

  assert( pOp->p2==1        || pOp->p5==OE_Fail   || pOp->p5==OE_Rollback 
       || pOp->p5==OE_Abort || pOp->p5==OE_Ignore || pOp->p5==OE_Replace
  );
  assert( p->readOnly==0 );
  pVtab = pOp->p4.pVtab->pVtab;
  pModule = (sqlite3_module *)pVtab->pModule;
  nArg = pOp->p2;
  assert( pOp->p4type==P4_VTAB );
  if( ALWAYS(pModule->xUpdate) ){
    u8 vtabOnConflict = db->vtabOnConflict;
    apArg = p->apArg;
    pX = &aMem[pOp->p3];
    for(i=0; i<nArg; i++){
      assert( memIsValid(pX) );
      memAboutToChange(p, pX);
      apArg[i] = pX;
      pX++;
    }
    db->vtabOnConflict = pOp->p5;
    rc = pModule->xUpdate(pVtab, nArg, apArg, &rowid);
    db->vtabOnConflict = vtabOnConflict;
    sqlite3VtabImportErrmsg(p, pVtab);
    if( rc==SQLITE_OK && pOp->p1 ){
      assert( nArg>1 && apArg[0] && (apArg[0]->flags&MEM_Null) );
      db->lastRowid = lastRowid = rowid;
    }
    if( (rc&0xff)==SQLITE_CONSTRAINT && pOp->p4.pVtab->bConstraint ){
      if( pOp->p5==OE_Ignore ){
        rc = SQLITE_OK;
      }else{
        p->errorAction = ((pOp->p5==OE_Replace) ? OE_Abort : pOp->p5);
      }
    }else{
      p->nChange++;
    }
  }
  break;
}
#endif /* SQLITE_OMIT_VIRTUALTABLE */

#ifndef  SQLITE_OMIT_PAGER_PRAGMAS
/* Opcode: Pagecount P1 P2 * * *
**
** Write the current number of pages in database P1 to memory cell P2.
*/
case OP_Pagecount: {            /* out2-prerelease */
  pOut->u.i = sqlite3BtreeLastPage(db->aDb[pOp->p1].pBt);
  break;
}
#endif


#ifndef  SQLITE_OMIT_PAGER_PRAGMAS
/* Opcode: MaxPgcnt P1 P2 P3 * *
**
** Try to set the maximum page count for database P1 to the value in P3.
** Do not let the maximum page count fall below the current page count and
** do not change the maximum page count value if P3==0.
**
** Store the maximum page count after the change in register P2.
*/
case OP_MaxPgcnt: {            /* out2-prerelease */
  unsigned int newMax;
  Btree *pBt;

  pBt = db->aDb[pOp->p1].pBt;
  newMax = 0;
  if( pOp->p3 ){
    newMax = sqlite3BtreeLastPage(pBt);
    if( newMax < (unsigned)pOp->p3 ) newMax = (unsigned)pOp->p3;
  }
  pOut->u.i = sqlite3BtreeMaxPageCount(pBt, newMax);
  break;
}
#endif


/* Opcode: Init * P2 * P4 *
** Synopsis:  Start at P2
**
** Programs contain a single instance of this opcode as the very first
** opcode.
**
** If tracing is enabled (by the sqlite3_trace()) interface, then
** the UTF-8 string contained in P4 is emitted on the trace callback.
** Or if P4 is blank, use the string returned by sqlite3_sql().
**
** If P2 is not zero, jump to instruction P2.
*/
case OP_Init: {          /* jump */
  char *zTrace;
  char *z;

  if( pOp->p2 ){
    pc = pOp->p2 - 1;
  }
#ifndef SQLITE_OMIT_TRACE
  if( db->xTrace
   && !p->doingRerun
   && (zTrace = (pOp->p4.z ? pOp->p4.z : p->zSql))!=0
  ){
    z = sqlite3VdbeExpandSql(p, zTrace);
    db->xTrace(db->pTraceArg, z);
    sqlite3DbFree(db, z);
  }
#ifdef SQLITE_USE_FCNTL_TRACE
  zTrace = (pOp->p4.z ? pOp->p4.z : p->zSql);
  if( zTrace ){
    int i;
    for(i=0; i<db->nDb; i++){
      if( DbMaskTest(p->btreeMask, i)==0 ) continue;
      sqlite3_file_control(db, db->aDb[i].zName, SQLITE_FCNTL_TRACE, zTrace);
    }
  }
#endif /* SQLITE_USE_FCNTL_TRACE */
#ifdef SQLITE_DEBUG
  if( (db->flags & SQLITE_SqlTrace)!=0
   && (zTrace = (pOp->p4.z ? pOp->p4.z : p->zSql))!=0
  ){
    sqlite3DebugPrintf("SQL-trace: %s\n", zTrace);
  }
#endif /* SQLITE_DEBUG */
#endif /* SQLITE_OMIT_TRACE */
  break;
}


/* Opcode: Noop * * * * *
**
** Do nothing.  This instruction is often useful as a jump
** destination.
*/
/*
** The magic Explain opcode are only inserted when explain==2 (which
** is to say when the EXPLAIN QUERY PLAN syntax is used.)
** This opcode records information from the optimizer.  It is the
** the same as a no-op.  This opcodesnever appears in a real VM program.
*/
default: {          /* This is really OP_Noop and OP_Explain */
  assert( pOp->opcode==OP_Noop || pOp->opcode==OP_Explain );
  break;
}

/*****************************************************************************
** The cases of the switch statement above this line should all be indented
** by 6 spaces.  But the left-most 6 spaces have been removed to improve the
** readability.  From this point on down, the normal indentation rules are
** restored.
*****************************************************************************/
    }

#ifdef VDBE_PROFILE
    {
      u64 endTime = sqlite3Hwtime();
      if( endTime>start ) pOp->cycles += endTime - start;
      pOp->cnt++;
    }
#endif

    /* The following code adds nothing to the actual functionality
    ** of the program.  It is only here for testing and debugging.
    ** On the other hand, it does burn CPU cycles every time through
    ** the evaluator loop.  So we can leave it out when NDEBUG is defined.
    */
#ifndef NDEBUG
    assert( pc>=-1 && pc<p->nOp );

#ifdef SQLITE_DEBUG
    if( db->flags & SQLITE_VdbeTrace ){
      if( rc!=0 ) printf("rc=%d\n",rc);
      if( pOp->opflags & (OPFLG_OUT2_PRERELEASE|OPFLG_OUT2) ){
        registerTrace(pOp->p2, &aMem[pOp->p2]);
      }
      if( pOp->opflags & OPFLG_OUT3 ){
        registerTrace(pOp->p3, &aMem[pOp->p3]);
      }
    }
#endif  /* SQLITE_DEBUG */
#endif  /* NDEBUG */
  }  /* The end of the for(;;) loop the loops through opcodes */

  /* If we reach this point, it means that execution is finished with
  ** an error of some kind.
  */
vdbe_error_halt:
  assert( rc );
  p->rc = rc;
  testcase( sqlite3GlobalConfig.xLog!=0 );
  sqlite3_log(rc, "statement aborts at %d: [%s] %s", 
                   pc, p->zSql, p->zErrMsg);
  sqlite3VdbeHalt(p);
  if( rc==SQLITE_IOERR_NOMEM ) db->mallocFailed = 1;
  rc = SQLITE_ERROR;
  if( resetSchemaOnFault>0 ){
    sqlite3ResetOneSchema(db, resetSchemaOnFault-1);
  }

  /* This is the only way out of this procedure.  We have to
  ** release the mutexes on btrees that were acquired at the
  ** top. */
vdbe_return:
  db->lastRowid = lastRowid;
  testcase( nVmStep>0 );
  p->aCounter[SQLITE_STMTSTATUS_VM_STEP] += (int)nVmStep;
  sqlite3VdbeLeave(p);
  return rc;

  /* Jump to here if a string or blob larger than SQLITE_MAX_LENGTH
  ** is encountered.
  */
too_big:
  sqlite3SetString(&p->zErrMsg, db, "string or blob too big");
  rc = SQLITE_TOOBIG;
  goto vdbe_error_halt;

  /* Jump to here if a malloc() fails.
  */
no_mem:
  db->mallocFailed = 1;
  sqlite3SetString(&p->zErrMsg, db, "out of memory");
  rc = SQLITE_NOMEM;
  goto vdbe_error_halt;

  /* Jump to here for any other kind of fatal error.  The "rc" variable
  ** should hold the error number.
  */
abort_due_to_error:
  assert( p->zErrMsg==0 );
  if( db->mallocFailed ) rc = SQLITE_NOMEM;
  if( rc!=SQLITE_IOERR_NOMEM ){
    sqlite3SetString(&p->zErrMsg, db, "%s", sqlite3ErrStr(rc));
  }
  goto vdbe_error_halt;

  /* Jump to here if the sqlite3_interrupt() API sets the interrupt
  ** flag.
  */
abort_due_to_interrupt:
  assert( db->u1.isInterrupted );
  rc = SQLITE_INTERRUPT;
  p->rc = rc;
  sqlite3SetString(&p->zErrMsg, db, "%s", sqlite3ErrStr(rc));
  goto vdbe_error_halt;
}<|MERGE_RESOLUTION|>--- conflicted
+++ resolved
@@ -1165,11 +1165,7 @@
     assert( pIn1<=&aMem[(p->nMem-p->nCursor)] );
     assert( memIsValid(pIn1) );
     memAboutToChange(p, pOut);
-<<<<<<< HEAD
     sqlite3VdbeMemRelease(pOut);
-=======
-    VdbeMemReleaseExtern(pOut);
->>>>>>> c137807a
     zMalloc = pOut->zMalloc;
     memcpy(pOut, pIn1, sizeof(Mem));
 #ifdef SQLITE_DEBUG
