--- conflicted
+++ resolved
@@ -566,12 +566,32 @@
 #endif /* !defined(SQLITE_OMIT_DYNAPROMPT) */
 
 /* From here onward, fgets() is redirected to the console_io library. */
-#define fgets(b,n,f) fgetsUtf8(b,n,f)
+#define fgets(b,n,f) fGetsUtf8(b,n,f)
 /* Also, (varargs) utf8_printf(f,z,...),printf(z,...) so redirected. */
-#define utf8_printf fprintfUtf8
-#define printf printfUtf8
+#define utf8_printf fPrintfUtf8
+#define printf oPrintfUtf8
 /* And, utf8_print(f,z) is redirected to fputsUtf8(z,f) in the library. */
-#define utf8_print(f,z) fputsUtf8(z,f)
+#define utf8_print(f,z) fPutsUtf8(z,f)
+/*
+ * Define macros for writing output text in various ways:
+ *  sputz(s, z)      => emit 0-terminated string z to given stream s
+ *  sputf(s, f, ...) => emit varargs per format f to given stream s
+ *  oputz(z)         => emit 0-terminated string z to default stream
+ *  oputf(f, ...)    => emit varargs per format f to default stream
+ *  eputz(z)         => emit 0-terminated string z to error stream
+ *  eputf(f, ...)    => emit varargs per format f to error stream
+ *
+ * Note that the default stream is whatever has been last set via:
+ *   setDefaultOutputStream(FILE *pf)
+ * This is normally the stream that CLI normal output goes to.
+ * For the stand-alone CLI, it is stdout with no .output redirect.
+ */
+#define sputz(s,z) fPutsUtf8(z,s)
+#define sputf fPrintfUtf8
+#define oputz(z) oPutsUtf8(z)
+#define oputf oPrintfUtf8
+#define eputz(z) ePutsUtf8(z)
+#define eputf ePrintfUtf8
 
 /* Indicate out-of-memory and exit. */
 static void shell_out_of_memory(void){
@@ -697,7 +717,7 @@
 ** Otherwise return 0.
 */
 static FILE * openChrSource(const char *zFile){
-#ifdef _WIN32
+#if defined(_WIN32) || defined(WIN32)
   struct _stat x = {0};
 # define STAT_CHR_SRC(mode) ((mode & (_S_IFCHR|_S_IFIFO|_S_IFREG))!=0)
   /* On Windows, open first, then check the stream nature. This order
@@ -1033,7 +1053,7 @@
   char z[400];
   if( n<1 ) n = 1;
   if( n>350 ) n = 350;
-  snprintf(z, sizeof(z)-1, "%#+.*e", n, r);
+  sqlite3_snprintf(sizeof(z), z, "%#+.*e", n, r);
   sqlite3_result_text(pCtx, z, -1, SQLITE_TRANSIENT);
 }
 
@@ -7739,6 +7759,7 @@
         sqlite3_exec(*pDb,"drop table if exists ColNames;"
                      "drop view if exists RepeatedNames;",0,0,0);
 #endif
+#undef SHELL_COLFIX_DB
       rc = sqlite3_exec(*pDb, zTabMake, 0, 0, 0);
       rc_err_oom_die(rc);
     }
@@ -9796,19 +9817,14 @@
       sqlite3_db_config(
           p->db, SQLITE_DBCONFIG_STMT_SCANSTATUS, p->scanstatsOn, (int*)0
       );
-<<<<<<< HEAD
-#ifndef SQLITE_ENABLE_STMT_SCANSTATUS
+#if !defined(SQLITE_ENABLE_STMT_SCANSTATUS)
       utf8_print(stderr, "Warning: .scanstats not available in this build.\n");
-=======
-#if !defined(SQLITE_ENABLE_STMT_SCANSTATUS)
-      raw_printf(stderr, "Warning: .scanstats not available in this build.\n");
 #elif !defined(SQLITE_ENABLE_BYTECODE_VTAB)
       if( p->scanstatsOn==3 ){
         raw_printf(stderr, 
             "Warning: \".scanstats vm\" not available in this build.\n"
         );
       }
->>>>>>> 6234b334
 #endif
     }else{
       utf8_print(stderr, "Usage: .scanstats on|off|est\n");
@@ -10513,7 +10529,7 @@
     }
     consoleRestore();
     x = zCmd!=0 ? system(zCmd) : 1;
-    consoleClassifySetup(stdin, stdout, stderr);
+    consoleRenewSetup();
     sqlite3_free(zCmd);
     if( x ) utf8_printf(stderr, "System command returns %d\n", x);
   }else
@@ -11826,7 +11842,7 @@
 /*
 ** Output text to the console in a font that attracts extra attention.
 */
-#ifdef _WIN32
+#if defined(_WIN32) || defined(WIN32)
 static void printBold(const char *zText){
 #if !SQLITE_OS_WINRT
   HANDLE out = GetStdHandle(STD_OUTPUT_HANDLE);
@@ -11836,14 +11852,14 @@
          FOREGROUND_RED|FOREGROUND_INTENSITY
   );
 #endif
-  printf("%s", zText);
+  oputf("%s", zText);
 #if !SQLITE_OS_WINRT
   SetConsoleTextAttribute(out, defaultScreenInfo.wAttributes);
 #endif
 }
 #else
 static void printBold(const char *zText){
-  printf("\033[1m%s\033[0m", zText);
+  oputf("\033[1m%s\033[0m", zText);
 }
 #endif
 
@@ -11891,7 +11907,7 @@
 #  define data shellState
 #else
   ShellState data;
-  ConsoleStdConsStreams csStreams = CSCS_NoConsole;
+  StreamsAreConsole consStreams = SAC_NoConsole;
 #endif
   const char *zInitFile = 0;
   int i;
@@ -11913,9 +11929,9 @@
   stdout_is_console = 1;
   data.wasm.zDefaultDbName = "/fiddle.sqlite3";
 #else
-  csStreams = consoleClassifySetup(stdin, stdout, stderr);
-  stdin_is_interactive = (csStreams & CSCS_InConsole)!=0;
-  stdout_is_console = (csStreams & CSCS_OutConsole)!=0;
+  consStreams = consoleClassifySetup(stdin, stdout, stderr);
+  stdin_is_interactive = (consStreams & SAC_InConsole)!=0;
+  stdout_is_console = (consStreams & SAC_OutConsole)!=0;
   atexit(consoleRestore);
 #endif
   atexit(sayAbnormalExit);
@@ -12185,7 +12201,7 @@
     if( pVfs ){
       sqlite3_vfs_register(pVfs, 1);
     }else{
-      utf8_printf(stderr, "no such VFS: \"%s\"\n", zVfs);
+      eputf("no such VFS: \"%s\"\n", zVfs);
       exit(1);
     }
   }
@@ -12195,7 +12211,7 @@
     data.pAuxDb->zDbFilename = ":memory:";
     warnInmemoryDb = argc==1;
 #else
-    utf8_printf(stderr,"%s: Error: no database filename specified\n", Argv0);
+    eputf("%s: Error: no database filename specified\n", Argv0);
     return 1;
 #endif
   }
@@ -12312,8 +12328,8 @@
     }else if( cli_strcmp(z,"-bail")==0 ){
       /* No-op.  The bail_on_error flag should already be set. */
     }else if( cli_strcmp(z,"-version")==0 ){
-      printf("%s %s (%d-bit)\n", sqlite3_libversion(), sqlite3_sourceid(),
-             8*(int)sizeof(char*));
+      oputf("%s %s (%d-bit)\n", sqlite3_libversion(), sqlite3_sourceid(),
+            8*(int)sizeof(char*));
       return 0;
     }else if( cli_strcmp(z,"-interactive")==0 ){
       /* already handled */
@@ -12369,18 +12385,18 @@
         open_db(&data, 0);
         rc = shell_exec(&data, z, &zErrMsg);
         if( zErrMsg!=0 ){
-          utf8_printf(stderr,"Error: %s\n", zErrMsg);
+          eputf("Error: %s\n", zErrMsg);
           if( bail_on_error ) return rc!=0 ? rc : 1;
         }else if( rc!=0 ){
-          utf8_printf(stderr,"Error: unable to process SQL \"%s\"\n", z);
+          eputf("Error: unable to process SQL \"%s\"\n", z);
           if( bail_on_error ) return rc;
         }
       }
 #if !defined(SQLITE_OMIT_VIRTUALTABLE) && defined(SQLITE_HAVE_ZLIB)
     }else if( cli_strncmp(z, "-A", 2)==0 ){
       if( nCmd>0 ){
-        utf8_printf(stderr, "Error: cannot mix regular SQL or dot-commands"
-                            " with \"%s\"\n", z);
+        eputf("Error: cannot mix regular SQL or dot-commands"
+              " with \"%s\"\n", z);
         return 1;
       }
       open_db(&data, OPEN_DB_ZIPFILE);
@@ -12398,8 +12414,8 @@
     }else if( cli_strcmp(z,"-unsafe-testing")==0 ){
       /* Acted upon in first pass. */
     }else{
-      utf8_printf(stderr,"%s: Error: unknown option: %s\n", Argv0, z);
-      utf8_print(stderr,"Use -help for a list of options.\n");
+      eputf("%s: Error: unknown option: %s\n", Argv0, z);
+      eputz("Use -help for a list of options.\n");
       return 1;
     }
     data.cMode = data.mode;
@@ -12423,9 +12439,9 @@
         rc = shell_exec(&data, azCmd[i], &zErrMsg);
         if( zErrMsg || rc ){
           if( zErrMsg!=0 ){
-            utf8_printf(stderr,"Error: %s\n", zErrMsg);
+            eputf("Error: %s\n", zErrMsg);
           }else{
-            utf8_printf(stderr,"Error: unable to process SQL: %s\n", azCmd[i]);
+            eputf("Error: unable to process SQL: %s\n", azCmd[i]);
           }
           sqlite3_free(zErrMsg);
           free(azCmd);
@@ -12446,15 +12462,15 @@
 #elif SHELL_CON_TRANSLATE==2
       zCharset = " (MBCS console I/O)";
 #endif
-      printf(
+      oputf(
         "SQLite version %s %.19s%s\n" /*extra-version-info*/
         "Enter \".help\" for usage hints.\n",
         sqlite3_libversion(), sqlite3_sourceid(), zCharset
       );
       if( warnInmemoryDb ){
-        printf("Connected to a ");
+        oputz("Connected to a ");
         printBold("transient in-memory database");
-        printf(".\nUse \".open FILENAME\" to reopen on a "
+        oputz(".\nUse \".open FILENAME\" to reopen on a "
                "persistent database.\n");
       }
       zHistory = getenv("SQLITE_HISTORY");
