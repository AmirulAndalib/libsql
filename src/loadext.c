--- conflicted
+++ resolved
@@ -462,13 +462,9 @@
   /* Version 3.28.0 and later */
   sqlite3_stmt_isexplain,
   sqlite3_value_frombind,
-<<<<<<< HEAD
-  /* Version 3.29.0 and later */
-  sqlite3_hard_heap_limit64
-=======
   /* Version 3.30.0 and later */
   sqlite3_drop_modules,
->>>>>>> 4780b9ad
+  sqlite3_hard_heap_limit64
 };
 
 /*
