/*
** 2010 August 28
**
** The author disclaims copyright to this source code.  In place of
** a legal notice, here is a blessing:
**
**    May you do good and not evil.
**    May you find forgiveness for yourself and forgive others.
**    May you share freely, never taking more than you give.
**
*************************************************************************
** Code for testing all sorts of SQLite interfaces. This code
** is not included in the SQLite library. 
*/

<<<<<<< HEAD
#include "sqlite3.h"
=======
#include <sqlite3.h>
#include <tcl.h>
>>>>>>> 2e7be081

/* Solely for the UNUSED_PARAMETER() macro. */
#include "sqliteInt.h"

#ifdef SQLITE_ENABLE_RTREE
/* 
** Type used to cache parameter information for the "circle" r-tree geometry
** callback.
*/
typedef struct Circle Circle;
struct Circle {
  struct Box {
    double xmin;
    double xmax;
    double ymin;
    double ymax;
  } aBox[2];
  double centerx;
  double centery;
  double radius;
  double mxArea;
  int eScoreType;
};

/*
** Destructor function for Circle objects allocated by circle_geom().
*/
static void circle_del(void *p){
  sqlite3_free(p);
}

/*
** Implementation of "circle" r-tree geometry callback.
*/
static int circle_geom(
  sqlite3_rtree_geometry *p,
  int nCoord, 
  sqlite3_rtree_dbl *aCoord,
  int *pRes
){
  int i;                          /* Iterator variable */
  Circle *pCircle;                /* Structure defining circular region */
  double xmin, xmax;              /* X dimensions of box being tested */
  double ymin, ymax;              /* X dimensions of box being tested */

  xmin = aCoord[0];
  xmax = aCoord[1];
  ymin = aCoord[2];
  ymax = aCoord[3];
  pCircle = (Circle *)p->pUser;
  if( pCircle==0 ){
    /* If pUser is still 0, then the parameter values have not been tested
    ** for correctness or stored into a Circle structure yet. Do this now. */

    /* This geometry callback is for use with a 2-dimensional r-tree table.
    ** Return an error if the table does not have exactly 2 dimensions. */
    if( nCoord!=4 ) return SQLITE_ERROR;

    /* Test that the correct number of parameters (3) have been supplied,
    ** and that the parameters are in range (that the radius of the circle 
    ** radius is greater than zero). */
    if( p->nParam!=3 || p->aParam[2]<0.0 ) return SQLITE_ERROR;

    /* Allocate a structure to cache parameter data in. Return SQLITE_NOMEM
    ** if the allocation fails. */
    pCircle = (Circle *)(p->pUser = sqlite3_malloc(sizeof(Circle)));
    if( !pCircle ) return SQLITE_NOMEM;
    p->xDelUser = circle_del;

    /* Record the center and radius of the circular region. One way that
    ** tested bounding boxes that intersect the circular region are detected
    ** is by testing if each corner of the bounding box lies within radius
    ** units of the center of the circle. */
    pCircle->centerx = p->aParam[0];
    pCircle->centery = p->aParam[1];
    pCircle->radius = p->aParam[2];

    /* Define two bounding box regions. The first, aBox[0], extends to
    ** infinity in the X dimension. It covers the same range of the Y dimension
    ** as the circular region. The second, aBox[1], extends to infinity in
    ** the Y dimension and is constrained to the range of the circle in the
    ** X dimension.
    **
    ** Then imagine each box is split in half along its short axis by a line
    ** that intersects the center of the circular region. A bounding box
    ** being tested can be said to intersect the circular region if it contains
    ** points from each half of either of the two infinite bounding boxes.
    */
    pCircle->aBox[0].xmin = pCircle->centerx;
    pCircle->aBox[0].xmax = pCircle->centerx;
    pCircle->aBox[0].ymin = pCircle->centery + pCircle->radius;
    pCircle->aBox[0].ymax = pCircle->centery - pCircle->radius;
    pCircle->aBox[1].xmin = pCircle->centerx + pCircle->radius;
    pCircle->aBox[1].xmax = pCircle->centerx - pCircle->radius;
    pCircle->aBox[1].ymin = pCircle->centery;
    pCircle->aBox[1].ymax = pCircle->centery;
    pCircle->mxArea = (xmax - xmin)*(ymax - ymin) + 1.0;
  }

  /* Check if any of the 4 corners of the bounding-box being tested lie 
  ** inside the circular region. If they do, then the bounding-box does
  ** intersect the region of interest. Set the output variable to true and
  ** return SQLITE_OK in this case. */
  for(i=0; i<4; i++){
    double x = (i&0x01) ? xmax : xmin;
    double y = (i&0x02) ? ymax : ymin;
    double d2;
    
    d2  = (x-pCircle->centerx)*(x-pCircle->centerx);
    d2 += (y-pCircle->centery)*(y-pCircle->centery);
    if( d2<(pCircle->radius*pCircle->radius) ){
      *pRes = 1;
      return SQLITE_OK;
    }
  }

  /* Check if the bounding box covers any other part of the circular region.
  ** See comments above for a description of how this test works. If it does
  ** cover part of the circular region, set the output variable to true
  ** and return SQLITE_OK. */
  for(i=0; i<2; i++){
    if( xmin<=pCircle->aBox[i].xmin 
     && xmax>=pCircle->aBox[i].xmax 
     && ymin<=pCircle->aBox[i].ymin 
     && ymax>=pCircle->aBox[i].ymax 
    ){
      *pRes = 1;
      return SQLITE_OK;
    }
  }

  /* The specified bounding box does not intersect the circular region. Set
  ** the output variable to zero and return SQLITE_OK. */
  *pRes = 0;
  return SQLITE_OK;
}

/*
** Implementation of "circle" r-tree geometry callback using the 
** 2nd-generation interface that allows scoring.
*/
static int circle_query_func(sqlite3_rtree_query_info *p){
  int i;                          /* Iterator variable */
  Circle *pCircle;                /* Structure defining circular region */
  double xmin, xmax;              /* X dimensions of box being tested */
  double ymin, ymax;              /* X dimensions of box being tested */
  int nWithin = 0;                /* Number of corners inside the circle */

  xmin = p->aCoord[0];
  xmax = p->aCoord[1];
  ymin = p->aCoord[2];
  ymax = p->aCoord[3];
  pCircle = (Circle *)p->pUser;
  if( pCircle==0 ){
    /* If pUser is still 0, then the parameter values have not been tested
    ** for correctness or stored into a Circle structure yet. Do this now. */

    /* This geometry callback is for use with a 2-dimensional r-tree table.
    ** Return an error if the table does not have exactly 2 dimensions. */
    if( p->nCoord!=4 ) return SQLITE_ERROR;

    /* Test that the correct number of parameters (4) have been supplied,
    ** and that the parameters are in range (that the radius of the circle 
    ** radius is greater than zero). */
    if( p->nParam!=4 || p->aParam[2]<0.0 ) return SQLITE_ERROR;

    /* Allocate a structure to cache parameter data in. Return SQLITE_NOMEM
    ** if the allocation fails. */
    pCircle = (Circle *)(p->pUser = sqlite3_malloc(sizeof(Circle)));
    if( !pCircle ) return SQLITE_NOMEM;
    p->xDelUser = circle_del;

    /* Record the center and radius of the circular region. One way that
    ** tested bounding boxes that intersect the circular region are detected
    ** is by testing if each corner of the bounding box lies within radius
    ** units of the center of the circle. */
    pCircle->centerx = p->aParam[0];
    pCircle->centery = p->aParam[1];
    pCircle->radius = p->aParam[2];
    pCircle->eScoreType = (int)p->aParam[3];

    /* Define two bounding box regions. The first, aBox[0], extends to
    ** infinity in the X dimension. It covers the same range of the Y dimension
    ** as the circular region. The second, aBox[1], extends to infinity in
    ** the Y dimension and is constrained to the range of the circle in the
    ** X dimension.
    **
    ** Then imagine each box is split in half along its short axis by a line
    ** that intersects the center of the circular region. A bounding box
    ** being tested can be said to intersect the circular region if it contains
    ** points from each half of either of the two infinite bounding boxes.
    */
    pCircle->aBox[0].xmin = pCircle->centerx;
    pCircle->aBox[0].xmax = pCircle->centerx;
    pCircle->aBox[0].ymin = pCircle->centery + pCircle->radius;
    pCircle->aBox[0].ymax = pCircle->centery - pCircle->radius;
    pCircle->aBox[1].xmin = pCircle->centerx + pCircle->radius;
    pCircle->aBox[1].xmax = pCircle->centerx - pCircle->radius;
    pCircle->aBox[1].ymin = pCircle->centery;
    pCircle->aBox[1].ymax = pCircle->centery;
    pCircle->mxArea = 200.0*200.0;
  }

  /* Check if any of the 4 corners of the bounding-box being tested lie 
  ** inside the circular region. If they do, then the bounding-box does
  ** intersect the region of interest. Set the output variable to true and
  ** return SQLITE_OK in this case. */
  for(i=0; i<4; i++){
    double x = (i&0x01) ? xmax : xmin;
    double y = (i&0x02) ? ymax : ymin;
    double d2;
    
    d2  = (x-pCircle->centerx)*(x-pCircle->centerx);
    d2 += (y-pCircle->centery)*(y-pCircle->centery);
    if( d2<(pCircle->radius*pCircle->radius) ) nWithin++;
  }

  /* Check if the bounding box covers any other part of the circular region.
  ** See comments above for a description of how this test works. If it does
  ** cover part of the circular region, set the output variable to true
  ** and return SQLITE_OK. */
  if( nWithin==0 ){
    for(i=0; i<2; i++){
      if( xmin<=pCircle->aBox[i].xmin 
       && xmax>=pCircle->aBox[i].xmax 
       && ymin<=pCircle->aBox[i].ymin 
       && ymax>=pCircle->aBox[i].ymax 
      ){
        nWithin = 1;
        break;
      }
    }
  }

  if( pCircle->eScoreType==1 ){
    /* Depth first search */
    p->rScore = p->iLevel;
  }else if( pCircle->eScoreType==2 ){
    /* Breadth first search */
    p->rScore = 100 - p->iLevel;
  }else if( pCircle->eScoreType==3 ){
    /* Depth-first search, except sort the leaf nodes by area with
    ** the largest area first */
    if( p->iLevel==1 ){
      p->rScore = 1.0 - (xmax-xmin)*(ymax-ymin)/pCircle->mxArea;
      if( p->rScore<0.01 ) p->rScore = 0.01;
    }else{
      p->rScore = 0.0;
    }
  }else if( pCircle->eScoreType==4 ){
    /* Depth-first search, except exclude odd rowids */
    p->rScore = p->iLevel;
    if( p->iRowid&1 ) nWithin = 0;
  }else{
    /* Breadth-first search, except exclude odd rowids */
    p->rScore = 100 - p->iLevel;
    if( p->iRowid&1 ) nWithin = 0;
  }
  if( nWithin==0 ){
    p->eWithin = NOT_WITHIN;
  }else if( nWithin>=4 ){
    p->eWithin = FULLY_WITHIN;
  }else{
    p->eWithin = PARTLY_WITHIN;
  }
  return SQLITE_OK;
}
/*
** Implementation of "breadthfirstsearch" r-tree geometry callback using the 
** 2nd-generation interface that allows scoring.
**
**     ... WHERE id MATCH breadthfirstsearch($x0,$x1,$y0,$y1) ...
**
** It returns all entries whose bounding boxes overlap with $x0,$x1,$y0,$y1.
*/
static int bfs_query_func(sqlite3_rtree_query_info *p){
  double x0,x1,y0,y1;        /* Dimensions of box being tested */
  double bx0,bx1,by0,by1;    /* Boundary of the query function */

  if( p->nParam!=4 ) return SQLITE_ERROR;
  x0 = p->aCoord[0];
  x1 = p->aCoord[1];
  y0 = p->aCoord[2];
  y1 = p->aCoord[3];
  bx0 = p->aParam[0];
  bx1 = p->aParam[1];
  by0 = p->aParam[2];
  by1 = p->aParam[3];
  p->rScore = 100 - p->iLevel;
  if( p->eParentWithin==FULLY_WITHIN ){
    p->eWithin = FULLY_WITHIN;
  }else if( x0>=bx0 && x1<=bx1 && y0>=by0 && y1<=by1 ){
    p->eWithin = FULLY_WITHIN;
  }else if( x1>=bx0 && x0<=bx1 && y1>=by0 && y0<=by1 ){
    p->eWithin = PARTLY_WITHIN;
  }else{
    p->eWithin = NOT_WITHIN;
  }
  return SQLITE_OK;
}

/* END of implementation of "circle" geometry callback.
**************************************************************************
*************************************************************************/

#include <assert.h>
#include "tcl.h"

typedef struct Cube Cube;
struct Cube {
  double x;
  double y;
  double z;
  double width;
  double height;
  double depth;
};

static void cube_context_free(void *p){
  sqlite3_free(p);
}

/*
** The context pointer registered along with the 'cube' callback is
** always ((void *)&gHere). This is just to facilitate testing, it is not
** actually used for anything.
*/
static int gHere = 42;

/*
** Implementation of a simple r-tree geom callback to test for intersection
** of r-tree rows with a "cube" shape. Cubes are defined by six scalar
** coordinates as follows:
**
**   cube(x, y, z, width, height, depth)
**
** The width, height and depth parameters must all be greater than zero.
*/
static int cube_geom(
  sqlite3_rtree_geometry *p,
  int nCoord,
  sqlite3_rtree_dbl *aCoord,
  int *piRes
){
  Cube *pCube = (Cube *)p->pUser;

  assert( p->pContext==(void *)&gHere );

  if( pCube==0 ){
    if( p->nParam!=6 || nCoord!=6
     || p->aParam[3]<=0.0 || p->aParam[4]<=0.0 || p->aParam[5]<=0.0
    ){
      return SQLITE_ERROR;
    }
    pCube = (Cube *)sqlite3_malloc(sizeof(Cube));
    if( !pCube ){
      return SQLITE_NOMEM;
    }
    pCube->x = p->aParam[0];
    pCube->y = p->aParam[1];
    pCube->z = p->aParam[2];
    pCube->width = p->aParam[3];
    pCube->height = p->aParam[4];
    pCube->depth = p->aParam[5];

    p->pUser = (void *)pCube;
    p->xDelUser = cube_context_free;
  }

  assert( nCoord==6 );
  *piRes = 0;
  if( aCoord[0]<=(pCube->x+pCube->width)
   && aCoord[1]>=pCube->x
   && aCoord[2]<=(pCube->y+pCube->height)
   && aCoord[3]>=pCube->y
   && aCoord[4]<=(pCube->z+pCube->depth)
   && aCoord[5]>=pCube->z
  ){
    *piRes = 1;
  }

  return SQLITE_OK;
}
#endif /* SQLITE_ENABLE_RTREE */

static int register_cube_geom(
  void * clientData,
  Tcl_Interp *interp,
  int objc,
  Tcl_Obj *CONST objv[]
){
#ifndef SQLITE_ENABLE_RTREE
  UNUSED_PARAMETER(clientData);
  UNUSED_PARAMETER(interp);
  UNUSED_PARAMETER(objc);
  UNUSED_PARAMETER(objv);
#else
  extern int getDbPointer(Tcl_Interp*, const char*, sqlite3**);
  extern const char *sqlite3ErrName(int);
  sqlite3 *db;
  int rc;

  if( objc!=2 ){
    Tcl_WrongNumArgs(interp, 1, objv, "DB");
    return TCL_ERROR;
  }
  if( getDbPointer(interp, Tcl_GetString(objv[1]), &db) ) return TCL_ERROR;
  rc = sqlite3_rtree_geometry_callback(db, "cube", cube_geom, (void *)&gHere);
  Tcl_SetResult(interp, (char *)sqlite3ErrName(rc), TCL_STATIC);
#endif
  return TCL_OK;
}

static int register_circle_geom(
  void * clientData,
  Tcl_Interp *interp,
  int objc,
  Tcl_Obj *CONST objv[]
){
#ifndef SQLITE_ENABLE_RTREE
  UNUSED_PARAMETER(clientData);
  UNUSED_PARAMETER(interp);
  UNUSED_PARAMETER(objc);
  UNUSED_PARAMETER(objv);
#else
  extern int getDbPointer(Tcl_Interp*, const char*, sqlite3**);
  extern const char *sqlite3ErrName(int);
  sqlite3 *db;
  int rc;

  if( objc!=2 ){
    Tcl_WrongNumArgs(interp, 1, objv, "DB");
    return TCL_ERROR;
  }
  if( getDbPointer(interp, Tcl_GetString(objv[1]), &db) ) return TCL_ERROR;
  rc = sqlite3_rtree_geometry_callback(db, "circle", circle_geom, 0);
  if( rc==SQLITE_OK ){
    rc = sqlite3_rtree_query_callback(db, "Qcircle",
                                      circle_query_func, 0, 0);
  }
  if( rc==SQLITE_OK ){
    rc = sqlite3_rtree_query_callback(db, "breadthfirstsearch",
                                      bfs_query_func, 0, 0);
  }
  Tcl_SetResult(interp, (char *)sqlite3ErrName(rc), TCL_STATIC);
#endif
  return TCL_OK;
}

int Sqlitetestrtree_Init(Tcl_Interp *interp){
  Tcl_CreateObjCommand(interp, "register_cube_geom", register_cube_geom, 0, 0);
  Tcl_CreateObjCommand(interp, "register_circle_geom",register_circle_geom,0,0);
  return TCL_OK;
}<|MERGE_RESOLUTION|>--- conflicted
+++ resolved
@@ -13,12 +13,8 @@
 ** is not included in the SQLite library. 
 */
 
-<<<<<<< HEAD
 #include "sqlite3.h"
-=======
-#include <sqlite3.h>
 #include <tcl.h>
->>>>>>> 2e7be081
 
 /* Solely for the UNUSED_PARAMETER() macro. */
 #include "sqliteInt.h"
