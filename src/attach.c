/*
** 2003 April 6
**
** The author disclaims copyright to this source code.  In place of
** a legal notice, here is a blessing:
**
**    May you do good and not evil.
**    May you find forgiveness for yourself and forgive others.
**    May you share freely, never taking more than you give.
**
*************************************************************************
** This file contains code used to implement the ATTACH and DETACH commands.
*/
#include "sqliteInt.h"

#ifndef SQLITE_OMIT_ATTACH
/*
** Resolve an expression that was part of an ATTACH or DETACH statement. This
** is slightly different from resolving a normal SQL expression, because simple
** identifiers are treated as strings, not possible column names or aliases.
**
** i.e. if the parser sees:
**
**     ATTACH DATABASE abc AS def
**
** it treats the two expressions as literal strings 'abc' and 'def' instead of
** looking for columns of the same name.
**
** This only applies to the root node of pExpr, so the statement:
**
**     ATTACH DATABASE abc||def AS 'db2'
**
** will fail because neither abc or def can be resolved.
*/
static int resolveAttachExpr(NameContext *pName, Expr *pExpr)
{
  int rc = SQLITE_OK;
  if( pExpr ){
    if( pExpr->op!=TK_ID ){
      rc = sqlite3ResolveExprNames(pName, pExpr);
    }else{
      pExpr->op = TK_STRING;
    }
  }
  return rc;
}

/*
** An SQL user-function registered to do the work of an ATTACH statement. The
** three arguments to the function come directly from an attach statement:
**
**     ATTACH DATABASE x AS y KEY z
**
**     SELECT sqlite_attach(x, y, z)
**
** If the optional "KEY z" syntax is omitted, an SQL NULL is passed as the
** third argument.
**
** If the db->init.reopenMemdb flags is set, then instead of attaching a
** new database, close the database on db->init.iDb and reopen it as an
** empty MemDB.
*/
static void attachFunc(
  sqlite3_context *context,
  int NotUsed,
  sqlite3_value **argv
){
  int i;
  int rc = 0;
  sqlite3 *db = sqlite3_context_db_handle(context);
  const char *zName;
  const char *zFile;
  char *zPath = 0;
  char *zErr = 0;
  unsigned int flags;
  Db *aNew;                 /* New array of Db pointers */
  Db *pNew;                 /* Db object for the newly attached database */
  char *zErrDyn = 0;
  sqlite3_vfs *pVfs;

  UNUSED_PARAMETER(NotUsed);
  zFile = (const char *)sqlite3_value_text(argv[0]);
  zName = (const char *)sqlite3_value_text(argv[1]);
  if( zFile==0 ) zFile = "";
  if( zName==0 ) zName = "";

#ifdef SQLITE_ENABLE_DESERIALIZE
# define REOPEN_AS_MEMDB(db)  (db->init.reopenMemdb)
#else
# define REOPEN_AS_MEMDB(db)  (0)
#endif

  if( REOPEN_AS_MEMDB(db) ){
    /* This is not a real ATTACH.  Instead, this routine is being called
    ** from sqlite3_deserialize() to close database db->init.iDb and
    ** reopen it as a MemDB */
    pVfs = sqlite3_vfs_find("memdb");
    if( pVfs==0 ) return;
    pNew = &db->aDb[db->init.iDb];
    if( pNew->pBt ) sqlite3BtreeClose(pNew->pBt);
    pNew->pBt = 0;
    pNew->pSchema = 0;
    rc = sqlite3BtreeOpen(pVfs, "x\0", db, &pNew->pBt, 0, SQLITE_OPEN_MAIN_DB);
  }else{
    /* This is a real ATTACH
    **
    ** Check for the following errors:
    **
    **     * Too many attached databases,
    **     * Transaction currently open
    **     * Specified database name already being used.
    */
    if( db->nDb>=db->aLimit[SQLITE_LIMIT_ATTACHED]+2 ){
      zErrDyn = sqlite3MPrintf(db, "too many attached databases - max %d", 
        db->aLimit[SQLITE_LIMIT_ATTACHED]
      );
      goto attach_error;
    }
    for(i=0; i<db->nDb; i++){
      char *z = db->aDb[i].zDbSName;
      assert( z && zName );
      if( sqlite3StrICmp(z, zName)==0 ){
        zErrDyn = sqlite3MPrintf(db, "database %s is already in use", zName);
        goto attach_error;
      }
    }
  
    /* Allocate the new entry in the db->aDb[] array and initialize the schema
    ** hash tables.
    */
    if( db->aDb==db->aDbStatic ){
      aNew = sqlite3DbMallocRawNN(db, sizeof(db->aDb[0])*3 );
      if( aNew==0 ) return;
      memcpy(aNew, db->aDb, sizeof(db->aDb[0])*2);
    }else{
      aNew = sqlite3DbRealloc(db, db->aDb, sizeof(db->aDb[0])*(db->nDb+1) );
      if( aNew==0 ) return;
    }
    db->aDb = aNew;
    pNew = &db->aDb[db->nDb];
    memset(pNew, 0, sizeof(*pNew));
  
    /* Open the database file. If the btree is successfully opened, use
    ** it to obtain the database schema. At this point the schema may
    ** or may not be initialized.
    */
    flags = db->openFlags;
    rc = sqlite3ParseUri(db->pVfs->zName, zFile, &flags, &pVfs, &zPath, &zErr);
    if( rc!=SQLITE_OK ){
      if( rc==SQLITE_NOMEM ) sqlite3OomFault(db);
      sqlite3_result_error(context, zErr, -1);
      sqlite3_free(zErr);
      return;
    }
    assert( pVfs );
    flags |= SQLITE_OPEN_MAIN_DB;
    rc = sqlite3BtreeOpen(pVfs, zPath, db, &pNew->pBt, 0, flags);
    db->nDb++;
    pNew->zDbSName = sqlite3DbStrDup(db, zName);
  }
  db->noSharedCache = 0;
  if( rc==SQLITE_CONSTRAINT ){
    rc = SQLITE_ERROR;
    zErrDyn = sqlite3MPrintf(db, "database is already attached");
  }else if( rc==SQLITE_OK ){
    Pager *pPager;
    pNew->pSchema = sqlite3SchemaGet(db, pNew->pBt);
    if( !pNew->pSchema ){
      rc = SQLITE_NOMEM_BKPT;
    }else if( pNew->pSchema->file_format && pNew->pSchema->enc!=ENC(db) ){
      zErrDyn = sqlite3MPrintf(db, 
        "attached databases must use the same text encoding as main database");
      rc = SQLITE_ERROR;
    }
    sqlite3BtreeEnter(pNew->pBt);
    pPager = sqlite3BtreePager(pNew->pBt);
    sqlite3PagerLockingMode(pPager, db->dfltLockMode);
    sqlite3BtreeSecureDelete(pNew->pBt,
                             sqlite3BtreeSecureDelete(db->aDb[0].pBt,-1) );
#ifndef SQLITE_OMIT_PAGER_PRAGMAS
    sqlite3BtreeSetPagerFlags(pNew->pBt,
                      PAGER_SYNCHRONOUS_FULL | (db->flags & PAGER_FLAGS_MASK));
#endif
    sqlite3BtreeLeave(pNew->pBt);
  }
  pNew->safety_level = SQLITE_DEFAULT_SYNCHRONOUS+1;
  if( rc==SQLITE_OK && pNew->zDbSName==0 ){
    rc = SQLITE_NOMEM_BKPT;
  }


#ifdef SQLITE_HAS_CODEC
  if( rc==SQLITE_OK ){
    extern int sqlite3CodecAttach(sqlite3*, int, const void*, int);
    extern void sqlite3CodecGetKey(sqlite3*, int, void**, int*);
    int nKey;
    char *zKey;
    int t = sqlite3_value_type(argv[2]);
    switch( t ){
      case SQLITE_INTEGER:
      case SQLITE_FLOAT:
        zErrDyn = sqlite3DbStrDup(db, "Invalid key value");
        rc = SQLITE_ERROR;
        break;
        
      case SQLITE_TEXT:
      case SQLITE_BLOB:
        nKey = sqlite3_value_bytes(argv[2]);
        zKey = (char *)sqlite3_value_blob(argv[2]);
        rc = sqlite3CodecAttach(db, db->nDb-1, zKey, nKey);
        break;

      case SQLITE_NULL:
        /* No key specified.  Use the key from URI filename, or if none,
        ** use the key from the main database. */
        if( sqlite3CodecQueryParameters(db, zName, zPath)==0 ){
          sqlite3CodecGetKey(db, 0, (void**)&zKey, &nKey);
          if( nKey || sqlite3BtreeGetOptimalReserve(db->aDb[0].pBt)>0 ){
            rc = sqlite3CodecAttach(db, db->nDb-1, zKey, nKey);
          }
        }
        break;
    }
  }
#endif
  sqlite3_free( zPath );

  /* If the file was opened successfully, read the schema for the new database.
  ** If this fails, or if opening the file failed, then close the file and 
  ** remove the entry from the db->aDb[] array. i.e. put everything back the
  ** way we found it.
  */
  if( rc==SQLITE_OK ){
    db->init.iDb = 0;
<<<<<<< HEAD
    if( !IsReuseSchema(db) ){
      db->mDbFlags &= ~(DBFLAG_SchemaKnownOk);
      sqlite3BtreeEnterAll(db);
      rc = sqlite3Init(db, &zErrDyn);
      sqlite3BtreeLeaveAll(db);
      assert( zErrDyn==0 || rc!=SQLITE_OK );
    }
=======
    db->mDbFlags &= ~(DBFLAG_SchemaKnownOk);
    if( !REOPEN_AS_MEMDB(db) ){
      rc = sqlite3Init(db, &zErrDyn);
    }
    sqlite3BtreeLeaveAll(db);
    assert( zErrDyn==0 || rc!=SQLITE_OK );
>>>>>>> ff119f04
  }
#ifdef SQLITE_USER_AUTHENTICATION
  if( rc==SQLITE_OK ){
    u8 newAuth = 0;
    rc = sqlite3UserAuthCheckLogin(db, zName, &newAuth);
    if( newAuth<db->auth.authLevel ){
      rc = SQLITE_AUTH_USER;
    }
  }
#endif
  if( rc ){
    if( !REOPEN_AS_MEMDB(db) ){
      int iDb = db->nDb - 1;
      assert( iDb>=2 );
      if( db->aDb[iDb].pBt ){
        sqlite3BtreeClose(db->aDb[iDb].pBt);
        db->aDb[iDb].pBt = 0;
        db->aDb[iDb].pSchema = 0;
      }
      sqlite3ResetAllSchemasOfConnection(db);
      db->nDb = iDb;
      if( rc==SQLITE_NOMEM || rc==SQLITE_IOERR_NOMEM ){
        sqlite3OomFault(db);
        sqlite3DbFree(db, zErrDyn);
        zErrDyn = sqlite3MPrintf(db, "out of memory");
      }else if( zErrDyn==0 ){
        zErrDyn = sqlite3MPrintf(db, "unable to open database: %s", zFile);
      }
    }
    goto attach_error;
  }
  
  return;

attach_error:
  /* Return an error if we get here */
  if( zErrDyn ){
    sqlite3_result_error(context, zErrDyn, -1);
    sqlite3DbFree(db, zErrDyn);
  }
  if( rc ) sqlite3_result_error_code(context, rc);
}

/*
** An SQL user-function registered to do the work of an DETACH statement. The
** three arguments to the function come directly from a detach statement:
**
**     DETACH DATABASE x
**
**     SELECT sqlite_detach(x)
*/
static void detachFunc(
  sqlite3_context *context,
  int NotUsed,
  sqlite3_value **argv
){
  const char *zName = (const char *)sqlite3_value_text(argv[0]);
  sqlite3 *db = sqlite3_context_db_handle(context);
  int i;
  Db *pDb = 0;
  char zErr[128];

  UNUSED_PARAMETER(NotUsed);

  if( zName==0 ) zName = "";
  for(i=0; i<db->nDb; i++){
    pDb = &db->aDb[i];
    if( pDb->pBt==0 ) continue;
    if( sqlite3StrICmp(pDb->zDbSName, zName)==0 ) break;
  }

  if( i>=db->nDb ){
    sqlite3_snprintf(sizeof(zErr),zErr, "no such database: %s", zName);
    goto detach_error;
  }
  if( i<2 ){
    sqlite3_snprintf(sizeof(zErr),zErr, "cannot detach database %s", zName);
    goto detach_error;
  }
  if( sqlite3BtreeIsInReadTrans(pDb->pBt) || sqlite3BtreeIsInBackup(pDb->pBt) ){
    sqlite3_snprintf(sizeof(zErr),zErr, "database %s is locked", zName);
    goto detach_error;
  }

  sqlite3SchemaDisconnect(db, i, 0);
  sqlite3BtreeClose(pDb->pBt);
  pDb->pBt = 0;
  pDb->pSchema = 0;
  sqlite3CollapseDatabaseArray(db);
  return;

detach_error:
  sqlite3_result_error(context, zErr, -1);
}

/*
** This procedure generates VDBE code for a single invocation of either the
** sqlite_detach() or sqlite_attach() SQL user functions.
*/
static void codeAttach(
  Parse *pParse,       /* The parser context */
  int type,            /* Either SQLITE_ATTACH or SQLITE_DETACH */
  FuncDef const *pFunc,/* FuncDef wrapper for detachFunc() or attachFunc() */
  Expr *pAuthArg,      /* Expression to pass to authorization callback */
  Expr *pFilename,     /* Name of database file */
  Expr *pDbname,       /* Name of the database to use internally */
  Expr *pKey           /* Database key for encryption extension */
){
  int rc;
  NameContext sName;
  Vdbe *v;
  sqlite3* db = pParse->db;
  int regArgs;

  if( pParse->nErr ) goto attach_end;
  memset(&sName, 0, sizeof(NameContext));
  sName.pParse = pParse;

  if( 
      SQLITE_OK!=(rc = resolveAttachExpr(&sName, pFilename)) ||
      SQLITE_OK!=(rc = resolveAttachExpr(&sName, pDbname)) ||
      SQLITE_OK!=(rc = resolveAttachExpr(&sName, pKey))
  ){
    goto attach_end;
  }

#ifndef SQLITE_OMIT_AUTHORIZATION
  if( pAuthArg ){
    char *zAuthArg;
    if( pAuthArg->op==TK_STRING ){
      zAuthArg = pAuthArg->u.zToken;
    }else{
      zAuthArg = 0;
    }
    rc = sqlite3AuthCheck(pParse, type, zAuthArg, 0, 0);
    if(rc!=SQLITE_OK ){
      goto attach_end;
    }
  }
#endif /* SQLITE_OMIT_AUTHORIZATION */


  v = sqlite3GetVdbe(pParse);
  regArgs = sqlite3GetTempRange(pParse, 4);
  sqlite3ExprCode(pParse, pFilename, regArgs);
  sqlite3ExprCode(pParse, pDbname, regArgs+1);
  sqlite3ExprCode(pParse, pKey, regArgs+2);

  assert( v || db->mallocFailed );
  if( v ){
    sqlite3VdbeAddOp4(v, OP_Function0, 0, regArgs+3-pFunc->nArg, regArgs+3,
                      (char *)pFunc, P4_FUNCDEF);
    assert( pFunc->nArg==-1 || (pFunc->nArg&0xff)==pFunc->nArg );
    sqlite3VdbeChangeP5(v, (u8)(pFunc->nArg));
 
    /* Code an OP_Expire. For an ATTACH statement, set P1 to true (expire this
    ** statement only). For DETACH, set it to false (expire all existing
    ** statements).
    */
    sqlite3VdbeAddOp1(v, OP_Expire, (type==SQLITE_ATTACH));
  }
  
attach_end:
  sqlite3ExprDelete(db, pFilename);
  sqlite3ExprDelete(db, pDbname);
  sqlite3ExprDelete(db, pKey);
}

/*
** Called by the parser to compile a DETACH statement.
**
**     DETACH pDbname
*/
void sqlite3Detach(Parse *pParse, Expr *pDbname){
  static const FuncDef detach_func = {
    1,                /* nArg */
    SQLITE_UTF8,      /* funcFlags */
    0,                /* pUserData */
    0,                /* pNext */
    detachFunc,       /* xSFunc */
    0,                /* xFinalize */
    0, 0,             /* xValue, xInverse */
    "sqlite_detach",  /* zName */
    {0}
  };
  codeAttach(pParse, SQLITE_DETACH, &detach_func, pDbname, 0, 0, pDbname);
}

/*
** Called by the parser to compile an ATTACH statement.
**
**     ATTACH p AS pDbname KEY pKey
*/
void sqlite3Attach(Parse *pParse, Expr *p, Expr *pDbname, Expr *pKey){
  static const FuncDef attach_func = {
    3,                /* nArg */
    SQLITE_UTF8,      /* funcFlags */
    0,                /* pUserData */
    0,                /* pNext */
    attachFunc,       /* xSFunc */
    0,                /* xFinalize */
    0, 0,             /* xValue, xInverse */
    "sqlite_attach",  /* zName */
    {0}
  };
  codeAttach(pParse, SQLITE_ATTACH, &attach_func, p, p, pDbname, pKey);
}
#endif /* SQLITE_OMIT_ATTACH */

/*
** Initialize a DbFixer structure.  This routine must be called prior
** to passing the structure to one of the sqliteFixAAAA() routines below.
*/
void sqlite3FixInit(
  DbFixer *pFix,      /* The fixer to be initialized */
  Parse *pParse,      /* Error messages will be written here */
  int iDb,            /* This is the database that must be used */
  const char *zType,  /* "view", "trigger", or "index" */
  const Token *pName  /* Name of the view, trigger, or index */
){
  sqlite3 *db;

  db = pParse->db;
  assert( db->nDb>iDb );
  pFix->pParse = pParse;
  pFix->zDb = db->aDb[iDb].zDbSName;
  pFix->pSchema = db->aDb[iDb].pSchema;
  pFix->zType = zType;
  pFix->pName = pName;
  pFix->bVarOnly = (iDb==1);
}

/*
** The following set of routines walk through the parse tree and assign
** a specific database to all table references where the database name
** was left unspecified in the original SQL statement.  The pFix structure
** must have been initialized by a prior call to sqlite3FixInit().
**
** These routines are used to make sure that an index, trigger, or
** view in one database does not refer to objects in a different database.
** (Exception: indices, triggers, and views in the TEMP database are
** allowed to refer to anything.)  If a reference is explicitly made
** to an object in a different database, an error message is added to
** pParse->zErrMsg and these routines return non-zero.  If everything
** checks out, these routines return 0.
*/
int sqlite3FixSrcList(
  DbFixer *pFix,       /* Context of the fixation */
  SrcList *pList       /* The Source list to check and modify */
){
  int i;
  const char *zDb;
  struct SrcList_item *pItem;

  if( NEVER(pList==0) ) return 0;
  zDb = pFix->zDb;
  for(i=0, pItem=pList->a; i<pList->nSrc; i++, pItem++){
    if( pFix->bVarOnly==0 ){
      if( pItem->zDatabase && sqlite3StrICmp(pItem->zDatabase, zDb) ){
        sqlite3ErrorMsg(pFix->pParse,
            "%s %T cannot reference objects in database %s",
            pFix->zType, pFix->pName, pItem->zDatabase);
        return 1;
      }
      sqlite3DbFree(pFix->pParse->db, pItem->zDatabase);
      pItem->zDatabase = 0;
      pItem->pSchema = pFix->pSchema;
    }
#if !defined(SQLITE_OMIT_VIEW) || !defined(SQLITE_OMIT_TRIGGER)
    if( sqlite3FixSelect(pFix, pItem->pSelect) ) return 1;
    if( sqlite3FixExpr(pFix, pItem->pOn) ) return 1;
#endif
    if( pItem->fg.isTabFunc && sqlite3FixExprList(pFix, pItem->u1.pFuncArg) ){
      return 1;
    }
  }
  return 0;
}
#if !defined(SQLITE_OMIT_VIEW) || !defined(SQLITE_OMIT_TRIGGER)
int sqlite3FixSelect(
  DbFixer *pFix,       /* Context of the fixation */
  Select *pSelect      /* The SELECT statement to be fixed to one database */
){
  while( pSelect ){
    if( sqlite3FixExprList(pFix, pSelect->pEList) ){
      return 1;
    }
    if( sqlite3FixSrcList(pFix, pSelect->pSrc) ){
      return 1;
    }
    if( sqlite3FixExpr(pFix, pSelect->pWhere) ){
      return 1;
    }
    if( sqlite3FixExprList(pFix, pSelect->pGroupBy) ){
      return 1;
    }
    if( sqlite3FixExpr(pFix, pSelect->pHaving) ){
      return 1;
    }
    if( sqlite3FixExprList(pFix, pSelect->pOrderBy) ){
      return 1;
    }
    if( sqlite3FixExpr(pFix, pSelect->pLimit) ){
      return 1;
    }
    if( pSelect->pWith ){
      int i;
      for(i=0; i<pSelect->pWith->nCte; i++){
        if( sqlite3FixSelect(pFix, pSelect->pWith->a[i].pSelect) ){
          return 1;
        }
      }
    }
    pSelect = pSelect->pPrior;
  }
  return 0;
}
int sqlite3FixExpr(
  DbFixer *pFix,     /* Context of the fixation */
  Expr *pExpr        /* The expression to be fixed to one database */
){
  while( pExpr ){
    if( pExpr->op==TK_VARIABLE ){
      if( pFix->pParse->db->init.busy ){
        pExpr->op = TK_NULL;
      }else{
        sqlite3ErrorMsg(pFix->pParse, "%s cannot use variables", pFix->zType);
        return 1;
      }
    }
    if( ExprHasProperty(pExpr, EP_TokenOnly|EP_Leaf) ) break;
    if( ExprHasProperty(pExpr, EP_xIsSelect) ){
      if( sqlite3FixSelect(pFix, pExpr->x.pSelect) ) return 1;
    }else{
      if( sqlite3FixExprList(pFix, pExpr->x.pList) ) return 1;
    }
    if( sqlite3FixExpr(pFix, pExpr->pRight) ){
      return 1;
    }
    pExpr = pExpr->pLeft;
  }
  return 0;
}
int sqlite3FixExprList(
  DbFixer *pFix,     /* Context of the fixation */
  ExprList *pList    /* The expression to be fixed to one database */
){
  int i;
  struct ExprList_item *pItem;
  if( pList==0 ) return 0;
  for(i=0, pItem=pList->a; i<pList->nExpr; i++, pItem++){
    if( sqlite3FixExpr(pFix, pItem->pExpr) ){
      return 1;
    }
  }
  return 0;
}
#endif

#ifndef SQLITE_OMIT_TRIGGER
int sqlite3FixTriggerStep(
  DbFixer *pFix,     /* Context of the fixation */
  TriggerStep *pStep /* The trigger step be fixed to one database */
){
  while( pStep ){
    if( sqlite3FixSelect(pFix, pStep->pSelect) ){
      return 1;
    }
    if( sqlite3FixExpr(pFix, pStep->pWhere) ){
      return 1;
    }
    if( sqlite3FixExprList(pFix, pStep->pExprList) ){
      return 1;
    }
#ifndef SQLITE_OMIT_UPSERT
    if( pStep->pUpsert ){
      Upsert *pUp = pStep->pUpsert;
      if( sqlite3FixExprList(pFix, pUp->pUpsertTarget)
       || sqlite3FixExpr(pFix, pUp->pUpsertTargetWhere)
       || sqlite3FixExprList(pFix, pUp->pUpsertSet)
       || sqlite3FixExpr(pFix, pUp->pUpsertWhere)
      ){
        return 1;
      }
    }
#endif
    pStep = pStep->pNext;
  }
  return 0;
}
#endif<|MERGE_RESOLUTION|>--- conflicted
+++ resolved
@@ -232,22 +232,13 @@
   */
   if( rc==SQLITE_OK ){
     db->init.iDb = 0;
-<<<<<<< HEAD
-    if( !IsReuseSchema(db) ){
-      db->mDbFlags &= ~(DBFLAG_SchemaKnownOk);
+    db->mDbFlags &= ~(DBFLAG_SchemaKnownOk);
+    if( !IsReuseSchema(db) && !REOPEN_AS_MEMDB(db) ){
       sqlite3BtreeEnterAll(db);
       rc = sqlite3Init(db, &zErrDyn);
       sqlite3BtreeLeaveAll(db);
       assert( zErrDyn==0 || rc!=SQLITE_OK );
     }
-=======
-    db->mDbFlags &= ~(DBFLAG_SchemaKnownOk);
-    if( !REOPEN_AS_MEMDB(db) ){
-      rc = sqlite3Init(db, &zErrDyn);
-    }
-    sqlite3BtreeLeaveAll(db);
-    assert( zErrDyn==0 || rc!=SQLITE_OK );
->>>>>>> ff119f04
   }
 #ifdef SQLITE_USER_AUTHENTICATION
   if( rc==SQLITE_OK ){
