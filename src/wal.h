--- conflicted
+++ resolved
@@ -55,13 +55,8 @@
 typedef struct Wal Wal;
 
 /* Open and close a connection to a write-ahead log. */
-<<<<<<< HEAD
 int sqlite3WalOpen(sqlite3_vfs*, sqlite3_file*, const char *, int, i64, int, Wal**);
-int sqlite3WalClose(Wal *pWal, int sync_flags, int, u8 *);
-=======
-int sqlite3WalOpen(sqlite3_vfs*, sqlite3_file*, const char *, int, i64, Wal**);
 int sqlite3WalClose(Wal *pWal, sqlite3*, int sync_flags, int, u8 *);
->>>>>>> a2bfa046
 
 /* Set the limiting size of a WAL file. */
 void sqlite3WalLimit(Wal*, i64);
