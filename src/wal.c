/*
** 2010 February 1
**
** The author disclaims copyright to this source code.  In place of
** a legal notice, here is a blessing:
**
**    May you do good and not evil.
**    May you find forgiveness for yourself and forgive others.
**    May you share freely, never taking more than you give.
**
*************************************************************************
**
** This file contains the implementation of a write-ahead log (WAL) used in 
** "journal_mode=WAL" mode.
**
** WRITE-AHEAD LOG (WAL) FILE FORMAT
**
** A WAL file consists of a header followed by zero or more "frames".
** Each frame records the revised content of a single page from the
** database file.  All changes to the database are recorded by writing
** frames into the WAL.  Transactions commit when a frame is written that
** contains a commit marker.  A single WAL can and usually does record 
** multiple transactions.  Periodically, the content of the WAL is
** transferred back into the database file in an operation called a
** "checkpoint".
**
** A single WAL file can be used multiple times.  In other words, the
** WAL can fill up with frames and then be checkpointed and then new
** frames can overwrite the old ones.  A WAL always grows from beginning
** toward the end.  Checksums and counters attached to each frame are
** used to determine which frames within the WAL are valid and which
** are leftovers from prior checkpoints.
**
** The WAL header is 32 bytes in size and consists of the following eight
** big-endian 32-bit unsigned integer values:
**
**     0: Magic number.  0x377f0682 or 0x377f0683
**     4: File format version.  Currently 3007000
**     8: Database page size.  Example: 1024
**    12: Checkpoint sequence number
**    16: Salt-1, random integer incremented with each checkpoint
**    20: Salt-2, a different random integer changing with each ckpt
**    24: Checksum-1 (first part of checksum for first 24 bytes of header).
**    28: Checksum-2 (second part of checksum for first 24 bytes of header).
**
** Immediately following the wal-header are zero or more frames. Each
** frame consists of a 24-byte frame-header followed by a <page-size> bytes
** of page data. The frame-header is six big-endian 32-bit unsigned 
** integer values, as follows:
**
**     0: Page number.
**     4: For commit records, the size of the database image in pages 
**        after the commit. For all other records, zero.
**     8: Salt-1 (copied from the header)
**    12: Salt-2 (copied from the header)
**    16: Checksum-1.
**    20: Checksum-2.
**
** A frame is considered valid if and only if the following conditions are
** true:
**
**    (1) The salt-1 and salt-2 values in the frame-header match
**        salt values in the wal-header
**
**    (2) The checksum values in the final 8 bytes of the frame-header
**        exactly match the checksum computed consecutively on the
**        WAL header and the first 8 bytes and the content of all frames
**        up to and including the current frame.
**
** The checksum is computed using 32-bit big-endian integers if the
** magic number in the first 4 bytes of the WAL is 0x377f0683 and it
** is computed using little-endian if the magic number is 0x377f0682.
** The checksum values are always stored in the frame header in a
** big-endian format regardless of which byte order is used to compute
** the checksum.  The checksum is computed by interpreting the input as
** an even number of unsigned 32-bit integers: x[0] through x[N].  The
** algorithm used for the checksum is as follows:
** 
**   for i from 0 to n-1 step 2:
**     s0 += x[i] + s1;
**     s1 += x[i+1] + s0;
**   endfor
**
** Note that s0 and s1 are both weighted checksums using fibonacci weights
** in reverse order (the largest fibonacci weight occurs on the first element
** of the sequence being summed.)  The s1 value spans all 32-bit 
** terms of the sequence whereas s0 omits the final term.
**
** On a checkpoint, the WAL is first VFS.xSync-ed, then valid content of the
** WAL is transferred into the database, then the database is VFS.xSync-ed.
** The VFS.xSync operations serve as write barriers - all writes launched
** before the xSync must complete before any write that launches after the
** xSync begins.
**
** After each checkpoint, the salt-1 value is incremented and the salt-2
** value is randomized.  This prevents old and new frames in the WAL from
** being considered valid at the same time and being checkpointing together
** following a crash.
**
** READER ALGORITHM
**
** To read a page from the database (call it page number P), a reader
** first checks the WAL to see if it contains page P.  If so, then the
** last valid instance of page P that is a followed by a commit frame
** or is a commit frame itself becomes the value read.  If the WAL
** contains no copies of page P that are valid and which are a commit
** frame or are followed by a commit frame, then page P is read from
** the database file.
**
** To start a read transaction, the reader records the index of the last
** valid frame in the WAL.  The reader uses this recorded "mxFrame" value
** for all subsequent read operations.  New transactions can be appended
** to the WAL, but as long as the reader uses its original mxFrame value
** and ignores the newly appended content, it will see a consistent snapshot
** of the database from a single point in time.  This technique allows
** multiple concurrent readers to view different versions of the database
** content simultaneously.
**
** The reader algorithm in the previous paragraphs works correctly, but 
** because frames for page P can appear anywhere within the WAL, the
** reader has to scan the entire WAL looking for page P frames.  If the
** WAL is large (multiple megabytes is typical) that scan can be slow,
** and read performance suffers.  To overcome this problem, a separate
** data structure called the wal-index is maintained to expedite the
** search for frames of a particular page.
** 
** WAL-INDEX FORMAT
**
** Conceptually, the wal-index is shared memory, though VFS implementations
** might choose to implement the wal-index using a mmapped file.  Because
** the wal-index is shared memory, SQLite does not support journal_mode=WAL 
** on a network filesystem.  All users of the database must be able to
** share memory.
**
** In the default unix and windows implementation, the wal-index is a mmapped
** file whose name is the database name with a "-shm" suffix added.  For that
** reason, the wal-index is sometimes called the "shm" file.
**
** The wal-index is transient.  After a crash, the wal-index can (and should
** be) reconstructed from the original WAL file.  In fact, the VFS is required
** to either truncate or zero the header of the wal-index when the last
** connection to it closes.  Because the wal-index is transient, it can
** use an architecture-specific format; it does not have to be cross-platform.
** Hence, unlike the database and WAL file formats which store all values
** as big endian, the wal-index can store multi-byte values in the native
** byte order of the host computer.
**
** The purpose of the wal-index is to answer this question quickly:  Given
** a page number P and a maximum frame index M, return the index of the 
** last frame in the wal before frame M for page P in the WAL, or return
** NULL if there are no frames for page P in the WAL prior to M.
**
** The wal-index consists of a header region, followed by an one or
** more index blocks.  
**
** The wal-index header contains the total number of frames within the WAL
** in the mxFrame field.
**
** Each index block except for the first contains information on 
** HASHTABLE_NPAGE frames. The first index block contains information on
** HASHTABLE_NPAGE_ONE frames. The values of HASHTABLE_NPAGE_ONE and 
** HASHTABLE_NPAGE are selected so that together the wal-index header and
** first index block are the same size as all other index blocks in the
** wal-index.
**
** Each index block contains two sections, a page-mapping that contains the
** database page number associated with each wal frame, and a hash-table 
** that allows readers to query an index block for a specific page number.
** The page-mapping is an array of HASHTABLE_NPAGE (or HASHTABLE_NPAGE_ONE
** for the first index block) 32-bit page numbers. The first entry in the 
** first index-block contains the database page number corresponding to the
** first frame in the WAL file. The first entry in the second index block
** in the WAL file corresponds to the (HASHTABLE_NPAGE_ONE+1)th frame in
** the log, and so on.
**
** The last index block in a wal-index usually contains less than the full
** complement of HASHTABLE_NPAGE (or HASHTABLE_NPAGE_ONE) page-numbers,
** depending on the contents of the WAL file. This does not change the
** allocated size of the page-mapping array - the page-mapping array merely
** contains unused entries.
**
** Even without using the hash table, the last frame for page P
** can be found by scanning the page-mapping sections of each index block
** starting with the last index block and moving toward the first, and
** within each index block, starting at the end and moving toward the
** beginning.  The first entry that equals P corresponds to the frame
** holding the content for that page.
**
** The hash table consists of HASHTABLE_NSLOT 16-bit unsigned integers.
** HASHTABLE_NSLOT = 2*HASHTABLE_NPAGE, and there is one entry in the
** hash table for each page number in the mapping section, so the hash 
** table is never more than half full.  The expected number of collisions 
** prior to finding a match is 1.  Each entry of the hash table is an
** 1-based index of an entry in the mapping section of the same
** index block.   Let K be the 1-based index of the largest entry in
** the mapping section.  (For index blocks other than the last, K will
** always be exactly HASHTABLE_NPAGE (4096) and for the last index block
** K will be (mxFrame%HASHTABLE_NPAGE).)  Unused slots of the hash table
** contain a value of 0.
**
** To look for page P in the hash table, first compute a hash iKey on
** P as follows:
**
**      iKey = (P * 383) % HASHTABLE_NSLOT
**
** Then start scanning entries of the hash table, starting with iKey
** (wrapping around to the beginning when the end of the hash table is
** reached) until an unused hash slot is found. Let the first unused slot
** be at index iUnused.  (iUnused might be less than iKey if there was
** wrap-around.) Because the hash table is never more than half full,
** the search is guaranteed to eventually hit an unused entry.  Let 
** iMax be the value between iKey and iUnused, closest to iUnused,
** where aHash[iMax]==P.  If there is no iMax entry (if there exists
** no hash slot such that aHash[i]==p) then page P is not in the
** current index block.  Otherwise the iMax-th mapping entry of the
** current index block corresponds to the last entry that references 
** page P.
**
** A hash search begins with the last index block and moves toward the
** first index block, looking for entries corresponding to page P.  On
** average, only two or three slots in each index block need to be
** examined in order to either find the last entry for page P, or to
** establish that no such entry exists in the block.  Each index block
** holds over 4000 entries.  So two or three index blocks are sufficient
** to cover a typical 10 megabyte WAL file, assuming 1K pages.  8 or 10
** comparisons (on average) suffice to either locate a frame in the
** WAL or to establish that the frame does not exist in the WAL.  This
** is much faster than scanning the entire 10MB WAL.
**
** Note that entries are added in order of increasing K.  Hence, one
** reader might be using some value K0 and a second reader that started
** at a later time (after additional transactions were added to the WAL
** and to the wal-index) might be using a different value K1, where K1>K0.
** Both readers can use the same hash table and mapping section to get
** the correct result.  There may be entries in the hash table with
** K>K0 but to the first reader, those entries will appear to be unused
** slots in the hash table and so the first reader will get an answer as
** if no values greater than K0 had ever been inserted into the hash table
** in the first place - which is what reader one wants.  Meanwhile, the
** second reader using K1 will see additional values that were inserted
** later, which is exactly what reader two wants.  
**
** When a rollback occurs, the value of K is decreased. Hash table entries
** that correspond to frames greater than the new K value are removed
** from the hash table at this point.
*/
#ifndef SQLITE_OMIT_WAL

#include "wal.h"

/*
** Trace output macros
*/
#if defined(SQLITE_TEST) && defined(SQLITE_DEBUG)
int sqlite3WalTrace = 0;
# define WALTRACE(X)  if(sqlite3WalTrace) sqlite3DebugPrintf X
#else
# define WALTRACE(X)
#endif

/*
** The maximum (and only) versions of the wal and wal-index formats
** that may be interpreted by this version of SQLite.
**
** If a client begins recovering a WAL file and finds that (a) the checksum
** values in the wal-header are correct and (b) the version field is not
** WAL_MAX_VERSION, recovery fails and SQLite returns SQLITE_CANTOPEN.
**
** Similarly, if a client successfully reads a wal-index header (i.e. the 
** checksum test is successful) and finds that the version field is not
** WALINDEX_MAX_VERSION, then no read-transaction is opened and SQLite
** returns SQLITE_CANTOPEN.
*/
#define WAL_MAX_VERSION      3007000
#define WALINDEX_MAX_VERSION 3007000

/*
** Index numbers for various locking bytes.   WAL_NREADER is the number
** of available reader locks and should be at least 3.  The default
** is SQLITE_SHM_NLOCK==8 and  WAL_NREADER==5.
**
** Technically, the various VFSes are free to implement these locks however
** they see fit.  However, compatibility is encouraged so that VFSes can
** interoperate.  The standard implemention used on both unix and windows
** is for the index number to indicate a byte offset into the
** WalCkptInfo.aLock[] array in the wal-index header.  In other words, all
** locks are on the shm file.  The WALINDEX_LOCK_OFFSET constant (which
** should be 120) is the location in the shm file for the first locking
** byte.
*/
#define WAL_WRITE_LOCK         0
#define WAL_ALL_BUT_WRITE      1
#define WAL_CKPT_LOCK          1
#define WAL_RECOVER_LOCK       2
#define WAL_READ_LOCK(I)       (3+(I))
#define WAL_NREADER            (SQLITE_SHM_NLOCK-3)


/* Object declarations */
typedef struct WalIndexHdr WalIndexHdr;
typedef struct WalIterator WalIterator;
typedef struct WalCkptInfo WalCkptInfo;


/*
** The following object holds a copy of the wal-index header content.
**
** The actual header in the wal-index consists of two copies of this
** object followed by one instance of the WalCkptInfo object.
** For all versions of SQLite through 3.10.0 and probably beyond,
** the locking bytes (WalCkptInfo.aLock) start at offset 120 and
** the total header size is 136 bytes.
**
** The szPage value can be any power of 2 between 512 and 32768, inclusive.
** Or it can be 1 to represent a 65536-byte page.  The latter case was
** added in 3.7.1 when support for 64K pages was added.  
*/
struct WalIndexHdr {
  u32 iVersion;                   /* Wal-index version */
  u32 unused;                     /* Unused (padding) field */
  u32 iChange;                    /* Counter incremented each transaction */
  u8 isInit;                      /* 1 when initialized */
  u8 bigEndCksum;                 /* True if checksums in WAL are big-endian */
  u16 szPage;                     /* Database page size in bytes. 1==64K */
  u32 mxFrame;                    /* Index of last valid frame in the WAL */
  u32 nPage;                      /* Size of database in pages */
  u32 aFrameCksum[2];             /* Checksum of last frame in log */
  u32 aSalt[2];                   /* Two salt values copied from WAL header */
  u32 aCksum[2];                  /* Checksum over all prior fields */
};

/*
** A copy of the following object occurs in the wal-index immediately
** following the second copy of the WalIndexHdr.  This object stores
** information used by checkpoint.
**
** nBackfill is the number of frames in the WAL that have been written
** back into the database. (We call the act of moving content from WAL to
** database "backfilling".)  The nBackfill number is never greater than
** WalIndexHdr.mxFrame.  nBackfill can only be increased by threads
** holding the WAL_CKPT_LOCK lock (which includes a recovery thread).
** However, a WAL_WRITE_LOCK thread can move the value of nBackfill from
** mxFrame back to zero when the WAL is reset.
**
** nBackfillAttempted is the largest value of nBackfill that a checkpoint
** has attempted to achieve.  Normally nBackfill==nBackfillAtempted, however
** the nBackfillAttempted is set before any backfilling is done and the
** nBackfill is only set after all backfilling completes.  So if a checkpoint
** crashes, nBackfillAttempted might be larger than nBackfill.  The
** WalIndexHdr.mxFrame must never be less than nBackfillAttempted.
**
** The aLock[] field is a set of bytes used for locking.  These bytes should
** never be read or written.
**
** There is one entry in aReadMark[] for each reader lock.  If a reader
** holds read-lock K, then the value in aReadMark[K] is no greater than
** the mxFrame for that reader.  The value READMARK_NOT_USED (0xffffffff)
** for any aReadMark[] means that entry is unused.  aReadMark[0] is 
** a special case; its value is never used and it exists as a place-holder
** to avoid having to offset aReadMark[] indexs by one.  Readers holding
** WAL_READ_LOCK(0) always ignore the entire WAL and read all content
** directly from the database.
**
** The value of aReadMark[K] may only be changed by a thread that
** is holding an exclusive lock on WAL_READ_LOCK(K).  Thus, the value of
** aReadMark[K] cannot changed while there is a reader is using that mark
** since the reader will be holding a shared lock on WAL_READ_LOCK(K).
**
** The checkpointer may only transfer frames from WAL to database where
** the frame numbers are less than or equal to every aReadMark[] that is
** in use (that is, every aReadMark[j] for which there is a corresponding
** WAL_READ_LOCK(j)).  New readers (usually) pick the aReadMark[] with the
** largest value and will increase an unused aReadMark[] to mxFrame if there
** is not already an aReadMark[] equal to mxFrame.  The exception to the
** previous sentence is when nBackfill equals mxFrame (meaning that everything
** in the WAL has been backfilled into the database) then new readers
** will choose aReadMark[0] which has value 0 and hence such reader will
** get all their all content directly from the database file and ignore 
** the WAL.
**
** Writers normally append new frames to the end of the WAL.  However,
** if nBackfill equals mxFrame (meaning that all WAL content has been
** written back into the database) and if no readers are using the WAL
** (in other words, if there are no WAL_READ_LOCK(i) where i>0) then
** the writer will first "reset" the WAL back to the beginning and start
** writing new content beginning at frame 1.
**
** We assume that 32-bit loads are atomic and so no locks are needed in
** order to read from any aReadMark[] entries.
*/
struct WalCkptInfo {
  u32 nBackfill;                  /* Number of WAL frames backfilled into DB */
  u32 aReadMark[WAL_NREADER];     /* Reader marks */
  u8 aLock[SQLITE_SHM_NLOCK];     /* Reserved space for locks */
  u32 nBackfillAttempted;         /* WAL frames perhaps written, or maybe not */
  u32 notUsed0;                   /* Available for future enhancements */
};
#define READMARK_NOT_USED  0xffffffff


/* A block of WALINDEX_LOCK_RESERVED bytes beginning at
** WALINDEX_LOCK_OFFSET is reserved for locks. Since some systems
** only support mandatory file-locks, we do not read or write data
** from the region of the file on which locks are applied.
*/
#define WALINDEX_LOCK_OFFSET (sizeof(WalIndexHdr)*2+offsetof(WalCkptInfo,aLock))
#define WALINDEX_HDR_SIZE    (sizeof(WalIndexHdr)*2+sizeof(WalCkptInfo))

/* Size of header before each frame in wal */
#define WAL_FRAME_HDRSIZE 24

/* Size of write ahead log header, including checksum. */
#define WAL_HDRSIZE 32

/* WAL magic value. Either this value, or the same value with the least
** significant bit also set (WAL_MAGIC | 0x00000001) is stored in 32-bit
** big-endian format in the first 4 bytes of a WAL file.
**
** If the LSB is set, then the checksums for each frame within the WAL
** file are calculated by treating all data as an array of 32-bit 
** big-endian words. Otherwise, they are calculated by interpreting 
** all data as 32-bit little-endian words.
*/
#define WAL_MAGIC 0x377f0682

/*
** Return the offset of frame iFrame in the write-ahead log file, 
** assuming a database page size of szPage bytes. The offset returned
** is to the start of the write-ahead log frame-header.
*/
#define walFrameOffset(iFrame, szPage) (                               \
  WAL_HDRSIZE + ((iFrame)-1)*(i64)((szPage)+WAL_FRAME_HDRSIZE)         \
)

/*
** An open write-ahead log file is represented by an instance of the
** following object.
*/
struct Wal {
  sqlite3_vfs *pVfs;         /* The VFS used to create pDbFd */
  sqlite3_file *pDbFd;       /* File handle for the database file */
  sqlite3_file *pWalFd;      /* File handle for WAL file */
  u32 iCallback;             /* Value to pass to log callback (or 0) */
  i64 mxWalSize;             /* Truncate WAL to this size upon reset */
  int nWiData;               /* Size of array apWiData */
  int szFirstBlock;          /* Size of first block written to WAL file */
  volatile u32 **apWiData;   /* Pointer to wal-index content in memory */
  u32 szPage;                /* Database page size */
  i16 readLock;              /* Which read lock is being held.  -1 for none */
  u8 syncFlags;              /* Flags to use to sync header writes */
  u8 exclusiveMode;          /* Non-zero if connection is in exclusive mode */
  u8 writeLock;              /* True if in a write transaction */
  u8 ckptLock;               /* True if holding a checkpoint lock */
  u8 readOnly;               /* WAL_RDWR, WAL_RDONLY, or WAL_SHM_RDONLY */
  u8 truncateOnCommit;       /* True to truncate WAL file on commit */
  u8 syncHeader;             /* Fsync the WAL header if true */
  u8 padToSectorBoundary;    /* Pad transactions out to the next sector */
  u8 bShmUnreliable;         /* SHM content is read-only and unreliable */
  WalIndexHdr hdr;           /* Wal-index header for current transaction */
  u32 minFrame;              /* Ignore wal frames before this one */
  u32 iReCksum;              /* On commit, recalculate checksums from here */
  const char *zWalName;      /* Name of WAL file */
  u32 nCkpt;                 /* Checkpoint sequence counter in the wal-header */
#ifdef SQLITE_DEBUG
  u8 lockError;              /* True if a locking error has occurred */
#endif
#ifdef SQLITE_ENABLE_SNAPSHOT
  WalIndexHdr *pSnapshot;    /* Start transaction here if not NULL */
#endif
};

/*
** Candidate values for Wal.exclusiveMode.
*/
#define WAL_NORMAL_MODE     0
#define WAL_EXCLUSIVE_MODE  1     
#define WAL_HEAPMEMORY_MODE 2

/*
** Possible values for WAL.readOnly
*/
#define WAL_RDWR        0    /* Normal read/write connection */
#define WAL_RDONLY      1    /* The WAL file is readonly */
#define WAL_SHM_RDONLY  2    /* The SHM file is readonly */

/*
** Each page of the wal-index mapping contains a hash-table made up of
** an array of HASHTABLE_NSLOT elements of the following type.
*/
typedef u16 ht_slot;

/*
** This structure is used to implement an iterator that loops through
** all frames in the WAL in database page order. Where two or more frames
** correspond to the same database page, the iterator visits only the 
** frame most recently written to the WAL (in other words, the frame with
** the largest index).
**
** The internals of this structure are only accessed by:
**
**   walIteratorInit() - Create a new iterator,
**   walIteratorNext() - Step an iterator,
**   walIteratorFree() - Free an iterator.
**
** This functionality is used by the checkpoint code (see walCheckpoint()).
*/
struct WalIterator {
  int iPrior;                     /* Last result returned from the iterator */
  int nSegment;                   /* Number of entries in aSegment[] */
  struct WalSegment {
    int iNext;                    /* Next slot in aIndex[] not yet returned */
    ht_slot *aIndex;              /* i0, i1, i2... such that aPgno[iN] ascend */
    u32 *aPgno;                   /* Array of page numbers. */
    int nEntry;                   /* Nr. of entries in aPgno[] and aIndex[] */
    int iZero;                    /* Frame number associated with aPgno[0] */
  } aSegment[1];                  /* One for every 32KB page in the wal-index */
};

/*
** Define the parameters of the hash tables in the wal-index file. There
** is a hash-table following every HASHTABLE_NPAGE page numbers in the
** wal-index.
**
** Changing any of these constants will alter the wal-index format and
** create incompatibilities.
*/
#define HASHTABLE_NPAGE      4096                 /* Must be power of 2 */
#define HASHTABLE_HASH_1     383                  /* Should be prime */
#define HASHTABLE_NSLOT      (HASHTABLE_NPAGE*2)  /* Must be a power of 2 */

/* 
** The block of page numbers associated with the first hash-table in a
** wal-index is smaller than usual. This is so that there is a complete
** hash-table on each aligned 32KB page of the wal-index.
*/
#define HASHTABLE_NPAGE_ONE  (HASHTABLE_NPAGE - (WALINDEX_HDR_SIZE/sizeof(u32)))

/* The wal-index is divided into pages of WALINDEX_PGSZ bytes each. */
#define WALINDEX_PGSZ   (                                         \
    sizeof(ht_slot)*HASHTABLE_NSLOT + HASHTABLE_NPAGE*sizeof(u32) \
)

/*
** Obtain a pointer to the iPage'th page of the wal-index. The wal-index
** is broken into pages of WALINDEX_PGSZ bytes. Wal-index pages are
** numbered from zero.
**
** If the wal-index is currently smaller the iPage pages then the size
** of the wal-index might be increased, but only if it is safe to do
** so.  It is safe to enlarge the wal-index if pWal->writeLock is true
** or pWal->exclusiveMode==WAL_HEAPMEMORY_MODE.
**
** If this call is successful, *ppPage is set to point to the wal-index
** page and SQLITE_OK is returned. If an error (an OOM or VFS error) occurs,
** then an SQLite error code is returned and *ppPage is set to 0.
*/
static SQLITE_NOINLINE int walIndexPageRealloc(
  Wal *pWal,               /* The WAL context */
  int iPage,               /* The page we seek */
  volatile u32 **ppPage    /* Write the page pointer here */
){
  int rc = SQLITE_OK;

  /* Enlarge the pWal->apWiData[] array if required */
  if( pWal->nWiData<=iPage ){
    sqlite3_int64 nByte = sizeof(u32*)*(iPage+1);
    volatile u32 **apNew;
    apNew = (volatile u32 **)sqlite3_realloc64((void *)pWal->apWiData, nByte);
    if( !apNew ){
      *ppPage = 0;
      return SQLITE_NOMEM_BKPT;
    }
    memset((void*)&apNew[pWal->nWiData], 0,
           sizeof(u32*)*(iPage+1-pWal->nWiData));
    pWal->apWiData = apNew;
    pWal->nWiData = iPage+1;
  }

  /* Request a pointer to the required page from the VFS */
  assert( pWal->apWiData[iPage]==0 );
  if( pWal->exclusiveMode==WAL_HEAPMEMORY_MODE ){
    pWal->apWiData[iPage] = (u32 volatile *)sqlite3MallocZero(WALINDEX_PGSZ);
    if( !pWal->apWiData[iPage] ) rc = SQLITE_NOMEM_BKPT;
  }else{
    rc = sqlite3OsShmMap(pWal->pDbFd, iPage, WALINDEX_PGSZ, 
        pWal->writeLock, (void volatile **)&pWal->apWiData[iPage]
    );
    assert( pWal->apWiData[iPage]!=0 || rc!=SQLITE_OK || pWal->writeLock==0 );
    testcase( pWal->apWiData[iPage]==0 && rc==SQLITE_OK );
    if( (rc&0xff)==SQLITE_READONLY ){
      pWal->readOnly |= WAL_SHM_RDONLY;
      if( rc==SQLITE_READONLY ){
        rc = SQLITE_OK;
      }
    }
  }

  *ppPage = pWal->apWiData[iPage];
  assert( iPage==0 || *ppPage || rc!=SQLITE_OK );
  return rc;
}
static int walIndexPage(
  Wal *pWal,               /* The WAL context */
  int iPage,               /* The page we seek */
  volatile u32 **ppPage    /* Write the page pointer here */
){
  if( pWal->nWiData<=iPage || (*ppPage = pWal->apWiData[iPage])==0 ){
    return walIndexPageRealloc(pWal, iPage, ppPage);
  }
  return SQLITE_OK;
}

/*
** Return a pointer to the WalCkptInfo structure in the wal-index.
*/
static volatile WalCkptInfo *walCkptInfo(Wal *pWal){
  assert( pWal->nWiData>0 && pWal->apWiData[0] );
  return (volatile WalCkptInfo*)&(pWal->apWiData[0][sizeof(WalIndexHdr)/2]);
}

/*
** Return a pointer to the WalIndexHdr structure in the wal-index.
*/
static volatile WalIndexHdr *walIndexHdr(Wal *pWal){
  assert( pWal->nWiData>0 && pWal->apWiData[0] );
  return (volatile WalIndexHdr*)pWal->apWiData[0];
}

/*
** The argument to this macro must be of type u32. On a little-endian
** architecture, it returns the u32 value that results from interpreting
** the 4 bytes as a big-endian value. On a big-endian architecture, it
** returns the value that would be produced by interpreting the 4 bytes
** of the input value as a little-endian integer.
*/
#define BYTESWAP32(x) ( \
    (((x)&0x000000FF)<<24) + (((x)&0x0000FF00)<<8)  \
  + (((x)&0x00FF0000)>>8)  + (((x)&0xFF000000)>>24) \
)

/*
** Generate or extend an 8 byte checksum based on the data in 
** array aByte[] and the initial values of aIn[0] and aIn[1] (or
** initial values of 0 and 0 if aIn==NULL).
**
** The checksum is written back into aOut[] before returning.
**
** nByte must be a positive multiple of 8.
*/
static void walChecksumBytes(
  int nativeCksum, /* True for native byte-order, false for non-native */
  u8 *a,           /* Content to be checksummed */
  int nByte,       /* Bytes of content in a[].  Must be a multiple of 8. */
  const u32 *aIn,  /* Initial checksum value input */
  u32 *aOut        /* OUT: Final checksum value output */
){
  u32 s1, s2;
  u32 *aData = (u32 *)a;
  u32 *aEnd = (u32 *)&a[nByte];

  if( aIn ){
    s1 = aIn[0];
    s2 = aIn[1];
  }else{
    s1 = s2 = 0;
  }

  assert( nByte>=8 );
  assert( (nByte&0x00000007)==0 );
  assert( nByte<=65536 );

  if( nativeCksum ){
    do {
      s1 += *aData++ + s2;
      s2 += *aData++ + s1;
    }while( aData<aEnd );
  }else{
    do {
      s1 += BYTESWAP32(aData[0]) + s2;
      s2 += BYTESWAP32(aData[1]) + s1;
      aData += 2;
    }while( aData<aEnd );
  }

  aOut[0] = s1;
  aOut[1] = s2;
}

static void walShmBarrier(Wal *pWal){
  if( pWal->exclusiveMode!=WAL_HEAPMEMORY_MODE ){
    sqlite3OsShmBarrier(pWal->pDbFd);
  }
}

/*
** Write the header information in pWal->hdr into the wal-index.
**
** The checksum on pWal->hdr is updated before it is written.
*/
static void walIndexWriteHdr(Wal *pWal){
  volatile WalIndexHdr *aHdr = walIndexHdr(pWal);
  const int nCksum = offsetof(WalIndexHdr, aCksum);

  assert( pWal->writeLock );
  pWal->hdr.isInit = 1;
  pWal->hdr.iVersion = WALINDEX_MAX_VERSION;
  walChecksumBytes(1, (u8*)&pWal->hdr, nCksum, 0, pWal->hdr.aCksum);
  memcpy((void*)&aHdr[1], (const void*)&pWal->hdr, sizeof(WalIndexHdr));
  walShmBarrier(pWal);
  memcpy((void*)&aHdr[0], (const void*)&pWal->hdr, sizeof(WalIndexHdr));
}

/*
** This function encodes a single frame header and writes it to a buffer
** supplied by the caller. A frame-header is made up of a series of 
** 4-byte big-endian integers, as follows:
**
**     0: Page number.
**     4: For commit records, the size of the database image in pages 
**        after the commit. For all other records, zero.
**     8: Salt-1 (copied from the wal-header)
**    12: Salt-2 (copied from the wal-header)
**    16: Checksum-1.
**    20: Checksum-2.
*/
static void walEncodeFrame(
  Wal *pWal,                      /* The write-ahead log */
  u32 iPage,                      /* Database page number for frame */
  u32 nTruncate,                  /* New db size (or 0 for non-commit frames) */
  u8 *aData,                      /* Pointer to page data */
  u8 *aFrame                      /* OUT: Write encoded frame here */
){
  int nativeCksum;                /* True for native byte-order checksums */
  u32 *aCksum = pWal->hdr.aFrameCksum;
  assert( WAL_FRAME_HDRSIZE==24 );
  sqlite3Put4byte(&aFrame[0], iPage);
  sqlite3Put4byte(&aFrame[4], nTruncate);
  if( pWal->iReCksum==0 ){
    memcpy(&aFrame[8], pWal->hdr.aSalt, 8);

    nativeCksum = (pWal->hdr.bigEndCksum==SQLITE_BIGENDIAN);
    walChecksumBytes(nativeCksum, aFrame, 8, aCksum, aCksum);
    walChecksumBytes(nativeCksum, aData, pWal->szPage, aCksum, aCksum);

    sqlite3Put4byte(&aFrame[16], aCksum[0]);
    sqlite3Put4byte(&aFrame[20], aCksum[1]);
  }else{
    memset(&aFrame[8], 0, 16);
  }
}

/*
** Check to see if the frame with header in aFrame[] and content
** in aData[] is valid.  If it is a valid frame, fill *piPage and
** *pnTruncate and return true.  Return if the frame is not valid.
*/
static int walDecodeFrame(
  Wal *pWal,                      /* The write-ahead log */
  u32 *piPage,                    /* OUT: Database page number for frame */
  u32 *pnTruncate,                /* OUT: New db size (or 0 if not commit) */
  u8 *aData,                      /* Pointer to page data (for checksum) */
  u8 *aFrame                      /* Frame data */
){
  int nativeCksum;                /* True for native byte-order checksums */
  u32 *aCksum = pWal->hdr.aFrameCksum;
  u32 pgno;                       /* Page number of the frame */
  assert( WAL_FRAME_HDRSIZE==24 );

  /* A frame is only valid if the salt values in the frame-header
  ** match the salt values in the wal-header. 
  */
  if( memcmp(&pWal->hdr.aSalt, &aFrame[8], 8)!=0 ){
    return 0;
  }

  /* A frame is only valid if the page number is creater than zero.
  */
  pgno = sqlite3Get4byte(&aFrame[0]);
  if( pgno==0 ){
    return 0;
  }

  /* A frame is only valid if a checksum of the WAL header,
  ** all prior frams, the first 16 bytes of this frame-header, 
  ** and the frame-data matches the checksum in the last 8 
  ** bytes of this frame-header.
  */
  nativeCksum = (pWal->hdr.bigEndCksum==SQLITE_BIGENDIAN);
  walChecksumBytes(nativeCksum, aFrame, 8, aCksum, aCksum);
  walChecksumBytes(nativeCksum, aData, pWal->szPage, aCksum, aCksum);
  if( aCksum[0]!=sqlite3Get4byte(&aFrame[16]) 
   || aCksum[1]!=sqlite3Get4byte(&aFrame[20]) 
  ){
    /* Checksum failed. */
    return 0;
  }

  /* If we reach this point, the frame is valid.  Return the page number
  ** and the new database size.
  */
  *piPage = pgno;
  *pnTruncate = sqlite3Get4byte(&aFrame[4]);
  return 1;
}


#if defined(SQLITE_TEST) && defined(SQLITE_DEBUG)
/*
** Names of locks.  This routine is used to provide debugging output and is not
** a part of an ordinary build.
*/
static const char *walLockName(int lockIdx){
  if( lockIdx==WAL_WRITE_LOCK ){
    return "WRITE-LOCK";
  }else if( lockIdx==WAL_CKPT_LOCK ){
    return "CKPT-LOCK";
  }else if( lockIdx==WAL_RECOVER_LOCK ){
    return "RECOVER-LOCK";
  }else{
    static char zName[15];
    sqlite3_snprintf(sizeof(zName), zName, "READ-LOCK[%d]",
                     lockIdx-WAL_READ_LOCK(0));
    return zName;
  }
}
#endif /*defined(SQLITE_TEST) || defined(SQLITE_DEBUG) */
    

/*
** Set or release locks on the WAL.  Locks are either shared or exclusive.
** A lock cannot be moved directly between shared and exclusive - it must go
** through the unlocked state first.
**
** In locking_mode=EXCLUSIVE, all of these routines become no-ops.
*/
static int walLockShared(Wal *pWal, int lockIdx){
  int rc;
  if( pWal->exclusiveMode ) return SQLITE_OK;
  rc = sqlite3OsShmLock(pWal->pDbFd, lockIdx, 1,
                        SQLITE_SHM_LOCK | SQLITE_SHM_SHARED);
  WALTRACE(("WAL%p: acquire SHARED-%s %s\n", pWal,
            walLockName(lockIdx), rc ? "failed" : "ok"));
  VVA_ONLY( pWal->lockError = (u8)(rc!=SQLITE_OK && rc!=SQLITE_BUSY); )
  return rc;
}
static void walUnlockShared(Wal *pWal, int lockIdx){
  if( pWal->exclusiveMode ) return;
  (void)sqlite3OsShmLock(pWal->pDbFd, lockIdx, 1,
                         SQLITE_SHM_UNLOCK | SQLITE_SHM_SHARED);
  WALTRACE(("WAL%p: release SHARED-%s\n", pWal, walLockName(lockIdx)));
}
static int walLockExclusive(Wal *pWal, int lockIdx, int n){
  int rc;
  if( pWal->exclusiveMode ) return SQLITE_OK;
  rc = sqlite3OsShmLock(pWal->pDbFd, lockIdx, n,
                        SQLITE_SHM_LOCK | SQLITE_SHM_EXCLUSIVE);
  WALTRACE(("WAL%p: acquire EXCLUSIVE-%s cnt=%d %s\n", pWal,
            walLockName(lockIdx), n, rc ? "failed" : "ok"));
  VVA_ONLY( pWal->lockError = (u8)(rc!=SQLITE_OK && rc!=SQLITE_BUSY); )
  return rc;
}
static void walUnlockExclusive(Wal *pWal, int lockIdx, int n){
  if( pWal->exclusiveMode ) return;
  (void)sqlite3OsShmLock(pWal->pDbFd, lockIdx, n,
                         SQLITE_SHM_UNLOCK | SQLITE_SHM_EXCLUSIVE);
  WALTRACE(("WAL%p: release EXCLUSIVE-%s cnt=%d\n", pWal,
             walLockName(lockIdx), n));
}

/*
** Compute a hash on a page number.  The resulting hash value must land
** between 0 and (HASHTABLE_NSLOT-1).  The walHashNext() function advances
** the hash to the next value in the event of a collision.
*/
static int walHash(u32 iPage){
  assert( iPage>0 );
  assert( (HASHTABLE_NSLOT & (HASHTABLE_NSLOT-1))==0 );
  return (iPage*HASHTABLE_HASH_1) & (HASHTABLE_NSLOT-1);
}
static int walNextHash(int iPriorHash){
  return (iPriorHash+1)&(HASHTABLE_NSLOT-1);
}

/*
** An instance of the WalHashLoc object is used to describe the location
** of a page hash table in the wal-index.  This becomes the return value
** from walHashGet().
*/
typedef struct WalHashLoc WalHashLoc;
struct WalHashLoc {
  volatile ht_slot *aHash;  /* Start of the wal-index hash table */
  volatile u32 *aPgno;      /* aPgno[1] is the page of first frame indexed */
  u32 iZero;                /* One less than the frame number of first indexed*/
};

/* 
** Return pointers to the hash table and page number array stored on
** page iHash of the wal-index. The wal-index is broken into 32KB pages
** numbered starting from 0.
**
** Set output variable pLoc->aHash to point to the start of the hash table
** in the wal-index file. Set pLoc->iZero to one less than the frame 
** number of the first frame indexed by this hash table. If a
** slot in the hash table is set to N, it refers to frame number 
** (pLoc->iZero+N) in the log.
**
** Finally, set pLoc->aPgno so that pLoc->aPgno[1] is the page number of the
** first frame indexed by the hash table, frame (pLoc->iZero+1).
*/
static int walHashGet(
  Wal *pWal,                      /* WAL handle */
  int iHash,                      /* Find the iHash'th table */
  WalHashLoc *pLoc                /* OUT: Hash table location */
){
  int rc;                         /* Return code */

  rc = walIndexPage(pWal, iHash, &pLoc->aPgno);
  assert( rc==SQLITE_OK || iHash>0 );

  if( rc==SQLITE_OK ){
    pLoc->aHash = (volatile ht_slot *)&pLoc->aPgno[HASHTABLE_NPAGE];
    if( iHash==0 ){
      pLoc->aPgno = &pLoc->aPgno[WALINDEX_HDR_SIZE/sizeof(u32)];
      pLoc->iZero = 0;
    }else{
      pLoc->iZero = HASHTABLE_NPAGE_ONE + (iHash-1)*HASHTABLE_NPAGE;
    }
    pLoc->aPgno = &pLoc->aPgno[-1];
  }
  return rc;
}

/*
** Return the number of the wal-index page that contains the hash-table
** and page-number array that contain entries corresponding to WAL frame
** iFrame. The wal-index is broken up into 32KB pages. Wal-index pages 
** are numbered starting from 0.
*/
static int walFramePage(u32 iFrame){
  int iHash = (iFrame+HASHTABLE_NPAGE-HASHTABLE_NPAGE_ONE-1) / HASHTABLE_NPAGE;
  assert( (iHash==0 || iFrame>HASHTABLE_NPAGE_ONE)
       && (iHash>=1 || iFrame<=HASHTABLE_NPAGE_ONE)
       && (iHash<=1 || iFrame>(HASHTABLE_NPAGE_ONE+HASHTABLE_NPAGE))
       && (iHash>=2 || iFrame<=HASHTABLE_NPAGE_ONE+HASHTABLE_NPAGE)
       && (iHash<=2 || iFrame>(HASHTABLE_NPAGE_ONE+2*HASHTABLE_NPAGE))
  );
  return iHash;
}

/*
** Return the page number associated with frame iFrame in this WAL.
*/
static u32 walFramePgno(Wal *pWal, u32 iFrame){
  int iHash = walFramePage(iFrame);
  if( iHash==0 ){
    return pWal->apWiData[0][WALINDEX_HDR_SIZE/sizeof(u32) + iFrame - 1];
  }
  return pWal->apWiData[iHash][(iFrame-1-HASHTABLE_NPAGE_ONE)%HASHTABLE_NPAGE];
}

/*
** Remove entries from the hash table that point to WAL slots greater
** than pWal->hdr.mxFrame.
**
** This function is called whenever pWal->hdr.mxFrame is decreased due
** to a rollback or savepoint.
**
** At most only the hash table containing pWal->hdr.mxFrame needs to be
** updated.  Any later hash tables will be automatically cleared when
** pWal->hdr.mxFrame advances to the point where those hash tables are
** actually needed.
*/
static void walCleanupHash(Wal *pWal){
  WalHashLoc sLoc;                /* Hash table location */
  int iLimit = 0;                 /* Zero values greater than this */
  int nByte;                      /* Number of bytes to zero in aPgno[] */
  int i;                          /* Used to iterate through aHash[] */
  int rc;                         /* Return code form walHashGet() */

  assert( pWal->writeLock );
  testcase( pWal->hdr.mxFrame==HASHTABLE_NPAGE_ONE-1 );
  testcase( pWal->hdr.mxFrame==HASHTABLE_NPAGE_ONE );
  testcase( pWal->hdr.mxFrame==HASHTABLE_NPAGE_ONE+1 );

  if( pWal->hdr.mxFrame==0 ) return;

  /* Obtain pointers to the hash-table and page-number array containing 
  ** the entry that corresponds to frame pWal->hdr.mxFrame. It is guaranteed
  ** that the page said hash-table and array reside on is already mapped.(1)
  */
  assert( pWal->nWiData>walFramePage(pWal->hdr.mxFrame) );
  assert( pWal->apWiData[walFramePage(pWal->hdr.mxFrame)] );
  rc = walHashGet(pWal, walFramePage(pWal->hdr.mxFrame), &sLoc);
  if( NEVER(rc) ) return; /* Defense-in-depth, in case (1) above is wrong */

  /* Zero all hash-table entries that correspond to frame numbers greater
  ** than pWal->hdr.mxFrame.
  */
  iLimit = pWal->hdr.mxFrame - sLoc.iZero;
  assert( iLimit>0 );
  for(i=0; i<HASHTABLE_NSLOT; i++){
    if( sLoc.aHash[i]>iLimit ){
      sLoc.aHash[i] = 0;
    }
  }
  
  /* Zero the entries in the aPgno array that correspond to frames with
  ** frame numbers greater than pWal->hdr.mxFrame. 
  */
  nByte = (int)((char *)sLoc.aHash - (char *)&sLoc.aPgno[iLimit+1]);
  memset((void *)&sLoc.aPgno[iLimit+1], 0, nByte);

#ifdef SQLITE_ENABLE_EXPENSIVE_ASSERT
  /* Verify that the every entry in the mapping region is still reachable
  ** via the hash table even after the cleanup.
  */
  if( iLimit ){
    int j;           /* Loop counter */
    int iKey;        /* Hash key */
    for(j=1; j<=iLimit; j++){
      for(iKey=walHash(sLoc.aPgno[j]);sLoc.aHash[iKey];iKey=walNextHash(iKey)){
        if( sLoc.aHash[iKey]==j ) break;
      }
      assert( sLoc.aHash[iKey]==j );
    }
  }
#endif /* SQLITE_ENABLE_EXPENSIVE_ASSERT */
}


/*
** Set an entry in the wal-index that will map database page number
** pPage into WAL frame iFrame.
*/
static int walIndexAppend(Wal *pWal, u32 iFrame, u32 iPage){
  int rc;                         /* Return code */
  WalHashLoc sLoc;                /* Wal-index hash table location */

  rc = walHashGet(pWal, walFramePage(iFrame), &sLoc);

  /* Assuming the wal-index file was successfully mapped, populate the
  ** page number array and hash table entry.
  */
  if( rc==SQLITE_OK ){
    int iKey;                     /* Hash table key */
    int idx;                      /* Value to write to hash-table slot */
    int nCollide;                 /* Number of hash collisions */

    idx = iFrame - sLoc.iZero;
    assert( idx <= HASHTABLE_NSLOT/2 + 1 );
    
    /* If this is the first entry to be added to this hash-table, zero the
    ** entire hash table and aPgno[] array before proceeding. 
    */
    if( idx==1 ){
      int nByte = (int)((u8 *)&sLoc.aHash[HASHTABLE_NSLOT]
                               - (u8 *)&sLoc.aPgno[1]);
      memset((void*)&sLoc.aPgno[1], 0, nByte);
    }

    /* If the entry in aPgno[] is already set, then the previous writer
    ** must have exited unexpectedly in the middle of a transaction (after
    ** writing one or more dirty pages to the WAL to free up memory). 
    ** Remove the remnants of that writers uncommitted transaction from 
    ** the hash-table before writing any new entries.
    */
    if( sLoc.aPgno[idx] ){
      walCleanupHash(pWal);
      assert( !sLoc.aPgno[idx] );
    }

    /* Write the aPgno[] array entry and the hash-table slot. */
    nCollide = idx;
    for(iKey=walHash(iPage); sLoc.aHash[iKey]; iKey=walNextHash(iKey)){
      if( (nCollide--)==0 ) return SQLITE_CORRUPT_BKPT;
    }
    sLoc.aPgno[idx] = iPage;
    sLoc.aHash[iKey] = (ht_slot)idx;

#ifdef SQLITE_ENABLE_EXPENSIVE_ASSERT
    /* Verify that the number of entries in the hash table exactly equals
    ** the number of entries in the mapping region.
    */
    {
      int i;           /* Loop counter */
      int nEntry = 0;  /* Number of entries in the hash table */
      for(i=0; i<HASHTABLE_NSLOT; i++){ if( sLoc.aHash[i] ) nEntry++; }
      assert( nEntry==idx );
    }

    /* Verify that the every entry in the mapping region is reachable
    ** via the hash table.  This turns out to be a really, really expensive
    ** thing to check, so only do this occasionally - not on every
    ** iteration.
    */
    if( (idx&0x3ff)==0 ){
      int i;           /* Loop counter */
      for(i=1; i<=idx; i++){
        for(iKey=walHash(sLoc.aPgno[i]);
            sLoc.aHash[iKey];
            iKey=walNextHash(iKey)){
          if( sLoc.aHash[iKey]==i ) break;
        }
        assert( sLoc.aHash[iKey]==i );
      }
    }
#endif /* SQLITE_ENABLE_EXPENSIVE_ASSERT */
  }


  return rc;
}


/*
** Recover the wal-index by reading the write-ahead log file. 
**
** This routine first tries to establish an exclusive lock on the
** wal-index to prevent other threads/processes from doing anything
** with the WAL or wal-index while recovery is running.  The
** WAL_RECOVER_LOCK is also held so that other threads will know
** that this thread is running recovery.  If unable to establish
** the necessary locks, this routine returns SQLITE_BUSY.
*/
static int walIndexRecover(Wal *pWal){
  int rc;                         /* Return Code */
  i64 nSize;                      /* Size of log file */
  u32 aFrameCksum[2] = {0, 0};
  int iLock;                      /* Lock offset to lock for checkpoint */

#ifdef SQLITE_ENABLE_SETLK_TIMEOUT
  int tmout = 0;
  sqlite3OsFileControl(pWal->pDbFd, SQLITE_FCNTL_LOCK_TIMEOUT, (void*)&tmout);
#endif

  /* Obtain an exclusive lock on all byte in the locking range not already
  ** locked by the caller. The caller is guaranteed to have locked the
  ** WAL_WRITE_LOCK byte, and may have also locked the WAL_CKPT_LOCK byte.
  ** If successful, the same bytes that are locked here are unlocked before
  ** this function returns.
  */
  assert( pWal->ckptLock==1 || pWal->ckptLock==0 );
  assert( WAL_ALL_BUT_WRITE==WAL_WRITE_LOCK+1 );
  assert( WAL_CKPT_LOCK==WAL_ALL_BUT_WRITE );
  assert( pWal->writeLock );
  iLock = WAL_ALL_BUT_WRITE + pWal->ckptLock;
  rc = walLockExclusive(pWal, iLock, WAL_READ_LOCK(0)-iLock);
  if( rc==SQLITE_OK ){
    rc = walLockExclusive(pWal, WAL_READ_LOCK(1), WAL_NREADER-1);
    if( rc!=SQLITE_OK ){
      walUnlockExclusive(pWal, iLock, WAL_READ_LOCK(0)-iLock);
    }
  }
  if( rc ){
    return rc;
  }

  WALTRACE(("WAL%p: recovery begin...\n", pWal));

  memset(&pWal->hdr, 0, sizeof(WalIndexHdr));

  rc = sqlite3OsFileSize(pWal->pWalFd, &nSize);
  if( rc!=SQLITE_OK ){
    goto recovery_error;
  }

  if( nSize>WAL_HDRSIZE ){
    u8 aBuf[WAL_HDRSIZE];         /* Buffer to load WAL header into */
    u8 *aFrame = 0;               /* Malloc'd buffer to load entire frame */
    int szFrame;                  /* Number of bytes in buffer aFrame[] */
    u8 *aData;                    /* Pointer to data part of aFrame buffer */
    int iFrame;                   /* Index of last frame read */
    i64 iOffset;                  /* Next offset to read from log file */
    int szPage;                   /* Page size according to the log */
    u32 magic;                    /* Magic value read from WAL header */
    u32 version;                  /* Magic value read from WAL header */
    int isValid;                  /* True if this frame is valid */

    /* Read in the WAL header. */
    rc = sqlite3OsRead(pWal->pWalFd, aBuf, WAL_HDRSIZE, 0);
    if( rc!=SQLITE_OK ){
      goto recovery_error;
    }

    /* If the database page size is not a power of two, or is greater than
    ** SQLITE_MAX_PAGE_SIZE, conclude that the WAL file contains no valid 
    ** data. Similarly, if the 'magic' value is invalid, ignore the whole
    ** WAL file.
    */
    magic = sqlite3Get4byte(&aBuf[0]);
    szPage = sqlite3Get4byte(&aBuf[8]);
    if( (magic&0xFFFFFFFE)!=WAL_MAGIC 
     || szPage&(szPage-1) 
     || szPage>SQLITE_MAX_PAGE_SIZE 
     || szPage<512 
    ){
      goto finished;
    }
    pWal->hdr.bigEndCksum = (u8)(magic&0x00000001);
    pWal->szPage = szPage;
    pWal->nCkpt = sqlite3Get4byte(&aBuf[12]);
    memcpy(&pWal->hdr.aSalt, &aBuf[16], 8);

    /* Verify that the WAL header checksum is correct */
    walChecksumBytes(pWal->hdr.bigEndCksum==SQLITE_BIGENDIAN, 
        aBuf, WAL_HDRSIZE-2*4, 0, pWal->hdr.aFrameCksum
    );
    if( pWal->hdr.aFrameCksum[0]!=sqlite3Get4byte(&aBuf[24])
     || pWal->hdr.aFrameCksum[1]!=sqlite3Get4byte(&aBuf[28])
    ){
      goto finished;
    }

    /* Verify that the version number on the WAL format is one that
    ** are able to understand */
    version = sqlite3Get4byte(&aBuf[4]);
    if( version!=WAL_MAX_VERSION ){
      rc = SQLITE_CANTOPEN_BKPT;
      goto finished;
    }

    /* Malloc a buffer to read frames into. */
    szFrame = szPage + WAL_FRAME_HDRSIZE;
    aFrame = (u8 *)sqlite3_malloc64(szFrame);
    if( !aFrame ){
      rc = SQLITE_NOMEM_BKPT;
      goto recovery_error;
    }
    aData = &aFrame[WAL_FRAME_HDRSIZE];

    /* Read all frames from the log file. */
    iFrame = 0;
    for(iOffset=WAL_HDRSIZE; (iOffset+szFrame)<=nSize; iOffset+=szFrame){
      u32 pgno;                   /* Database page number for frame */
      u32 nTruncate;              /* dbsize field from frame header */

      /* Read and decode the next log frame. */
      iFrame++;
      rc = sqlite3OsRead(pWal->pWalFd, aFrame, szFrame, iOffset);
      if( rc!=SQLITE_OK ) break;
      isValid = walDecodeFrame(pWal, &pgno, &nTruncate, aData, aFrame);
      if( !isValid ) break;
      rc = walIndexAppend(pWal, iFrame, pgno);
      if( rc!=SQLITE_OK ) break;

      /* If nTruncate is non-zero, this is a commit record. */
      if( nTruncate ){
        pWal->hdr.mxFrame = iFrame;
        pWal->hdr.nPage = nTruncate;
        pWal->hdr.szPage = (u16)((szPage&0xff00) | (szPage>>16));
        testcase( szPage<=32768 );
        testcase( szPage>=65536 );
        aFrameCksum[0] = pWal->hdr.aFrameCksum[0];
        aFrameCksum[1] = pWal->hdr.aFrameCksum[1];
      }
    }

    sqlite3_free(aFrame);
  }

finished:
  if( rc==SQLITE_OK ){
    volatile WalCkptInfo *pInfo;
    int i;
    pWal->hdr.aFrameCksum[0] = aFrameCksum[0];
    pWal->hdr.aFrameCksum[1] = aFrameCksum[1];
    walIndexWriteHdr(pWal);

    /* Reset the checkpoint-header. This is safe because this thread is 
    ** currently holding locks that exclude all other readers, writers and
    ** checkpointers.
    */
    pInfo = walCkptInfo(pWal);
    pInfo->nBackfill = 0;
    pInfo->nBackfillAttempted = pWal->hdr.mxFrame;
    pInfo->aReadMark[0] = 0;
    for(i=1; i<WAL_NREADER; i++) pInfo->aReadMark[i] = READMARK_NOT_USED;
    if( pWal->hdr.mxFrame ) pInfo->aReadMark[1] = pWal->hdr.mxFrame;

    /* If more than one frame was recovered from the log file, report an
    ** event via sqlite3_log(). This is to help with identifying performance
    ** problems caused by applications routinely shutting down without
    ** checkpointing the log file.
    */
    if( pWal->hdr.nPage ){
      sqlite3_log(SQLITE_NOTICE_RECOVER_WAL,
          "recovered %d frames from WAL file %s",
          pWal->hdr.mxFrame, pWal->zWalName
      );
    }
  }

recovery_error:
  WALTRACE(("WAL%p: recovery %s\n", pWal, rc ? "failed" : "ok"));
  walUnlockExclusive(pWal, iLock, WAL_READ_LOCK(0)-iLock);
  walUnlockExclusive(pWal, WAL_READ_LOCK(1), WAL_NREADER-1);
  return rc;
}

/*
** Close an open wal-index.
*/
static void walIndexClose(Wal *pWal, int isDelete){
  if( pWal->exclusiveMode==WAL_HEAPMEMORY_MODE || pWal->bShmUnreliable ){
    int i;
    for(i=0; i<pWal->nWiData; i++){
      sqlite3_free((void *)pWal->apWiData[i]);
      pWal->apWiData[i] = 0;
    }
  }
  if( pWal->exclusiveMode!=WAL_HEAPMEMORY_MODE ){
    sqlite3OsShmUnmap(pWal->pDbFd, isDelete);
  }
}

/* 
** Open a connection to the WAL file zWalName. The database file must 
** already be opened on connection pDbFd. The buffer that zWalName points
** to must remain valid for the lifetime of the returned Wal* handle.
**
** A SHARED lock should be held on the database file when this function
** is called. The purpose of this SHARED lock is to prevent any other
** client from unlinking the WAL or wal-index file. If another process
** were to do this just after this client opened one of these files, the
** system would be badly broken.
**
** If the log file is successfully opened, SQLITE_OK is returned and 
** *ppWal is set to point to a new WAL handle. If an error occurs,
** an SQLite error code is returned and *ppWal is left unmodified.
*/
int sqlite3WalOpen(
  sqlite3_vfs *pVfs,              /* vfs module to open wal and wal-index */
  sqlite3_file *pDbFd,            /* The open database file */
  const char *zWalName,           /* Name of the WAL file */
  int bNoShm,                     /* True to run in heap-memory mode */
  i64 mxWalSize,                  /* Truncate WAL to this size on reset */
  int flags,                      /* VFS file protection flags */
  Wal **ppWal                     /* OUT: Allocated Wal handle */
){
  int rc;                         /* Return Code */
  Wal *pRet;                      /* Object to allocate and return */
  int vfsFlags;                   /* Flags passed to OsOpen() */

  assert( zWalName && zWalName[0] );
  assert( pDbFd );

  /* In the amalgamation, the os_unix.c and os_win.c source files come before
  ** this source file.  Verify that the #defines of the locking byte offsets
  ** in os_unix.c and os_win.c agree with the WALINDEX_LOCK_OFFSET value.
  ** For that matter, if the lock offset ever changes from its initial design
  ** value of 120, we need to know that so there is an assert() to check it.
  */
  assert( 120==WALINDEX_LOCK_OFFSET );
  assert( 136==WALINDEX_HDR_SIZE );
#ifdef WIN_SHM_BASE
  assert( WIN_SHM_BASE==WALINDEX_LOCK_OFFSET );
#endif
#ifdef UNIX_SHM_BASE
  assert( UNIX_SHM_BASE==WALINDEX_LOCK_OFFSET );
#endif


  /* Allocate an instance of struct Wal to return. */
  *ppWal = 0;
  pRet = (Wal*)sqlite3MallocZero(sizeof(Wal) + pVfs->szOsFile);
  if( !pRet ){
    return SQLITE_NOMEM_BKPT;
  }

  pRet->pVfs = pVfs;
  pRet->pWalFd = (sqlite3_file *)&pRet[1];
  pRet->pDbFd = pDbFd;
  pRet->readLock = -1;
  pRet->mxWalSize = mxWalSize;
  pRet->zWalName = zWalName;
  pRet->syncHeader = 1;
  pRet->padToSectorBoundary = 1;
  pRet->exclusiveMode = (bNoShm ? WAL_HEAPMEMORY_MODE: WAL_NORMAL_MODE);

  /* Open file handle on the write-ahead log file. */
  if( flags&SQLITE_OPEN_READONLY ){
    vfsFlags = flags | SQLITE_OPEN_WAL;
  } else {
    vfsFlags = flags | (SQLITE_OPEN_READWRITE|SQLITE_OPEN_CREATE|SQLITE_OPEN_WAL);
  }
  rc = sqlite3OsOpen(pVfs, zWalName, pRet->pWalFd, vfsFlags, &vfsFlags);
  if( rc==SQLITE_OK && vfsFlags&SQLITE_OPEN_READONLY ){
    pRet->readOnly = WAL_RDONLY;
  }

  if( rc!=SQLITE_OK ){
    walIndexClose(pRet, 0);
    sqlite3OsClose(pRet->pWalFd);
    sqlite3_free(pRet);
  }else{
    int iDC = sqlite3OsDeviceCharacteristics(pDbFd);
    if( iDC & SQLITE_IOCAP_SEQUENTIAL ){ pRet->syncHeader = 0; }
    if( iDC & SQLITE_IOCAP_POWERSAFE_OVERWRITE ){
      pRet->padToSectorBoundary = 0;
    }
    *ppWal = pRet;
    WALTRACE(("WAL%d: opened\n", pRet));
  }
  return rc;
}

/*
** Change the size to which the WAL file is trucated on each reset.
*/
void sqlite3WalLimit(Wal *pWal, i64 iLimit){
  if( pWal ) pWal->mxWalSize = iLimit;
}

/*
** Find the smallest page number out of all pages held in the WAL that
** has not been returned by any prior invocation of this method on the
** same WalIterator object.   Write into *piFrame the frame index where
** that page was last written into the WAL.  Write into *piPage the page
** number.
**
** Return 0 on success.  If there are no pages in the WAL with a page
** number larger than *piPage, then return 1.
*/
static int walIteratorNext(
  WalIterator *p,               /* Iterator */
  u32 *piPage,                  /* OUT: The page number of the next page */
  u32 *piFrame                  /* OUT: Wal frame index of next page */
){
  u32 iMin;                     /* Result pgno must be greater than iMin */
  u32 iRet = 0xFFFFFFFF;        /* 0xffffffff is never a valid page number */
  int i;                        /* For looping through segments */

  iMin = p->iPrior;
  assert( iMin<0xffffffff );
  for(i=p->nSegment-1; i>=0; i--){
    struct WalSegment *pSegment = &p->aSegment[i];
    while( pSegment->iNext<pSegment->nEntry ){
      u32 iPg = pSegment->aPgno[pSegment->aIndex[pSegment->iNext]];
      if( iPg>iMin ){
        if( iPg<iRet ){
          iRet = iPg;
          *piFrame = pSegment->iZero + pSegment->aIndex[pSegment->iNext];
        }
        break;
      }
      pSegment->iNext++;
    }
  }

  *piPage = p->iPrior = iRet;
  return (iRet==0xFFFFFFFF);
}

/*
** This function merges two sorted lists into a single sorted list.
**
** aLeft[] and aRight[] are arrays of indices.  The sort key is
** aContent[aLeft[]] and aContent[aRight[]].  Upon entry, the following
** is guaranteed for all J<K:
**
**        aContent[aLeft[J]] < aContent[aLeft[K]]
**        aContent[aRight[J]] < aContent[aRight[K]]
**
** This routine overwrites aRight[] with a new (probably longer) sequence
** of indices such that the aRight[] contains every index that appears in
** either aLeft[] or the old aRight[] and such that the second condition
** above is still met.
**
** The aContent[aLeft[X]] values will be unique for all X.  And the
** aContent[aRight[X]] values will be unique too.  But there might be
** one or more combinations of X and Y such that
**
**      aLeft[X]!=aRight[Y]  &&  aContent[aLeft[X]] == aContent[aRight[Y]]
**
** When that happens, omit the aLeft[X] and use the aRight[Y] index.
*/
static void walMerge(
  const u32 *aContent,            /* Pages in wal - keys for the sort */
  ht_slot *aLeft,                 /* IN: Left hand input list */
  int nLeft,                      /* IN: Elements in array *paLeft */
  ht_slot **paRight,              /* IN/OUT: Right hand input list */
  int *pnRight,                   /* IN/OUT: Elements in *paRight */
  ht_slot *aTmp                   /* Temporary buffer */
){
  int iLeft = 0;                  /* Current index in aLeft */
  int iRight = 0;                 /* Current index in aRight */
  int iOut = 0;                   /* Current index in output buffer */
  int nRight = *pnRight;
  ht_slot *aRight = *paRight;

  assert( nLeft>0 && nRight>0 );
  while( iRight<nRight || iLeft<nLeft ){
    ht_slot logpage;
    Pgno dbpage;

    if( (iLeft<nLeft) 
     && (iRight>=nRight || aContent[aLeft[iLeft]]<aContent[aRight[iRight]])
    ){
      logpage = aLeft[iLeft++];
    }else{
      logpage = aRight[iRight++];
    }
    dbpage = aContent[logpage];

    aTmp[iOut++] = logpage;
    if( iLeft<nLeft && aContent[aLeft[iLeft]]==dbpage ) iLeft++;

    assert( iLeft>=nLeft || aContent[aLeft[iLeft]]>dbpage );
    assert( iRight>=nRight || aContent[aRight[iRight]]>dbpage );
  }

  *paRight = aLeft;
  *pnRight = iOut;
  memcpy(aLeft, aTmp, sizeof(aTmp[0])*iOut);
}

/*
** Sort the elements in list aList using aContent[] as the sort key.
** Remove elements with duplicate keys, preferring to keep the
** larger aList[] values.
**
** The aList[] entries are indices into aContent[].  The values in
** aList[] are to be sorted so that for all J<K:
**
**      aContent[aList[J]] < aContent[aList[K]]
**
** For any X and Y such that
**
**      aContent[aList[X]] == aContent[aList[Y]]
**
** Keep the larger of the two values aList[X] and aList[Y] and discard
** the smaller.
*/
static void walMergesort(
  const u32 *aContent,            /* Pages in wal */
  ht_slot *aBuffer,               /* Buffer of at least *pnList items to use */
  ht_slot *aList,                 /* IN/OUT: List to sort */
  int *pnList                     /* IN/OUT: Number of elements in aList[] */
){
  struct Sublist {
    int nList;                    /* Number of elements in aList */
    ht_slot *aList;               /* Pointer to sub-list content */
  };

  const int nList = *pnList;      /* Size of input list */
  int nMerge = 0;                 /* Number of elements in list aMerge */
  ht_slot *aMerge = 0;            /* List to be merged */
  int iList;                      /* Index into input list */
  u32 iSub = 0;                   /* Index into aSub array */
  struct Sublist aSub[13];        /* Array of sub-lists */

  memset(aSub, 0, sizeof(aSub));
  assert( nList<=HASHTABLE_NPAGE && nList>0 );
  assert( HASHTABLE_NPAGE==(1<<(ArraySize(aSub)-1)) );

  for(iList=0; iList<nList; iList++){
    nMerge = 1;
    aMerge = &aList[iList];
    for(iSub=0; iList & (1<<iSub); iSub++){
      struct Sublist *p;
      assert( iSub<ArraySize(aSub) );
      p = &aSub[iSub];
      assert( p->aList && p->nList<=(1<<iSub) );
      assert( p->aList==&aList[iList&~((2<<iSub)-1)] );
      walMerge(aContent, p->aList, p->nList, &aMerge, &nMerge, aBuffer);
    }
    aSub[iSub].aList = aMerge;
    aSub[iSub].nList = nMerge;
  }

  for(iSub++; iSub<ArraySize(aSub); iSub++){
    if( nList & (1<<iSub) ){
      struct Sublist *p;
      assert( iSub<ArraySize(aSub) );
      p = &aSub[iSub];
      assert( p->nList<=(1<<iSub) );
      assert( p->aList==&aList[nList&~((2<<iSub)-1)] );
      walMerge(aContent, p->aList, p->nList, &aMerge, &nMerge, aBuffer);
    }
  }
  assert( aMerge==aList );
  *pnList = nMerge;

#ifdef SQLITE_DEBUG
  {
    int i;
    for(i=1; i<*pnList; i++){
      assert( aContent[aList[i]] > aContent[aList[i-1]] );
    }
  }
#endif
}

/* 
** Free an iterator allocated by walIteratorInit().
*/
static void walIteratorFree(WalIterator *p){
  sqlite3_free(p);
}

/*
** Construct a WalInterator object that can be used to loop over all 
** pages in the WAL following frame nBackfill in ascending order. Frames
** nBackfill or earlier may be included - excluding them is an optimization
** only. The caller must hold the checkpoint lock.
**
** On success, make *pp point to the newly allocated WalInterator object
** return SQLITE_OK. Otherwise, return an error code. If this routine
** returns an error, the value of *pp is undefined.
**
** The calling routine should invoke walIteratorFree() to destroy the
** WalIterator object when it has finished with it.
*/
static int walIteratorInit(Wal *pWal, u32 nBackfill, WalIterator **pp){
  WalIterator *p;                 /* Return value */
  int nSegment;                   /* Number of segments to merge */
  u32 iLast;                      /* Last frame in log */
  sqlite3_int64 nByte;            /* Number of bytes to allocate */
  int i;                          /* Iterator variable */
  ht_slot *aTmp;                  /* Temp space used by merge-sort */
  int rc = SQLITE_OK;             /* Return Code */

  /* This routine only runs while holding the checkpoint lock. And
  ** it only runs if there is actually content in the log (mxFrame>0).
  */
  assert( pWal->ckptLock && pWal->hdr.mxFrame>0 );
  iLast = pWal->hdr.mxFrame;

  /* Allocate space for the WalIterator object. */
  nSegment = walFramePage(iLast) + 1;
  nByte = sizeof(WalIterator) 
        + (nSegment-1)*sizeof(struct WalSegment)
        + iLast*sizeof(ht_slot);
  p = (WalIterator *)sqlite3_malloc64(nByte);
  if( !p ){
    return SQLITE_NOMEM_BKPT;
  }
  memset(p, 0, nByte);
  p->nSegment = nSegment;

  /* Allocate temporary space used by the merge-sort routine. This block
  ** of memory will be freed before this function returns.
  */
  aTmp = (ht_slot *)sqlite3_malloc64(
      sizeof(ht_slot) * (iLast>HASHTABLE_NPAGE?HASHTABLE_NPAGE:iLast)
  );
  if( !aTmp ){
    rc = SQLITE_NOMEM_BKPT;
  }

  for(i=walFramePage(nBackfill+1); rc==SQLITE_OK && i<nSegment; i++){
    WalHashLoc sLoc;

    rc = walHashGet(pWal, i, &sLoc);
    if( rc==SQLITE_OK ){
      int j;                      /* Counter variable */
      int nEntry;                 /* Number of entries in this segment */
      ht_slot *aIndex;            /* Sorted index for this segment */

      sLoc.aPgno++;
      if( (i+1)==nSegment ){
        nEntry = (int)(iLast - sLoc.iZero);
      }else{
        nEntry = (int)((u32*)sLoc.aHash - (u32*)sLoc.aPgno);
      }
      aIndex = &((ht_slot *)&p->aSegment[p->nSegment])[sLoc.iZero];
      sLoc.iZero++;
  
      for(j=0; j<nEntry; j++){
        aIndex[j] = (ht_slot)j;
      }
      walMergesort((u32 *)sLoc.aPgno, aTmp, aIndex, &nEntry);
      p->aSegment[i].iZero = sLoc.iZero;
      p->aSegment[i].nEntry = nEntry;
      p->aSegment[i].aIndex = aIndex;
      p->aSegment[i].aPgno = (u32 *)sLoc.aPgno;
    }
  }
  sqlite3_free(aTmp);

  if( rc!=SQLITE_OK ){
    walIteratorFree(p);
    p = 0;
  }
  *pp = p;
  return rc;
}

/*
** Attempt to obtain the exclusive WAL lock defined by parameters lockIdx and
** n. If the attempt fails and parameter xBusy is not NULL, then it is a
** busy-handler function. Invoke it and retry the lock until either the
** lock is successfully obtained or the busy-handler returns 0.
*/
static int walBusyLock(
  Wal *pWal,                      /* WAL connection */
  int (*xBusy)(void*),            /* Function to call when busy */
  void *pBusyArg,                 /* Context argument for xBusyHandler */
  int lockIdx,                    /* Offset of first byte to lock */
  int n                           /* Number of bytes to lock */
){
  int rc;
  do {
    rc = walLockExclusive(pWal, lockIdx, n);
  }while( xBusy && rc==SQLITE_BUSY && xBusy(pBusyArg) );
  return rc;
}

/*
** The cache of the wal-index header must be valid to call this function.
** Return the page-size in bytes used by the database.
*/
static int walPagesize(Wal *pWal){
  return (pWal->hdr.szPage&0xfe00) + ((pWal->hdr.szPage&0x0001)<<16);
}

/*
** The following is guaranteed when this function is called:
**
**   a) the WRITER lock is held,
**   b) the entire log file has been checkpointed, and
**   c) any existing readers are reading exclusively from the database
**      file - there are no readers that may attempt to read a frame from
**      the log file.
**
** This function updates the shared-memory structures so that the next
** client to write to the database (which may be this one) does so by
** writing frames into the start of the log file.
**
** The value of parameter salt1 is used as the aSalt[1] value in the 
** new wal-index header. It should be passed a pseudo-random value (i.e. 
** one obtained from sqlite3_randomness()).
*/
static void walRestartHdr(Wal *pWal, u32 salt1){
  volatile WalCkptInfo *pInfo = walCkptInfo(pWal);
  int i;                          /* Loop counter */
  u32 *aSalt = pWal->hdr.aSalt;   /* Big-endian salt values */
  pWal->nCkpt++;
  pWal->hdr.mxFrame = 0;
  sqlite3Put4byte((u8*)&aSalt[0], 1 + sqlite3Get4byte((u8*)&aSalt[0]));
  memcpy(&pWal->hdr.aSalt[1], &salt1, 4);
  walIndexWriteHdr(pWal);
  pInfo->nBackfill = 0;
  pInfo->nBackfillAttempted = 0;
  pInfo->aReadMark[1] = 0;
  for(i=2; i<WAL_NREADER; i++) pInfo->aReadMark[i] = READMARK_NOT_USED;
  assert( pInfo->aReadMark[0]==0 );
}

/*
** Copy as much content as we can from the WAL back into the database file
** in response to an sqlite3_wal_checkpoint() request or the equivalent.
**
** The amount of information copies from WAL to database might be limited
** by active readers.  This routine will never overwrite a database page
** that a concurrent reader might be using.
**
** All I/O barrier operations (a.k.a fsyncs) occur in this routine when
** SQLite is in WAL-mode in synchronous=NORMAL.  That means that if 
** checkpoints are always run by a background thread or background 
** process, foreground threads will never block on a lengthy fsync call.
**
** Fsync is called on the WAL before writing content out of the WAL and
** into the database.  This ensures that if the new content is persistent
** in the WAL and can be recovered following a power-loss or hard reset.
**
** Fsync is also called on the database file if (and only if) the entire
** WAL content is copied into the database file.  This second fsync makes
** it safe to delete the WAL since the new content will persist in the
** database file.
**
** This routine uses and updates the nBackfill field of the wal-index header.
** This is the only routine that will increase the value of nBackfill.  
** (A WAL reset or recovery will revert nBackfill to zero, but not increase
** its value.)
**
** The caller must be holding sufficient locks to ensure that no other
** checkpoint is running (in any other thread or process) at the same
** time.
*/
static int walCheckpoint(
  Wal *pWal,                      /* Wal connection */
  sqlite3 *db,                    /* Check for interrupts on this handle */
  int eMode,                      /* One of PASSIVE, FULL or RESTART */
  int (*xBusy)(void*),            /* Function to call when busy */
  void *pBusyArg,                 /* Context argument for xBusyHandler */
  int sync_flags,                 /* Flags for OsSync() (or 0) */
  u8 *zBuf                        /* Temporary buffer to use */
){
  int rc = SQLITE_OK;             /* Return code */
  int szPage;                     /* Database page-size */
  WalIterator *pIter = 0;         /* Wal iterator context */
  u32 iDbpage = 0;                /* Next database page to write */
  u32 iFrame = 0;                 /* Wal frame containing data for iDbpage */
  u32 mxSafeFrame;                /* Max frame that can be backfilled */
  u32 mxPage;                     /* Max database page to write */
  int i;                          /* Loop counter */
  volatile WalCkptInfo *pInfo;    /* The checkpoint status information */

  szPage = walPagesize(pWal);
  testcase( szPage<=32768 );
  testcase( szPage>=65536 );
  pInfo = walCkptInfo(pWal);
  if( pInfo->nBackfill<pWal->hdr.mxFrame ){

    /* EVIDENCE-OF: R-62920-47450 The busy-handler callback is never invoked
    ** in the SQLITE_CHECKPOINT_PASSIVE mode. */
    assert( eMode!=SQLITE_CHECKPOINT_PASSIVE || xBusy==0 );

    /* Compute in mxSafeFrame the index of the last frame of the WAL that is
    ** safe to write into the database.  Frames beyond mxSafeFrame might
    ** overwrite database pages that are in use by active readers and thus
    ** cannot be backfilled from the WAL.
    */
    mxSafeFrame = pWal->hdr.mxFrame;
    mxPage = pWal->hdr.nPage;
    for(i=1; i<WAL_NREADER; i++){
      /* Thread-sanitizer reports that the following is an unsafe read,
      ** as some other thread may be in the process of updating the value
      ** of the aReadMark[] slot. The assumption here is that if that is
      ** happening, the other client may only be increasing the value,
      ** not decreasing it. So assuming either that either the "old" or
      ** "new" version of the value is read, and not some arbitrary value
      ** that would never be written by a real client, things are still 
      ** safe.
      **
      ** Astute readers have pointed out that the assumption stated in the
      ** last sentence of the previous paragraph is not guaranteed to be
      ** true for all conforming systems.  However, the assumption is true
      ** for all compilers and architectures in common use today (circa
      ** 2019-11-27) and the alternatives are both slow and complex, and
      ** so we will continue to go with the current design for now.  If this
      ** bothers you, or if you really are running on a system where aligned
      ** 32-bit reads and writes are not atomic, then you can simply avoid
      ** the use of WAL mode, or only use WAL mode together with
      ** PRAGMA locking_mode=EXCLUSIVE and all will be well.
      */
      u32 y = pInfo->aReadMark[i];
      if( mxSafeFrame>y ){
        assert( y<=pWal->hdr.mxFrame );
        rc = walBusyLock(pWal, xBusy, pBusyArg, WAL_READ_LOCK(i), 1);
        if( rc==SQLITE_OK ){
          pInfo->aReadMark[i] = (i==1 ? mxSafeFrame : READMARK_NOT_USED);
          walUnlockExclusive(pWal, WAL_READ_LOCK(i), 1);
        }else if( rc==SQLITE_BUSY ){
          mxSafeFrame = y;
          xBusy = 0;
        }else{
          goto walcheckpoint_out;
        }
      }
    }

    /* Allocate the iterator */
    if( pInfo->nBackfill<mxSafeFrame ){
      rc = walIteratorInit(pWal, pInfo->nBackfill, &pIter);
      assert( rc==SQLITE_OK || pIter==0 );
    }

    if( pIter
     && (rc = walBusyLock(pWal, xBusy, pBusyArg, WAL_READ_LOCK(0),1))==SQLITE_OK
    ){
      u32 nBackfill = pInfo->nBackfill;

      pInfo->nBackfillAttempted = mxSafeFrame;

      /* Sync the WAL to disk */
      rc = sqlite3OsSync(pWal->pWalFd, CKPT_SYNC_FLAGS(sync_flags));

      /* If the database may grow as a result of this checkpoint, hint
      ** about the eventual size of the db file to the VFS layer.
      */
      if( rc==SQLITE_OK ){
        i64 nReq = ((i64)mxPage * szPage);
        i64 nSize;                    /* Current size of database file */
        rc = sqlite3OsFileSize(pWal->pDbFd, &nSize);
        if( rc==SQLITE_OK && nSize<nReq ){
          sqlite3OsFileControlHint(pWal->pDbFd, SQLITE_FCNTL_SIZE_HINT, &nReq);
        }
      }


      /* Iterate through the contents of the WAL, copying data to the db file */
      while( rc==SQLITE_OK && 0==walIteratorNext(pIter, &iDbpage, &iFrame) ){
        i64 iOffset;
        assert( walFramePgno(pWal, iFrame)==iDbpage );
        if( AtomicLoad(&db->u1.isInterrupted) ){
          rc = db->mallocFailed ? SQLITE_NOMEM_BKPT : SQLITE_INTERRUPT;
          break;
        }
        if( iFrame<=nBackfill || iFrame>mxSafeFrame || iDbpage>mxPage ){
          continue;
        }
        iOffset = walFrameOffset(iFrame, szPage) + WAL_FRAME_HDRSIZE;
        /* testcase( IS_BIG_INT(iOffset) ); // requires a 4GiB WAL file */
        rc = sqlite3OsRead(pWal->pWalFd, zBuf, szPage, iOffset);
        if( rc!=SQLITE_OK ) break;
        iOffset = (iDbpage-1)*(i64)szPage;
        testcase( IS_BIG_INT(iOffset) );
        rc = sqlite3OsWrite(pWal->pDbFd, zBuf, szPage, iOffset);
        if( rc!=SQLITE_OK ) break;
      }

      /* If work was actually accomplished... */
      if( rc==SQLITE_OK ){
        if( mxSafeFrame==walIndexHdr(pWal)->mxFrame ){
          i64 szDb = pWal->hdr.nPage*(i64)szPage;
          testcase( IS_BIG_INT(szDb) );
          rc = sqlite3OsTruncate(pWal->pDbFd, szDb);
          if( rc==SQLITE_OK ){
            rc = sqlite3OsSync(pWal->pDbFd, CKPT_SYNC_FLAGS(sync_flags));
          }
        }
        if( rc==SQLITE_OK ){
          rc = sqlite3OsFileControl(pWal->pDbFd, SQLITE_FCNTL_CKPT_DONE, 0);
          if( rc==SQLITE_NOTFOUND ) rc = SQLITE_OK;
        }
        if( rc==SQLITE_OK ){
          pInfo->nBackfill = mxSafeFrame;
        }
      }

      /* Release the reader lock held while backfilling */
      walUnlockExclusive(pWal, WAL_READ_LOCK(0), 1);
    }

    if( rc==SQLITE_BUSY ){
      /* Reset the return code so as not to report a checkpoint failure
      ** just because there are active readers.  */
      rc = SQLITE_OK;
    }
  }

  /* If this is an SQLITE_CHECKPOINT_RESTART or TRUNCATE operation, and the
  ** entire wal file has been copied into the database file, then block 
  ** until all readers have finished using the wal file. This ensures that 
  ** the next process to write to the database restarts the wal file.
  */
  if( rc==SQLITE_OK && eMode!=SQLITE_CHECKPOINT_PASSIVE ){
    assert( pWal->writeLock );
    if( pInfo->nBackfill<pWal->hdr.mxFrame ){
      rc = SQLITE_BUSY;
    }else if( eMode>=SQLITE_CHECKPOINT_RESTART ){
      u32 salt1;
      sqlite3_randomness(4, &salt1);
      assert( pInfo->nBackfill==pWal->hdr.mxFrame );
      rc = walBusyLock(pWal, xBusy, pBusyArg, WAL_READ_LOCK(1), WAL_NREADER-1);
      if( rc==SQLITE_OK ){
        if( eMode==SQLITE_CHECKPOINT_TRUNCATE ){
          /* IMPLEMENTATION-OF: R-44699-57140 This mode works the same way as
          ** SQLITE_CHECKPOINT_RESTART with the addition that it also
          ** truncates the log file to zero bytes just prior to a
          ** successful return.
          **
          ** In theory, it might be safe to do this without updating the
          ** wal-index header in shared memory, as all subsequent reader or
          ** writer clients should see that the entire log file has been
          ** checkpointed and behave accordingly. This seems unsafe though,
          ** as it would leave the system in a state where the contents of
          ** the wal-index header do not match the contents of the 
          ** file-system. To avoid this, update the wal-index header to
          ** indicate that the log file contains zero valid frames.  */
          walRestartHdr(pWal, salt1);
          rc = sqlite3OsTruncate(pWal->pWalFd, 0);
        }
        walUnlockExclusive(pWal, WAL_READ_LOCK(1), WAL_NREADER-1);
      }
    }
  }

 walcheckpoint_out:
  walIteratorFree(pIter);
  return rc;
}

/*
** If the WAL file is currently larger than nMax bytes in size, truncate
** it to exactly nMax bytes. If an error occurs while doing so, ignore it.
*/
static void walLimitSize(Wal *pWal, i64 nMax){
  i64 sz;
  int rx;
  sqlite3BeginBenignMalloc();
  rx = sqlite3OsFileSize(pWal->pWalFd, &sz);
  if( rx==SQLITE_OK && (sz > nMax ) ){
    rx = sqlite3OsTruncate(pWal->pWalFd, nMax);
  }
  sqlite3EndBenignMalloc();
  if( rx ){
    sqlite3_log(rx, "cannot limit WAL size: %s", pWal->zWalName);
  }
}

/*
** Close a connection to a log file.
*/
int sqlite3WalClose(
  Wal *pWal,                      /* Wal to close */
  sqlite3 *db,                    /* For interrupt flag */
  int sync_flags,                 /* Flags to pass to OsSync() (or 0) */
  int nBuf,
  u8 *zBuf                        /* Buffer of at least nBuf bytes */
){
  int rc = SQLITE_OK;
  if( pWal ){
    int isDelete = 0;             /* True to unlink wal and wal-index files */

    /* If an EXCLUSIVE lock can be obtained on the database file (using the
    ** ordinary, rollback-mode locking methods, this guarantees that the
    ** connection associated with this log file is the only connection to
    ** the database. In this case checkpoint the database and unlink both
    ** the wal and wal-index files.
    **
    ** The EXCLUSIVE lock is not released before returning.
    */
    if( zBuf!=0
     && SQLITE_OK==(rc = sqlite3OsLock(pWal->pDbFd, SQLITE_LOCK_EXCLUSIVE))
    ){
      if( pWal->exclusiveMode==WAL_NORMAL_MODE ){
        pWal->exclusiveMode = WAL_EXCLUSIVE_MODE;
      }
      rc = sqlite3WalCheckpoint(pWal, db, 
          SQLITE_CHECKPOINT_PASSIVE, 0, 0, sync_flags, nBuf, zBuf, 0, 0
      );
      if( rc==SQLITE_OK ){
        int bPersist = -1;
        sqlite3OsFileControlHint(
            pWal->pDbFd, SQLITE_FCNTL_PERSIST_WAL, &bPersist
        );
        if( bPersist!=1 ){
          /* Try to delete the WAL file if the checkpoint completed and
          ** fsyned (rc==SQLITE_OK) and if we are not in persistent-wal
          ** mode (!bPersist) */
          isDelete = 1;
        }else if( pWal->mxWalSize>=0 ){
          /* Try to truncate the WAL file to zero bytes if the checkpoint
          ** completed and fsynced (rc==SQLITE_OK) and we are in persistent
          ** WAL mode (bPersist) and if the PRAGMA journal_size_limit is a
          ** non-negative value (pWal->mxWalSize>=0).  Note that we truncate
          ** to zero bytes as truncating to the journal_size_limit might
          ** leave a corrupt WAL file on disk. */
          walLimitSize(pWal, 0);
        }
      }
    }

    walIndexClose(pWal, isDelete);
    sqlite3OsClose(pWal->pWalFd);
    if( isDelete ){
      sqlite3BeginBenignMalloc();
      sqlite3OsDelete(pWal->pVfs, pWal->zWalName, 0);
      sqlite3EndBenignMalloc();
    }
    WALTRACE(("WAL%p: closed\n", pWal));
    sqlite3_free((void *)pWal->apWiData);
    sqlite3_free(pWal);
  }
  return rc;
}

/*
** Try to read the wal-index header.  Return 0 on success and 1 if
** there is a problem.
**
** The wal-index is in shared memory.  Another thread or process might
** be writing the header at the same time this procedure is trying to
** read it, which might result in inconsistency.  A dirty read is detected
** by verifying that both copies of the header are the same and also by
** a checksum on the header.
**
** If and only if the read is consistent and the header is different from
** pWal->hdr, then pWal->hdr is updated to the content of the new header
** and *pChanged is set to 1.
**
** If the checksum cannot be verified return non-zero. If the header
** is read successfully and the checksum verified, return zero.
*/
static int walIndexTryHdr(Wal *pWal, int *pChanged){
  u32 aCksum[2];                  /* Checksum on the header content */
  WalIndexHdr h1, h2;             /* Two copies of the header content */
  WalIndexHdr volatile *aHdr;     /* Header in shared memory */

  /* The first page of the wal-index must be mapped at this point. */
  assert( pWal->nWiData>0 && pWal->apWiData[0] );

  /* Read the header. This might happen concurrently with a write to the
  ** same area of shared memory on a different CPU in a SMP,
  ** meaning it is possible that an inconsistent snapshot is read
  ** from the file. If this happens, return non-zero.
  **
  ** There are two copies of the header at the beginning of the wal-index.
  ** When reading, read [0] first then [1].  Writes are in the reverse order.
  ** Memory barriers are used to prevent the compiler or the hardware from
  ** reordering the reads and writes.
  */
  aHdr = walIndexHdr(pWal);
  if( aHdr==NULL ){
    return 1; /* Shouldn't be getting NULL from walIndexHdr, but we are */
  }
  memcpy(&h1, (void *)&aHdr[0], sizeof(h1));
  walShmBarrier(pWal);
  memcpy(&h2, (void *)&aHdr[1], sizeof(h2));

  if( memcmp(&h1, &h2, sizeof(h1))!=0 ){
    return 1;   /* Dirty read */
  }  
  if( h1.isInit==0 ){
    return 1;   /* Malformed header - probably all zeros */
  }
  walChecksumBytes(1, (u8*)&h1, sizeof(h1)-sizeof(h1.aCksum), 0, aCksum);
  if( aCksum[0]!=h1.aCksum[0] || aCksum[1]!=h1.aCksum[1] ){
    return 1;   /* Checksum does not match */
  }

  if( memcmp(&pWal->hdr, &h1, sizeof(WalIndexHdr)) ){
    *pChanged = 1;
    memcpy(&pWal->hdr, &h1, sizeof(WalIndexHdr));
    pWal->szPage = (pWal->hdr.szPage&0xfe00) + ((pWal->hdr.szPage&0x0001)<<16);
    testcase( pWal->szPage<=32768 );
    testcase( pWal->szPage>=65536 );
  }

  /* The header was successfully read. Return zero. */
  return 0;
}

/*
** This is the value that walTryBeginRead returns when it needs to
** be retried.
*/
#define WAL_RETRY  (-1)

/*
** Read the wal-index header from the wal-index and into pWal->hdr.
** If the wal-header appears to be corrupt, try to reconstruct the
** wal-index from the WAL before returning.
**
** Set *pChanged to 1 if the wal-index header value in pWal->hdr is
** changed by this operation.  If pWal->hdr is unchanged, set *pChanged
** to 0.
**
** If the wal-index header is successfully read, return SQLITE_OK. 
** Otherwise an SQLite error code.
*/
static int walIndexReadHdr(Wal *pWal, int *pChanged){
  int rc;                         /* Return code */
  int badHdr;                     /* True if a header read failed */
  volatile u32 *page0;            /* Chunk of wal-index containing header */

  /* Ensure that page 0 of the wal-index (the page that contains the 
  ** wal-index header) is mapped. Return early if an error occurs here.
  */
  assert( pChanged );
  rc = walIndexPage(pWal, 0, &page0);
  if( rc!=SQLITE_OK ){
    assert( rc!=SQLITE_READONLY ); /* READONLY changed to OK in walIndexPage */
    if( rc==SQLITE_READONLY_CANTINIT ){
      /* The SQLITE_READONLY_CANTINIT return means that the shared-memory
      ** was openable but is not writable, and this thread is unable to
      ** confirm that another write-capable connection has the shared-memory
      ** open, and hence the content of the shared-memory is unreliable,
      ** since the shared-memory might be inconsistent with the WAL file
      ** and there is no writer on hand to fix it. */
      assert( page0==0 );
      assert( pWal->writeLock==0 );
      assert( pWal->readOnly & WAL_SHM_RDONLY );
      pWal->bShmUnreliable = 1;
      pWal->exclusiveMode = WAL_HEAPMEMORY_MODE;
      *pChanged = 1;
    }else{
      return rc; /* Any other non-OK return is just an error */
    }
  }else{
    /* page0 can be NULL if the SHM is zero bytes in size and pWal->writeLock
    ** is zero, which prevents the SHM from growing */
    testcase( page0!=0 );
  }
  assert( page0!=0 || pWal->writeLock==0 );

  /* If the first page of the wal-index has been mapped, try to read the
  ** wal-index header immediately, without holding any lock. This usually
  ** works, but may fail if the wal-index header is corrupt or currently 
  ** being modified by another thread or process.
  */
  badHdr = (page0 ? walIndexTryHdr(pWal, pChanged) : 1);

  /* If the first attempt failed, it might have been due to a race
  ** with a writer.  So get a WRITE lock and try again.
  */
  assert( badHdr==0 || pWal->writeLock==0 );
  if( badHdr ){
    if( pWal->bShmUnreliable==0 && (pWal->readOnly & WAL_SHM_RDONLY) ){
      if( SQLITE_OK==(rc = walLockShared(pWal, WAL_WRITE_LOCK)) ){
        walUnlockShared(pWal, WAL_WRITE_LOCK);
        rc = SQLITE_READONLY_RECOVERY;
      }
    }else if( SQLITE_OK==(rc = walLockExclusive(pWal, WAL_WRITE_LOCK, 1)) ){
      pWal->writeLock = 1;
      if( SQLITE_OK==(rc = walIndexPage(pWal, 0, &page0)) ){
        badHdr = walIndexTryHdr(pWal, pChanged);
        if( badHdr ){
          /* If the wal-index header is still malformed even while holding
          ** a WRITE lock, it can only mean that the header is corrupted and
          ** needs to be reconstructed.  So run recovery to do exactly that.
          */
          rc = walIndexRecover(pWal);
          *pChanged = 1;
        }
      }
      pWal->writeLock = 0;
      walUnlockExclusive(pWal, WAL_WRITE_LOCK, 1);
    }
  }

  /* If the header is read successfully, check the version number to make
  ** sure the wal-index was not constructed with some future format that
  ** this version of SQLite cannot understand.
  */
  if( badHdr==0 && pWal->hdr.iVersion!=WALINDEX_MAX_VERSION ){
    rc = SQLITE_CANTOPEN_BKPT;
  }
  if( pWal->bShmUnreliable ){
    if( rc!=SQLITE_OK ){
      walIndexClose(pWal, 0);
      pWal->bShmUnreliable = 0;
      assert( pWal->nWiData>0 && pWal->apWiData[0]==0 );
      /* walIndexRecover() might have returned SHORT_READ if a concurrent
      ** writer truncated the WAL out from under it.  If that happens, it
      ** indicates that a writer has fixed the SHM file for us, so retry */
      if( rc==SQLITE_IOERR_SHORT_READ ) rc = WAL_RETRY;
    }
    pWal->exclusiveMode = WAL_NORMAL_MODE;
  }

  return rc;
}

/*
** Open a transaction in a connection where the shared-memory is read-only
** and where we cannot verify that there is a separate write-capable connection
** on hand to keep the shared-memory up-to-date with the WAL file.
**
** This can happen, for example, when the shared-memory is implemented by
** memory-mapping a *-shm file, where a prior writer has shut down and
** left the *-shm file on disk, and now the present connection is trying
** to use that database but lacks write permission on the *-shm file.
** Other scenarios are also possible, depending on the VFS implementation.
**
** Precondition:
**
**    The *-wal file has been read and an appropriate wal-index has been
**    constructed in pWal->apWiData[] using heap memory instead of shared
**    memory. 
**
** If this function returns SQLITE_OK, then the read transaction has
** been successfully opened. In this case output variable (*pChanged) 
** is set to true before returning if the caller should discard the
** contents of the page cache before proceeding. Or, if it returns 
** WAL_RETRY, then the heap memory wal-index has been discarded and 
** the caller should retry opening the read transaction from the 
** beginning (including attempting to map the *-shm file). 
**
** If an error occurs, an SQLite error code is returned.
*/
static int walBeginShmUnreliable(Wal *pWal, int *pChanged){
  i64 szWal;                      /* Size of wal file on disk in bytes */
  i64 iOffset;                    /* Current offset when reading wal file */
  u8 aBuf[WAL_HDRSIZE];           /* Buffer to load WAL header into */
  u8 *aFrame = 0;                 /* Malloc'd buffer to load entire frame */
  int szFrame;                    /* Number of bytes in buffer aFrame[] */
  u8 *aData;                      /* Pointer to data part of aFrame buffer */
  volatile void *pDummy;          /* Dummy argument for xShmMap */
  int rc;                         /* Return code */
  u32 aSaveCksum[2];              /* Saved copy of pWal->hdr.aFrameCksum */

  assert( pWal->bShmUnreliable );
  assert( pWal->readOnly & WAL_SHM_RDONLY );
  assert( pWal->nWiData>0 && pWal->apWiData[0] );

  /* Take WAL_READ_LOCK(0). This has the effect of preventing any
  ** writers from running a checkpoint, but does not stop them
  ** from running recovery.  */
  rc = walLockShared(pWal, WAL_READ_LOCK(0));
  if( rc!=SQLITE_OK ){
    if( rc==SQLITE_BUSY ) rc = WAL_RETRY;
    goto begin_unreliable_shm_out;
  }
  pWal->readLock = 0;

  /* Check to see if a separate writer has attached to the shared-memory area,
  ** thus making the shared-memory "reliable" again.  Do this by invoking
  ** the xShmMap() routine of the VFS and looking to see if the return
  ** is SQLITE_READONLY instead of SQLITE_READONLY_CANTINIT.
  **
  ** If the shared-memory is now "reliable" return WAL_RETRY, which will
  ** cause the heap-memory WAL-index to be discarded and the actual
  ** shared memory to be used in its place.
  **
  ** This step is important because, even though this connection is holding
  ** the WAL_READ_LOCK(0) which prevents a checkpoint, a writer might
  ** have already checkpointed the WAL file and, while the current
  ** is active, wrap the WAL and start overwriting frames that this
  ** process wants to use.
  **
  ** Once sqlite3OsShmMap() has been called for an sqlite3_file and has
  ** returned any SQLITE_READONLY value, it must return only SQLITE_READONLY
  ** or SQLITE_READONLY_CANTINIT or some error for all subsequent invocations,
  ** even if some external agent does a "chmod" to make the shared-memory
  ** writable by us, until sqlite3OsShmUnmap() has been called.
  ** This is a requirement on the VFS implementation.
   */
  rc = sqlite3OsShmMap(pWal->pDbFd, 0, WALINDEX_PGSZ, 0, &pDummy);
  assert( rc!=SQLITE_OK ); /* SQLITE_OK not possible for read-only connection */
  if( rc!=SQLITE_READONLY_CANTINIT ){
    rc = (rc==SQLITE_READONLY ? WAL_RETRY : rc);
    goto begin_unreliable_shm_out;
  }

  /* We reach this point only if the real shared-memory is still unreliable.
  ** Assume the in-memory WAL-index substitute is correct and load it
  ** into pWal->hdr.
  */
  memcpy(&pWal->hdr, (void*)walIndexHdr(pWal), sizeof(WalIndexHdr));

  /* Make sure some writer hasn't come in and changed the WAL file out
  ** from under us, then disconnected, while we were not looking.
  */
  rc = sqlite3OsFileSize(pWal->pWalFd, &szWal);
  if( rc!=SQLITE_OK ){
    goto begin_unreliable_shm_out;
  }
  if( szWal<WAL_HDRSIZE ){
    /* If the wal file is too small to contain a wal-header and the
    ** wal-index header has mxFrame==0, then it must be safe to proceed
    ** reading the database file only. However, the page cache cannot
    ** be trusted, as a read/write connection may have connected, written
    ** the db, run a checkpoint, truncated the wal file and disconnected
    ** since this client's last read transaction.  */
    *pChanged = 1;
    rc = (pWal->hdr.mxFrame==0 ? SQLITE_OK : WAL_RETRY);
    goto begin_unreliable_shm_out;
  }

  /* Check the salt keys at the start of the wal file still match. */
  rc = sqlite3OsRead(pWal->pWalFd, aBuf, WAL_HDRSIZE, 0);
  if( rc!=SQLITE_OK ){
    goto begin_unreliable_shm_out;
  }
  if( memcmp(&pWal->hdr.aSalt, &aBuf[16], 8) ){
    /* Some writer has wrapped the WAL file while we were not looking.
    ** Return WAL_RETRY which will cause the in-memory WAL-index to be
    ** rebuilt. */
    rc = WAL_RETRY;
    goto begin_unreliable_shm_out;
  }

  /* Allocate a buffer to read frames into */
  szFrame = pWal->hdr.szPage + WAL_FRAME_HDRSIZE;
  aFrame = (u8 *)sqlite3_malloc64(szFrame);
  if( aFrame==0 ){
    rc = SQLITE_NOMEM_BKPT;
    goto begin_unreliable_shm_out;
  }
  aData = &aFrame[WAL_FRAME_HDRSIZE];

  /* Check to see if a complete transaction has been appended to the
  ** wal file since the heap-memory wal-index was created. If so, the
  ** heap-memory wal-index is discarded and WAL_RETRY returned to
  ** the caller.  */
  aSaveCksum[0] = pWal->hdr.aFrameCksum[0];
  aSaveCksum[1] = pWal->hdr.aFrameCksum[1];
  for(iOffset=walFrameOffset(pWal->hdr.mxFrame+1, pWal->hdr.szPage); 
      iOffset+szFrame<=szWal; 
      iOffset+=szFrame
  ){
    u32 pgno;                   /* Database page number for frame */
    u32 nTruncate;              /* dbsize field from frame header */

    /* Read and decode the next log frame. */
    rc = sqlite3OsRead(pWal->pWalFd, aFrame, szFrame, iOffset);
    if( rc!=SQLITE_OK ) break;
    if( !walDecodeFrame(pWal, &pgno, &nTruncate, aData, aFrame) ) break;

    /* If nTruncate is non-zero, then a complete transaction has been
    ** appended to this wal file. Set rc to WAL_RETRY and break out of
    ** the loop.  */
    if( nTruncate ){
      rc = WAL_RETRY;
      break;
    }
  }
  pWal->hdr.aFrameCksum[0] = aSaveCksum[0];
  pWal->hdr.aFrameCksum[1] = aSaveCksum[1];

 begin_unreliable_shm_out:
  sqlite3_free(aFrame);
  if( rc!=SQLITE_OK ){
    int i;
    for(i=0; i<pWal->nWiData; i++){
      sqlite3_free((void*)pWal->apWiData[i]);
      pWal->apWiData[i] = 0;
    }
    pWal->bShmUnreliable = 0;
    sqlite3WalEndReadTransaction(pWal);
    *pChanged = 1;
  }
  return rc;
}

/*
** Attempt to start a read transaction.  This might fail due to a race or
** other transient condition.  When that happens, it returns WAL_RETRY to
** indicate to the caller that it is safe to retry immediately.
**
** On success return SQLITE_OK.  On a permanent failure (such an
** I/O error or an SQLITE_BUSY because another process is running
** recovery) return a positive error code.
**
** The useWal parameter is true to force the use of the WAL and disable
** the case where the WAL is bypassed because it has been completely
** checkpointed.  If useWal==0 then this routine calls walIndexReadHdr() 
** to make a copy of the wal-index header into pWal->hdr.  If the 
** wal-index header has changed, *pChanged is set to 1 (as an indication 
** to the caller that the local page cache is obsolete and needs to be 
** flushed.)  When useWal==1, the wal-index header is assumed to already
** be loaded and the pChanged parameter is unused.
**
** The caller must set the cnt parameter to the number of prior calls to
** this routine during the current read attempt that returned WAL_RETRY.
** This routine will start taking more aggressive measures to clear the
** race conditions after multiple WAL_RETRY returns, and after an excessive
** number of errors will ultimately return SQLITE_PROTOCOL.  The
** SQLITE_PROTOCOL return indicates that some other process has gone rogue
** and is not honoring the locking protocol.  There is a vanishingly small
** chance that SQLITE_PROTOCOL could be returned because of a run of really
** bad luck when there is lots of contention for the wal-index, but that
** possibility is so small that it can be safely neglected, we believe.
**
** On success, this routine obtains a read lock on 
** WAL_READ_LOCK(pWal->readLock).  The pWal->readLock integer is
** in the range 0 <= pWal->readLock < WAL_NREADER.  If pWal->readLock==(-1)
** that means the Wal does not hold any read lock.  The reader must not
** access any database page that is modified by a WAL frame up to and
** including frame number aReadMark[pWal->readLock].  The reader will
** use WAL frames up to and including pWal->hdr.mxFrame if pWal->readLock>0
** Or if pWal->readLock==0, then the reader will ignore the WAL
** completely and get all content directly from the database file.
** If the useWal parameter is 1 then the WAL will never be ignored and
** this routine will always set pWal->readLock>0 on success.
** When the read transaction is completed, the caller must release the
** lock on WAL_READ_LOCK(pWal->readLock) and set pWal->readLock to -1.
**
** This routine uses the nBackfill and aReadMark[] fields of the header
** to select a particular WAL_READ_LOCK() that strives to let the
** checkpoint process do as much work as possible.  This routine might
** update values of the aReadMark[] array in the header, but if it does
** so it takes care to hold an exclusive lock on the corresponding
** WAL_READ_LOCK() while changing values.
*/
static int walTryBeginRead(Wal *pWal, int *pChanged, int useWal, int cnt){
  volatile WalCkptInfo *pInfo;    /* Checkpoint information in wal-index */
  u32 mxReadMark;                 /* Largest aReadMark[] value */
  int mxI;                        /* Index of largest aReadMark[] value */
  int i;                          /* Loop counter */
  int rc = SQLITE_OK;             /* Return code  */
  u32 mxFrame;                    /* Wal frame to lock to */

  assert( pWal->readLock<0 );     /* Not currently locked */

  /* useWal may only be set for read/write connections */
  assert( (pWal->readOnly & WAL_SHM_RDONLY)==0 || useWal==0 );

  /* Take steps to avoid spinning forever if there is a protocol error.
  **
  ** Circumstances that cause a RETRY should only last for the briefest
  ** instances of time.  No I/O or other system calls are done while the
  ** locks are held, so the locks should not be held for very long. But 
  ** if we are unlucky, another process that is holding a lock might get
  ** paged out or take a page-fault that is time-consuming to resolve, 
  ** during the few nanoseconds that it is holding the lock.  In that case,
  ** it might take longer than normal for the lock to free.
  **
  ** After 5 RETRYs, we begin calling sqlite3OsSleep().  The first few
  ** calls to sqlite3OsSleep() have a delay of 1 microsecond.  Really this
  ** is more of a scheduler yield than an actual delay.  But on the 10th
  ** an subsequent retries, the delays start becoming longer and longer, 
  ** so that on the 100th (and last) RETRY we delay for 323 milliseconds.
  ** The total delay time before giving up is less than 10 seconds.
  */
  if( cnt>5 ){
    int nDelay = 1;                      /* Pause time in microseconds */
    if( cnt>100 ){
      VVA_ONLY( pWal->lockError = 1; )
      return SQLITE_PROTOCOL;
    }
    if( cnt>=10 ) nDelay = (cnt-9)*(cnt-9)*39;
    sqlite3OsSleep(pWal->pVfs, nDelay);
  }

  if( !useWal ){
    assert( rc==SQLITE_OK );
    if( pWal->bShmUnreliable==0 ){
      rc = walIndexReadHdr(pWal, pChanged);
    }
    if( rc==SQLITE_BUSY ){
      /* If there is not a recovery running in another thread or process
      ** then convert BUSY errors to WAL_RETRY.  If recovery is known to
      ** be running, convert BUSY to BUSY_RECOVERY.  There is a race here
      ** which might cause WAL_RETRY to be returned even if BUSY_RECOVERY
      ** would be technically correct.  But the race is benign since with
      ** WAL_RETRY this routine will be called again and will probably be
      ** right on the second iteration.
      */
      if( pWal->apWiData[0]==0 ){
        /* This branch is taken when the xShmMap() method returns SQLITE_BUSY.
        ** We assume this is a transient condition, so return WAL_RETRY. The
        ** xShmMap() implementation used by the default unix and win32 VFS 
        ** modules may return SQLITE_BUSY due to a race condition in the 
        ** code that determines whether or not the shared-memory region 
        ** must be zeroed before the requested page is returned.
        */
        rc = WAL_RETRY;
      }else if( SQLITE_OK==(rc = walLockShared(pWal, WAL_RECOVER_LOCK)) ){
        walUnlockShared(pWal, WAL_RECOVER_LOCK);
        rc = WAL_RETRY;
      }else if( rc==SQLITE_BUSY ){
        rc = SQLITE_BUSY_RECOVERY;
      }
    }
    if( rc!=SQLITE_OK ){
      return rc;
    }
    else if( pWal->bShmUnreliable ){
      return walBeginShmUnreliable(pWal, pChanged);
    }
  }

  assert( pWal->nWiData>0 );
  assert( pWal->apWiData[0]!=0 );
  pInfo = walCkptInfo(pWal);
  if( !useWal && pInfo->nBackfill==pWal->hdr.mxFrame
#ifdef SQLITE_ENABLE_SNAPSHOT
   && (pWal->pSnapshot==0 || pWal->hdr.mxFrame==0)
#endif
  ){
    /* The WAL has been completely backfilled (or it is empty).
    ** and can be safely ignored.
    */
    rc = walLockShared(pWal, WAL_READ_LOCK(0));
    walShmBarrier(pWal);
    if( rc==SQLITE_OK ){
      if( memcmp((void *)walIndexHdr(pWal), &pWal->hdr, sizeof(WalIndexHdr)) ){
        /* It is not safe to allow the reader to continue here if frames
        ** may have been appended to the log before READ_LOCK(0) was obtained.
        ** When holding READ_LOCK(0), the reader ignores the entire log file,
        ** which implies that the database file contains a trustworthy
        ** snapshot. Since holding READ_LOCK(0) prevents a checkpoint from
        ** happening, this is usually correct.
        **
        ** However, if frames have been appended to the log (or if the log 
        ** is wrapped and written for that matter) before the READ_LOCK(0)
        ** is obtained, that is not necessarily true. A checkpointer may
        ** have started to backfill the appended frames but crashed before
        ** it finished. Leaving a corrupt image in the database file.
        */
        walUnlockShared(pWal, WAL_READ_LOCK(0));
        return WAL_RETRY;
      }
      pWal->readLock = 0;
      return SQLITE_OK;
    }else if( rc!=SQLITE_BUSY ){
      return rc;
    }
  }

  /* If we get this far, it means that the reader will want to use
  ** the WAL to get at content from recent commits.  The job now is
  ** to select one of the aReadMark[] entries that is closest to
  ** but not exceeding pWal->hdr.mxFrame and lock that entry.
  */
  mxReadMark = 0;
  mxI = 0;
  mxFrame = pWal->hdr.mxFrame;
#ifdef SQLITE_ENABLE_SNAPSHOT
  if( pWal->pSnapshot && pWal->pSnapshot->mxFrame<mxFrame ){
    mxFrame = pWal->pSnapshot->mxFrame;
  }
#endif
  for(i=1; i<WAL_NREADER; i++){
    u32 thisMark = AtomicLoad(pInfo->aReadMark+i);
    if( mxReadMark<=thisMark && thisMark<=mxFrame ){
      assert( thisMark!=READMARK_NOT_USED );
      mxReadMark = thisMark;
      mxI = i;
    }
  }
  if( (pWal->readOnly & WAL_SHM_RDONLY)==0
   && (mxReadMark<mxFrame || mxI==0)
  ){
    for(i=1; i<WAL_NREADER; i++){
      rc = walLockExclusive(pWal, WAL_READ_LOCK(i), 1);
      if( rc==SQLITE_OK ){
        AtomicStore(pInfo->aReadMark+i,mxFrame);
        mxReadMark = mxFrame;
        mxI = i;
        walUnlockExclusive(pWal, WAL_READ_LOCK(i), 1);
        break;
      }else if( rc!=SQLITE_BUSY ){
        return rc;
      }
    }
  }
  if( mxI==0 ){
    assert( rc==SQLITE_BUSY || (pWal->readOnly & WAL_SHM_RDONLY)!=0 );
    return rc==SQLITE_BUSY ? WAL_RETRY : SQLITE_READONLY_CANTINIT;
  }

  rc = walLockShared(pWal, WAL_READ_LOCK(mxI));
  if( rc ){
    return rc==SQLITE_BUSY ? WAL_RETRY : rc;
  }
  /* Now that the read-lock has been obtained, check that neither the
  ** value in the aReadMark[] array or the contents of the wal-index
  ** header have changed.
  **
  ** It is necessary to check that the wal-index header did not change
  ** between the time it was read and when the shared-lock was obtained
  ** on WAL_READ_LOCK(mxI) was obtained to account for the possibility
  ** that the log file may have been wrapped by a writer, or that frames
  ** that occur later in the log than pWal->hdr.mxFrame may have been
  ** copied into the database by a checkpointer. If either of these things
  ** happened, then reading the database with the current value of
  ** pWal->hdr.mxFrame risks reading a corrupted snapshot. So, retry
  ** instead.
  **
  ** Before checking that the live wal-index header has not changed
  ** since it was read, set Wal.minFrame to the first frame in the wal
  ** file that has not yet been checkpointed. This client will not need
  ** to read any frames earlier than minFrame from the wal file - they
  ** can be safely read directly from the database file.
  **
  ** Because a ShmBarrier() call is made between taking the copy of 
  ** nBackfill and checking that the wal-header in shared-memory still
  ** matches the one cached in pWal->hdr, it is guaranteed that the 
  ** checkpointer that set nBackfill was not working with a wal-index
  ** header newer than that cached in pWal->hdr. If it were, that could
  ** cause a problem. The checkpointer could omit to checkpoint
  ** a version of page X that lies before pWal->minFrame (call that version
  ** A) on the basis that there is a newer version (version B) of the same
  ** page later in the wal file. But if version B happens to like past
  ** frame pWal->hdr.mxFrame - then the client would incorrectly assume
  ** that it can read version A from the database file. However, since
  ** we can guarantee that the checkpointer that set nBackfill could not
  ** see any pages past pWal->hdr.mxFrame, this problem does not come up.
  */
  pWal->minFrame = AtomicLoad(&pInfo->nBackfill)+1;
  walShmBarrier(pWal);
  if( AtomicLoad(pInfo->aReadMark+mxI)!=mxReadMark
   || memcmp((void *)walIndexHdr(pWal), &pWal->hdr, sizeof(WalIndexHdr))
  ){
    walUnlockShared(pWal, WAL_READ_LOCK(mxI));
    return WAL_RETRY;
  }else{
    assert( mxReadMark<=pWal->hdr.mxFrame );
    pWal->readLock = (i16)mxI;
  }
  return rc;
}

#ifdef SQLITE_ENABLE_SNAPSHOT
/*
** Attempt to reduce the value of the WalCkptInfo.nBackfillAttempted 
** variable so that older snapshots can be accessed. To do this, loop
** through all wal frames from nBackfillAttempted to (nBackfill+1), 
** comparing their content to the corresponding page with the database
** file, if any. Set nBackfillAttempted to the frame number of the
** first frame for which the wal file content matches the db file.
**
** This is only really safe if the file-system is such that any page 
** writes made by earlier checkpointers were atomic operations, which 
** is not always true. It is also possible that nBackfillAttempted
** may be left set to a value larger than expected, if a wal frame
** contains content that duplicate of an earlier version of the same
** page.
**
** SQLITE_OK is returned if successful, or an SQLite error code if an
** error occurs. It is not an error if nBackfillAttempted cannot be
** decreased at all.
*/
int sqlite3WalSnapshotRecover(Wal *pWal){
  int rc;

  assert( pWal->readLock>=0 );
  rc = walLockExclusive(pWal, WAL_CKPT_LOCK, 1);
  if( rc==SQLITE_OK ){
    volatile WalCkptInfo *pInfo = walCkptInfo(pWal);
    int szPage = (int)pWal->szPage;
    i64 szDb;                   /* Size of db file in bytes */

    rc = sqlite3OsFileSize(pWal->pDbFd, &szDb);
    if( rc==SQLITE_OK ){
      void *pBuf1 = sqlite3_malloc(szPage);
      void *pBuf2 = sqlite3_malloc(szPage);
      if( pBuf1==0 || pBuf2==0 ){
        rc = SQLITE_NOMEM;
      }else{
        u32 i = pInfo->nBackfillAttempted;
        for(i=pInfo->nBackfillAttempted; i>pInfo->nBackfill; i--){
          WalHashLoc sLoc;          /* Hash table location */
          u32 pgno;                 /* Page number in db file */
          i64 iDbOff;               /* Offset of db file entry */
          i64 iWalOff;              /* Offset of wal file entry */

          rc = walHashGet(pWal, walFramePage(i), &sLoc);
          if( rc!=SQLITE_OK ) break;
          pgno = sLoc.aPgno[i-sLoc.iZero];
          iDbOff = (i64)(pgno-1) * szPage;

          if( iDbOff+szPage<=szDb ){
            iWalOff = walFrameOffset(i, szPage) + WAL_FRAME_HDRSIZE;
            rc = sqlite3OsRead(pWal->pWalFd, pBuf1, szPage, iWalOff);

            if( rc==SQLITE_OK ){
              rc = sqlite3OsRead(pWal->pDbFd, pBuf2, szPage, iDbOff);
            }

            if( rc!=SQLITE_OK || 0==memcmp(pBuf1, pBuf2, szPage) ){
              break;
            }
          }

          pInfo->nBackfillAttempted = i-1;
        }
      }

      sqlite3_free(pBuf1);
      sqlite3_free(pBuf2);
    }
    walUnlockExclusive(pWal, WAL_CKPT_LOCK, 1);
  }

  return rc;
}
#endif /* SQLITE_ENABLE_SNAPSHOT */

/*
** Begin a read transaction on the database.
**
** This routine used to be called sqlite3OpenSnapshot() and with good reason:
** it takes a snapshot of the state of the WAL and wal-index for the current
** instant in time.  The current thread will continue to use this snapshot.
** Other threads might append new content to the WAL and wal-index but
** that extra content is ignored by the current thread.
**
** If the database contents have changes since the previous read
** transaction, then *pChanged is set to 1 before returning.  The
** Pager layer will use this to know that its cache is stale and
** needs to be flushed.
*/
int sqlite3WalBeginReadTransaction(Wal *pWal, int *pChanged){
  int rc;                         /* Return code */
  int cnt = 0;                    /* Number of TryBeginRead attempts */
#ifdef SQLITE_ENABLE_SETLK_TIMEOUT
  int tmout = 0;
#endif

#ifdef SQLITE_ENABLE_SNAPSHOT
  int bChanged = 0;
  WalIndexHdr *pSnapshot = pWal->pSnapshot;
  if( pSnapshot && memcmp(pSnapshot, &pWal->hdr, sizeof(WalIndexHdr))!=0 ){
    bChanged = 1;
  }
#endif

#ifdef SQLITE_ENABLE_SETLK_TIMEOUT
  /* Disable blocking locks. They are not useful when trying to open a
  ** read-transaction, and blocking may cause deadlock anyway. */
  sqlite3OsFileControl(pWal->pDbFd, SQLITE_FCNTL_LOCK_TIMEOUT, (void*)&tmout);
#endif

  do{
    rc = walTryBeginRead(pWal, pChanged, 0, ++cnt);
  }while( rc==WAL_RETRY );
  testcase( (rc&0xff)==SQLITE_BUSY );
  testcase( (rc&0xff)==SQLITE_IOERR );
  testcase( rc==SQLITE_PROTOCOL );
  testcase( rc==SQLITE_OK );

#ifdef SQLITE_ENABLE_SETLK_TIMEOUT
  /* If they were disabled earlier and the read-transaction has been
  ** successfully opened, re-enable blocking locks. This is because the
  ** connection may attempt to upgrade to a write-transaction, which does
  ** benefit from using blocking locks.  */
  if( rc==SQLITE_OK ){
    sqlite3OsFileControl(pWal->pDbFd, SQLITE_FCNTL_LOCK_TIMEOUT, (void*)&tmout);
  }
#endif

#ifdef SQLITE_ENABLE_SNAPSHOT
  if( rc==SQLITE_OK ){
    if( pSnapshot && memcmp(pSnapshot, &pWal->hdr, sizeof(WalIndexHdr))!=0 ){
      /* At this point the client has a lock on an aReadMark[] slot holding
      ** a value equal to or smaller than pSnapshot->mxFrame, but pWal->hdr
      ** is populated with the wal-index header corresponding to the head
      ** of the wal file. Verify that pSnapshot is still valid before
      ** continuing.  Reasons why pSnapshot might no longer be valid:
      **
      **    (1)  The WAL file has been reset since the snapshot was taken.
      **         In this case, the salt will have changed.
      **
      **    (2)  A checkpoint as been attempted that wrote frames past
      **         pSnapshot->mxFrame into the database file.  Note that the
      **         checkpoint need not have completed for this to cause problems.
      */
      volatile WalCkptInfo *pInfo = walCkptInfo(pWal);

      assert( pWal->readLock>0 || pWal->hdr.mxFrame==0 );
      assert( pInfo->aReadMark[pWal->readLock]<=pSnapshot->mxFrame );

      /* It is possible that there is a checkpointer thread running 
      ** concurrent with this code. If this is the case, it may be that the
      ** checkpointer has already determined that it will checkpoint 
      ** snapshot X, where X is later in the wal file than pSnapshot, but 
      ** has not yet set the pInfo->nBackfillAttempted variable to indicate 
      ** its intent. To avoid the race condition this leads to, ensure that
      ** there is no checkpointer process by taking a shared CKPT lock 
      ** before checking pInfo->nBackfillAttempted.  
      **
      ** TODO: Does the aReadMark[] lock prevent a checkpointer from doing
      **       this already?
      */
      rc = walLockShared(pWal, WAL_CKPT_LOCK);

      if( rc==SQLITE_OK ){
        /* Check that the wal file has not been wrapped. Assuming that it has
        ** not, also check that no checkpointer has attempted to checkpoint any
        ** frames beyond pSnapshot->mxFrame. If either of these conditions are
        ** true, return SQLITE_ERROR_SNAPSHOT. Otherwise, overwrite pWal->hdr
        ** with *pSnapshot and set *pChanged as appropriate for opening the
        ** snapshot.  */
        if( !memcmp(pSnapshot->aSalt, pWal->hdr.aSalt, sizeof(pWal->hdr.aSalt))
         && pSnapshot->mxFrame>=pInfo->nBackfillAttempted
        ){
          assert( pWal->readLock>0 );
          memcpy(&pWal->hdr, pSnapshot, sizeof(WalIndexHdr));
          *pChanged = bChanged;
        }else{
          rc = SQLITE_ERROR_SNAPSHOT;
        }

        /* Release the shared CKPT lock obtained above. */
        walUnlockShared(pWal, WAL_CKPT_LOCK);
        pWal->minFrame = 1;
      }


      if( rc!=SQLITE_OK ){
        sqlite3WalEndReadTransaction(pWal);
      }
    }
  }
#endif
  return rc;
}

/*
** Finish with a read transaction.  All this does is release the
** read-lock.
*/
void sqlite3WalEndReadTransaction(Wal *pWal){
  sqlite3WalEndWriteTransaction(pWal);
  if( pWal->readLock>=0 ){
    walUnlockShared(pWal, WAL_READ_LOCK(pWal->readLock));
    pWal->readLock = -1;
  }
}

/*
** Search the wal file for page pgno. If found, set *piRead to the frame that
** contains the page. Otherwise, if pgno is not in the wal file, set *piRead
** to zero.
**
** Return SQLITE_OK if successful, or an error code if an error occurs. If an
** error does occur, the final value of *piRead is undefined.
*/
int sqlite3WalFindFrame(
  Wal *pWal,                      /* WAL handle */
  Pgno pgno,                      /* Database page number to read data for */
  u32 *piRead                     /* OUT: Frame number (or zero) */
){
  u32 iRead = 0;                  /* If !=0, WAL frame to return data from */
  u32 iLast = pWal->hdr.mxFrame;  /* Last page in WAL for this reader */
  int iHash;                      /* Used to loop through N hash tables */
  int iMinHash;

  /* This routine is only be called from within a read transaction. */
  assert( pWal->readLock>=0 || pWal->lockError );

  /* If the "last page" field of the wal-index header snapshot is 0, then
  ** no data will be read from the wal under any circumstances. Return early
  ** in this case as an optimization.  Likewise, if pWal->readLock==0, 
  ** then the WAL is ignored by the reader so return early, as if the 
  ** WAL were empty.
  */
  if( iLast==0 || (pWal->readLock==0 && pWal->bShmUnreliable==0) ){
    *piRead = 0;
    return SQLITE_OK;
  }

  /* Search the hash table or tables for an entry matching page number
  ** pgno. Each iteration of the following for() loop searches one
  ** hash table (each hash table indexes up to HASHTABLE_NPAGE frames).
  **
  ** This code might run concurrently to the code in walIndexAppend()
  ** that adds entries to the wal-index (and possibly to this hash 
  ** table). This means the value just read from the hash 
  ** slot (aHash[iKey]) may have been added before or after the 
  ** current read transaction was opened. Values added after the
  ** read transaction was opened may have been written incorrectly -
  ** i.e. these slots may contain garbage data. However, we assume
  ** that any slots written before the current read transaction was
  ** opened remain unmodified.
  **
  ** For the reasons above, the if(...) condition featured in the inner
  ** loop of the following block is more stringent that would be required 
  ** if we had exclusive access to the hash-table:
  **
  **   (aPgno[iFrame]==pgno): 
  **     This condition filters out normal hash-table collisions.
  **
  **   (iFrame<=iLast): 
  **     This condition filters out entries that were added to the hash
  **     table after the current read-transaction had started.
  */
  iMinHash = walFramePage(pWal->minFrame);
  for(iHash=walFramePage(iLast); iHash>=iMinHash; iHash--){
    WalHashLoc sLoc;              /* Hash table location */
    int iKey;                     /* Hash slot index */
    int nCollide;                 /* Number of hash collisions remaining */
    int rc;                       /* Error code */

    rc = walHashGet(pWal, iHash, &sLoc);
    if( rc!=SQLITE_OK ){
      return rc;
    }
    nCollide = HASHTABLE_NSLOT;
    for(iKey=walHash(pgno); sLoc.aHash[iKey]; iKey=walNextHash(iKey)){
      u32 iH = sLoc.aHash[iKey];
      u32 iFrame = iH + sLoc.iZero;
      if( iFrame<=iLast && iFrame>=pWal->minFrame && sLoc.aPgno[iH]==pgno ){
        assert( iFrame>iRead || CORRUPT_DB );
        iRead = iFrame;
      }
      if( (nCollide--)==0 ){
        return SQLITE_CORRUPT_BKPT;
      }
    }
    if( iRead ) break;
  }

#ifdef SQLITE_ENABLE_EXPENSIVE_ASSERT
  /* If expensive assert() statements are available, do a linear search
  ** of the wal-index file content. Make sure the results agree with the
  ** result obtained using the hash indexes above.  */
  {
    u32 iRead2 = 0;
    u32 iTest;
    assert( pWal->bShmUnreliable || pWal->minFrame>0 );
    for(iTest=iLast; iTest>=pWal->minFrame && iTest>0; iTest--){
      if( walFramePgno(pWal, iTest)==pgno ){
        iRead2 = iTest;
        break;
      }
    }
    assert( iRead==iRead2 );
  }
#endif

  *piRead = iRead;
  return SQLITE_OK;
}

/*
** Read the contents of frame iRead from the wal file into buffer pOut
** (which is nOut bytes in size). Return SQLITE_OK if successful, or an
** error code otherwise.
*/
int sqlite3WalReadFrame(
  Wal *pWal,                      /* WAL handle */
  u32 iRead,                      /* Frame to read */
  int nOut,                       /* Size of buffer pOut in bytes */
  u8 *pOut                        /* Buffer to write page data to */
){
  int sz;
  i64 iOffset;
  sz = pWal->hdr.szPage;
  sz = (sz&0xfe00) + ((sz&0x0001)<<16);
  testcase( sz<=32768 );
  testcase( sz>=65536 );
  iOffset = walFrameOffset(iRead, sz) + WAL_FRAME_HDRSIZE;
  /* testcase( IS_BIG_INT(iOffset) ); // requires a 4GiB WAL */
  return sqlite3OsRead(pWal->pWalFd, pOut, (nOut>sz ? sz : nOut), iOffset);
}

/* 
** Return the size of the database in pages (or zero, if unknown).
*/
Pgno sqlite3WalDbsize(Wal *pWal){
  if( pWal && ALWAYS(pWal->readLock>=0) ){
    return pWal->hdr.nPage;
  }
  return 0;
}

/* 
** This function starts a write transaction on the WAL.
**
** A read transaction must have already been started by a prior call
** to sqlite3WalBeginReadTransaction().
**
** If another thread or process has written into the database since
** the read transaction was started, then it is not possible for this
** thread to write as doing so would cause a fork.  So this routine
** returns SQLITE_BUSY in that case and no write transaction is started.
**
** There can only be a single writer active at a time.
*/
int sqlite3WalBeginWriteTransaction(Wal *pWal){
  int rc;

  /* Cannot start a write transaction without first holding a read
  ** transaction. */
  assert( pWal->readLock>=0 );
  assert( pWal->writeLock==0 && pWal->iReCksum==0 );

  if( pWal->readOnly ){
    return SQLITE_READONLY;
  }

  /* Only one writer allowed at a time.  Get the write lock.  Return
  ** SQLITE_BUSY if unable.
  */
  rc = walLockExclusive(pWal, WAL_WRITE_LOCK, 1);
  if( rc ){
    return rc;
  }
  pWal->writeLock = 1;

  /* If another connection has written to the database file since the
  ** time the read transaction on this connection was started, then
  ** the write is disallowed.
  */
  if( memcmp(&pWal->hdr, (void *)walIndexHdr(pWal), sizeof(WalIndexHdr))!=0 ){
    walUnlockExclusive(pWal, WAL_WRITE_LOCK, 1);
    pWal->writeLock = 0;
    rc = SQLITE_BUSY_SNAPSHOT;
  }

  return rc;
}

/*
** End a write transaction.  The commit has already been done.  This
** routine merely releases the lock.
*/
int sqlite3WalEndWriteTransaction(Wal *pWal){
  if( pWal->writeLock ){
    walUnlockExclusive(pWal, WAL_WRITE_LOCK, 1);
    pWal->writeLock = 0;
    pWal->iReCksum = 0;
    pWal->truncateOnCommit = 0;
  }
  return SQLITE_OK;
}

/*
** If any data has been written (but not committed) to the log file, this
** function moves the write-pointer back to the start of the transaction.
**
** Additionally, the callback function is invoked for each frame written
** to the WAL since the start of the transaction. If the callback returns
** other than SQLITE_OK, it is not invoked again and the error code is
** returned to the caller.
**
** Otherwise, if the callback function does not return an error, this
** function returns SQLITE_OK.
*/
int sqlite3WalUndo(Wal *pWal, int (*xUndo)(void *, Pgno), void *pUndoCtx){
  int rc = SQLITE_OK;
  if( ALWAYS(pWal->writeLock) ){
    Pgno iMax = pWal->hdr.mxFrame;
    Pgno iFrame;
  
    /* Restore the clients cache of the wal-index header to the state it
    ** was in before the client began writing to the database. 
    */
    memcpy(&pWal->hdr, (void *)walIndexHdr(pWal), sizeof(WalIndexHdr));

    for(iFrame=pWal->hdr.mxFrame+1; 
        ALWAYS(rc==SQLITE_OK) && iFrame<=iMax; 
        iFrame++
    ){
      /* This call cannot fail. Unless the page for which the page number
      ** is passed as the second argument is (a) in the cache and 
      ** (b) has an outstanding reference, then xUndo is either a no-op
      ** (if (a) is false) or simply expels the page from the cache (if (b)
      ** is false).
      **
      ** If the upper layer is doing a rollback, it is guaranteed that there
      ** are no outstanding references to any page other than page 1. And
      ** page 1 is never written to the log until the transaction is
      ** committed. As a result, the call to xUndo may not fail.
      */
      assert( walFramePgno(pWal, iFrame)!=1 );
      rc = xUndo(pUndoCtx, walFramePgno(pWal, iFrame));
    }
    if( iMax!=pWal->hdr.mxFrame ) walCleanupHash(pWal);
  }
  return rc;
}

/* 
** Argument aWalData must point to an array of WAL_SAVEPOINT_NDATA u32 
** values. This function populates the array with values required to 
** "rollback" the write position of the WAL handle back to the current 
** point in the event of a savepoint rollback (via WalSavepointUndo()).
*/
void sqlite3WalSavepoint(Wal *pWal, u32 *aWalData){
  assert( pWal->writeLock );
  aWalData[0] = pWal->hdr.mxFrame;
  aWalData[1] = pWal->hdr.aFrameCksum[0];
  aWalData[2] = pWal->hdr.aFrameCksum[1];
  aWalData[3] = pWal->nCkpt;
}

/* 
** Move the write position of the WAL back to the point identified by
** the values in the aWalData[] array. aWalData must point to an array
** of WAL_SAVEPOINT_NDATA u32 values that has been previously populated
** by a call to WalSavepoint().
*/
int sqlite3WalSavepointUndo(Wal *pWal, u32 *aWalData){
  int rc = SQLITE_OK;

  assert( pWal->writeLock );
  assert( aWalData[3]!=pWal->nCkpt || aWalData[0]<=pWal->hdr.mxFrame );

  if( aWalData[3]!=pWal->nCkpt ){
    /* This savepoint was opened immediately after the write-transaction
    ** was started. Right after that, the writer decided to wrap around
    ** to the start of the log. Update the savepoint values to match.
    */
    aWalData[0] = 0;
    aWalData[3] = pWal->nCkpt;
  }

  if( aWalData[0]<pWal->hdr.mxFrame ){
    pWal->hdr.mxFrame = aWalData[0];
    pWal->hdr.aFrameCksum[0] = aWalData[1];
    pWal->hdr.aFrameCksum[1] = aWalData[2];
    walCleanupHash(pWal);
  }

  return rc;
}

/*
** This function is called just before writing a set of frames to the log
** file (see sqlite3WalFrames()). It checks to see if, instead of appending
** to the current log file, it is possible to overwrite the start of the
** existing log file with the new frames (i.e. "reset" the log). If so,
** it sets pWal->hdr.mxFrame to 0. Otherwise, pWal->hdr.mxFrame is left
** unchanged.
**
** SQLITE_OK is returned if no error is encountered (regardless of whether
** or not pWal->hdr.mxFrame is modified). An SQLite error code is returned
** if an error occurs.
*/
static int walRestartLog(Wal *pWal){
  int rc = SQLITE_OK;
  int cnt;

  if( pWal->readLock==0 ){
    volatile WalCkptInfo *pInfo = walCkptInfo(pWal);
    assert( pInfo->nBackfill==pWal->hdr.mxFrame );
    if( pInfo->nBackfill>0 ){
      u32 salt1;
      sqlite3_randomness(4, &salt1);
      rc = walLockExclusive(pWal, WAL_READ_LOCK(1), WAL_NREADER-1);
      if( rc==SQLITE_OK ){
        /* If all readers are using WAL_READ_LOCK(0) (in other words if no
        ** readers are currently using the WAL), then the transactions
        ** frames will overwrite the start of the existing log. Update the
        ** wal-index header to reflect this.
        **
        ** In theory it would be Ok to update the cache of the header only
        ** at this point. But updating the actual wal-index header is also
        ** safe and means there is no special case for sqlite3WalUndo()
        ** to handle if this transaction is rolled back.  */
        walRestartHdr(pWal, salt1);
        walUnlockExclusive(pWal, WAL_READ_LOCK(1), WAL_NREADER-1);
      }else if( rc!=SQLITE_BUSY ){
        return rc;
      }
    }
    walUnlockShared(pWal, WAL_READ_LOCK(0));
    pWal->readLock = -1;
    cnt = 0;
    do{
      int notUsed;
      rc = walTryBeginRead(pWal, &notUsed, 1, ++cnt);
    }while( rc==WAL_RETRY );
    assert( (rc&0xff)!=SQLITE_BUSY ); /* BUSY not possible when useWal==1 */
    testcase( (rc&0xff)==SQLITE_IOERR );
    testcase( rc==SQLITE_PROTOCOL );
    testcase( rc==SQLITE_OK );
  }
  return rc;
}

/*
** Information about the current state of the WAL file and where
** the next fsync should occur - passed from sqlite3WalFrames() into
** walWriteToLog().
*/
typedef struct WalWriter {
  Wal *pWal;                   /* The complete WAL information */
  sqlite3_file *pFd;           /* The WAL file to which we write */
  sqlite3_int64 iSyncPoint;    /* Fsync at this offset */
  int syncFlags;               /* Flags for the fsync */
  int szPage;                  /* Size of one page */
#if defined(SQLITE_WRITE_WALFRAME_PREBUFFERED)
  void *aFrameBuf;             /* Frame buffer */
  size_t szFrameBuf;           /* Size of frame buffer */
#endif
} WalWriter;

/*
** Write iAmt bytes of content into the WAL file beginning at iOffset.
** Do a sync when crossing the p->iSyncPoint boundary.
**
** In other words, if iSyncPoint is in between iOffset and iOffset+iAmt,
** first write the part before iSyncPoint, then sync, then write the
** rest.
*/
static int walWriteToLog(
  WalWriter *p,              /* WAL to write to */
  void *pContent,            /* Content to be written */
  int iAmt,                  /* Number of bytes to write */
  sqlite3_int64 iOffset      /* Start writing at this offset */
){
  int rc;
  if( iOffset<p->iSyncPoint && iOffset+iAmt>=p->iSyncPoint ){
    int iFirstAmt = (int)(p->iSyncPoint - iOffset);
    rc = sqlite3OsWrite(p->pFd, pContent, iFirstAmt, iOffset);
    if( rc ) return rc;
    iOffset += iFirstAmt;
    iAmt -= iFirstAmt;
    pContent = (void*)(iFirstAmt + (char*)pContent);
    assert( WAL_SYNC_FLAGS(p->syncFlags)!=0 );
    rc = sqlite3OsSync(p->pFd, WAL_SYNC_FLAGS(p->syncFlags));
    if( iAmt==0 || rc ) return rc;
  }
  rc = sqlite3OsWrite(p->pFd, pContent, iAmt, iOffset);
  return rc;
}

/*
** Write out a single frame of the WAL
*/
static int walWriteOneFrame(
  WalWriter *p,               /* Where to write the frame */
  PgHdr *pPage,               /* The page of the frame to be written */
  int nTruncate,              /* The commit flag.  Usually 0.  >0 for commit */
  sqlite3_int64 iOffset       /* Byte offset at which to write */
){
  int rc;                         /* Result code from subfunctions */
  void *pData;                    /* Data actually written */
#if defined(SQLITE_WRITE_WALFRAME_PREBUFFERED)
  u8 *aFrame = p->aFrameBuf;
#else
  u8 aFrame[WAL_FRAME_HDRSIZE];   /* Buffer to assemble frame-header in */
<<<<<<< HEAD
#endif
  
#if defined(SQLITE_HAS_CODEC)
  if( (pData = sqlite3PagerCodec(pPage))==0 ) return SQLITE_NOMEM_BKPT;
#else
  pData = pPage->pData;
#endif

=======
  pData = pPage->pData;
>>>>>>> 43e86272
  walEncodeFrame(p->pWal, pPage->pgno, nTruncate, pData, aFrame);
  
#if defined(SQLITE_WRITE_WALFRAME_PREBUFFERED)
  memcpy(&aFrame[WAL_FRAME_HDRSIZE], pData, p->szPage);
  rc = walWriteToLog(p, aFrame, (p->szPage + WAL_FRAME_HDRSIZE), iOffset);
#else
  rc = walWriteToLog(p, aFrame, sizeof(aFrame), iOffset);
  if( rc ) return rc;
  /* Write the page data */
  rc = walWriteToLog(p, pData, p->szPage, iOffset+sizeof(aFrame));
#endif
  return rc;
}

/*
** This function is called as part of committing a transaction within which
** one or more frames have been overwritten. It updates the checksums for
** all frames written to the wal file by the current transaction starting
** with the earliest to have been overwritten.
**
** SQLITE_OK is returned if successful, or an SQLite error code otherwise.
*/
static int walRewriteChecksums(Wal *pWal, u32 iLast){
  const int szPage = pWal->szPage;/* Database page size */
  int rc = SQLITE_OK;             /* Return code */
  u8 *aBuf;                       /* Buffer to load data from wal file into */
  u8 aFrame[WAL_FRAME_HDRSIZE];   /* Buffer to assemble frame-headers in */
  u32 iRead;                      /* Next frame to read from wal file */
  i64 iCksumOff;

  aBuf = sqlite3_malloc(szPage + WAL_FRAME_HDRSIZE);
  if( aBuf==0 ) return SQLITE_NOMEM_BKPT;

  /* Find the checksum values to use as input for the recalculating the
  ** first checksum. If the first frame is frame 1 (implying that the current
  ** transaction restarted the wal file), these values must be read from the
  ** wal-file header. Otherwise, read them from the frame header of the
  ** previous frame.  */
  assert( pWal->iReCksum>0 );
  if( pWal->iReCksum==1 ){
    iCksumOff = 24;
  }else{
    iCksumOff = walFrameOffset(pWal->iReCksum-1, szPage) + 16;
  }
  rc = sqlite3OsRead(pWal->pWalFd, aBuf, sizeof(u32)*2, iCksumOff);
  pWal->hdr.aFrameCksum[0] = sqlite3Get4byte(aBuf);
  pWal->hdr.aFrameCksum[1] = sqlite3Get4byte(&aBuf[sizeof(u32)]);

  iRead = pWal->iReCksum;
  pWal->iReCksum = 0;
  for(; rc==SQLITE_OK && iRead<=iLast; iRead++){
    i64 iOff = walFrameOffset(iRead, szPage);
    rc = sqlite3OsRead(pWal->pWalFd, aBuf, szPage+WAL_FRAME_HDRSIZE, iOff);
    if( rc==SQLITE_OK ){
      u32 iPgno, nDbSize;
      iPgno = sqlite3Get4byte(aBuf);
      nDbSize = sqlite3Get4byte(&aBuf[4]);

      walEncodeFrame(pWal, iPgno, nDbSize, &aBuf[WAL_FRAME_HDRSIZE], aFrame);
      rc = sqlite3OsWrite(pWal->pWalFd, aFrame, sizeof(aFrame), iOff);
    }
  }

  sqlite3_free(aBuf);
  return rc;
}

/* 
** Write a set of frames to the log. The caller must hold the write-lock
** on the log file (obtained using sqlite3WalBeginWriteTransaction()).
*/
int sqlite3WalFrames(
  Wal *pWal,                      /* Wal handle to write to */
  int szPage,                     /* Database page-size in bytes */
  PgHdr *pList,                   /* List of dirty pages to write */
  Pgno nTruncate,                 /* Database size after this commit */
  int isCommit,                   /* True if this is a commit */
  int sync_flags                  /* Flags to pass to OsSync() (or 0) */
){
  int rc;                         /* Used to catch return codes */
  u32 iFrame;                     /* Next frame address */
  PgHdr *p;                       /* Iterator to run through pList with. */
  PgHdr *pLast = 0;               /* Last frame in list */
  int nExtra = 0;                 /* Number of extra copies of last page */
  int szFrame;                    /* The size of a single frame */
  i64 iOffset;                    /* Next byte to write in WAL file */
  WalWriter w;                    /* The writer */
  u32 iFirst = 0;                 /* First frame that may be overwritten */
  WalIndexHdr *pLive;             /* Pointer to shared header */

  assert( pList );
  assert( pWal->writeLock );

  /* If this frame set completes a transaction, then nTruncate>0.  If
  ** nTruncate==0 then this frame set does not complete the transaction. */
  assert( (isCommit!=0)==(nTruncate!=0) );

#if defined(SQLITE_TEST) && defined(SQLITE_DEBUG)
  { int cnt; for(cnt=0, p=pList; p; p=p->pDirty, cnt++){}
    WALTRACE(("WAL%p: frame write begin. %d frames. mxFrame=%d. %s\n",
              pWal, cnt, pWal->hdr.mxFrame, isCommit ? "Commit" : "Spill"));
  }
#endif

  pLive = (WalIndexHdr*)walIndexHdr(pWal);
  if( memcmp(&pWal->hdr, (void *)pLive, sizeof(WalIndexHdr))!=0 ){
    iFirst = pLive->mxFrame+1;
  }

  /* See if it is possible to write these frames into the start of the
  ** log file, instead of appending to it at pWal->hdr.mxFrame.
  */
  if( SQLITE_OK!=(rc = walRestartLog(pWal)) ){
    return rc;
  }

  /* If this is the first frame written into the log, write the WAL
  ** header to the start of the WAL file. See comments at the top of
  ** this source file for a description of the WAL header format.
  */
  iFrame = pWal->hdr.mxFrame;
  if( iFrame==0 ){
    u8 aWalHdr[WAL_HDRSIZE];      /* Buffer to assemble wal-header in */
    u32 aCksum[2];                /* Checksum for wal-header */

    sqlite3Put4byte(&aWalHdr[0], (WAL_MAGIC | SQLITE_BIGENDIAN));
    sqlite3Put4byte(&aWalHdr[4], WAL_MAX_VERSION);
    sqlite3Put4byte(&aWalHdr[8], szPage);
    sqlite3Put4byte(&aWalHdr[12], pWal->nCkpt);
    if( pWal->nCkpt==0 ) sqlite3_randomness(8, pWal->hdr.aSalt);
    memcpy(&aWalHdr[16], pWal->hdr.aSalt, 8);
    walChecksumBytes(1, aWalHdr, WAL_HDRSIZE-2*4, 0, aCksum);
    sqlite3Put4byte(&aWalHdr[24], aCksum[0]);
    sqlite3Put4byte(&aWalHdr[28], aCksum[1]);
    
    pWal->szPage = szPage;
    pWal->hdr.bigEndCksum = SQLITE_BIGENDIAN;
    pWal->hdr.aFrameCksum[0] = aCksum[0];
    pWal->hdr.aFrameCksum[1] = aCksum[1];
    pWal->truncateOnCommit = 1;

    rc = sqlite3OsWrite(pWal->pWalFd, aWalHdr, sizeof(aWalHdr), 0);
    WALTRACE(("WAL%p: wal-header write %s\n", pWal, rc ? "failed" : "ok"));
    if( rc!=SQLITE_OK ){
      return rc;
    }

    /* Sync the header (unless SQLITE_IOCAP_SEQUENTIAL is true or unless
    ** all syncing is turned off by PRAGMA synchronous=OFF).  Otherwise
    ** an out-of-order write following a WAL restart could result in
    ** database corruption.  See the ticket:
    **
    **     https://sqlite.org/src/info/ff5be73dee
    */
    if( pWal->syncHeader ){
      rc = sqlite3OsSync(pWal->pWalFd, CKPT_SYNC_FLAGS(sync_flags));
      if( rc ) return rc;
    }
  }
  assert( (int)pWal->szPage==szPage );

  /* Setup information needed to write frames into the WAL */
  w.pWal = pWal;
  w.pFd = pWal->pWalFd;
  w.iSyncPoint = 0;
  w.syncFlags = sync_flags;
  w.szPage = szPage;
  iOffset = walFrameOffset(iFrame+1, szPage);
  szFrame = szPage + WAL_FRAME_HDRSIZE;
#if defined(SQLITE_WRITE_WALFRAME_PREBUFFERED)
  w.aFrameBuf = (void *)malloc(szFrame);
  if( NULL==w.aFrameBuf ){
    return SQLITE_NOMEM;
  }
#endif


  /* Write all frames into the log file exactly once */
  for(p=pList; p; p=p->pDirty){
    int nDbSize;   /* 0 normally.  Positive == commit flag */

    /* Check if this page has already been written into the wal file by
    ** the current transaction. If so, overwrite the existing frame and
    ** set Wal.writeLock to WAL_WRITELOCK_RECKSUM - indicating that 
    ** checksums must be recomputed when the transaction is committed.  */
    if( iFirst && (p->pDirty || isCommit==0) ){
      u32 iWrite = 0;
      VVA_ONLY(rc =) sqlite3WalFindFrame(pWal, p->pgno, &iWrite);
      assert( rc==SQLITE_OK || iWrite==0 );
      if( iWrite>=iFirst ){
        i64 iOff = walFrameOffset(iWrite, szPage) + WAL_FRAME_HDRSIZE;
        void *pData;
        if( pWal->iReCksum==0 || iWrite<pWal->iReCksum ){
          pWal->iReCksum = iWrite;
        }
        pData = p->pData;
        rc = sqlite3OsWrite(pWal->pWalFd, pData, szPage, iOff);
        if( rc ) return rc;
        p->flags &= ~PGHDR_WAL_APPEND;
        continue;
      }
    }

    iFrame++;
    assert( iOffset==walFrameOffset(iFrame, szPage) );
    nDbSize = (isCommit && p->pDirty==0) ? nTruncate : 0;
    rc = walWriteOneFrame(&w, p, nDbSize, iOffset);
    if( rc ) {
#if defined(SQLITE_WRITE_WALFRAME_PREBUFFERED)
      free(w.aFrameBuf);
#endif
      return rc;
    }
    pLast = p;
    iOffset += szFrame;
    p->flags |= PGHDR_WAL_APPEND;
  }

  /* Recalculate checksums within the wal file if required. */
  if( isCommit && pWal->iReCksum ){
    rc = walRewriteChecksums(pWal, iFrame);
    if( rc ) return rc;
  }

  /* If this is the end of a transaction, then we might need to pad
  ** the transaction and/or sync the WAL file.
  **
  ** Padding and syncing only occur if this set of frames complete a
  ** transaction and if PRAGMA synchronous=FULL.  If synchronous==NORMAL
  ** or synchronous==OFF, then no padding or syncing are needed.
  **
  ** If SQLITE_IOCAP_POWERSAFE_OVERWRITE is defined, then padding is not
  ** needed and only the sync is done.  If padding is needed, then the
  ** final frame is repeated (with its commit mark) until the next sector
  ** boundary is crossed.  Only the part of the WAL prior to the last
  ** sector boundary is synced; the part of the last frame that extends
  ** past the sector boundary is written after the sync.
  */
  if( isCommit && WAL_SYNC_FLAGS(sync_flags)!=0 ){
    int bSync = 1;
    if( pWal->padToSectorBoundary ){
      int sectorSize = sqlite3SectorSize(pWal->pWalFd);
      w.iSyncPoint = ((iOffset+sectorSize-1)/sectorSize)*sectorSize;
      bSync = (w.iSyncPoint==iOffset);
      testcase( bSync );
      while( iOffset<w.iSyncPoint ){
        rc = walWriteOneFrame(&w, pLast, nTruncate, iOffset);
        if( rc ) {
#if defined(SQLITE_WRITE_WALFRAME_PREBUFFERED)
          free(w.aFrameBuf);
#endif
          return rc;
        }
        iOffset += szFrame;
        nExtra++;
        assert( pLast!=0 );
      }
    }
    if( bSync ){
      assert( rc==SQLITE_OK );
      rc = sqlite3OsSync(w.pFd, WAL_SYNC_FLAGS(sync_flags));
    }
  }

#if defined(SQLITE_WRITE_WALFRAME_PREBUFFERED)
  free(w.aFrameBuf);
#endif
  /* If this frame set completes the first transaction in the WAL and
  ** if PRAGMA journal_size_limit is set, then truncate the WAL to the
  ** journal size limit, if possible.
  */
  if( isCommit && pWal->truncateOnCommit && pWal->mxWalSize>=0 ){
    i64 sz = pWal->mxWalSize;
    if( walFrameOffset(iFrame+nExtra+1, szPage)>pWal->mxWalSize ){
      sz = walFrameOffset(iFrame+nExtra+1, szPage);
    }
    walLimitSize(pWal, sz);
    pWal->truncateOnCommit = 0;
  }

  /* Append data to the wal-index. It is not necessary to lock the 
  ** wal-index to do this as the SQLITE_SHM_WRITE lock held on the wal-index
  ** guarantees that there are no other writers, and no data that may
  ** be in use by existing readers is being overwritten.
  */
  iFrame = pWal->hdr.mxFrame;
  for(p=pList; p && rc==SQLITE_OK; p=p->pDirty){
    if( (p->flags & PGHDR_WAL_APPEND)==0 ) continue;
    iFrame++;
    rc = walIndexAppend(pWal, iFrame, p->pgno);
  }
  assert( pLast!=0 || nExtra==0 );
  while( rc==SQLITE_OK && nExtra>0 ){
    iFrame++;
    nExtra--;
    rc = walIndexAppend(pWal, iFrame, pLast->pgno);
  }

  if( rc==SQLITE_OK ){
    /* Update the private copy of the header. */
    pWal->hdr.szPage = (u16)((szPage&0xff00) | (szPage>>16));
    testcase( szPage<=32768 );
    testcase( szPage>=65536 );
    pWal->hdr.mxFrame = iFrame;
    if( isCommit ){
      pWal->hdr.iChange++;
      pWal->hdr.nPage = nTruncate;
    }
    /* If this is a commit, update the wal-index header too. */
    if( isCommit ){
      walIndexWriteHdr(pWal);
      pWal->iCallback = iFrame;
    }
  }

  WALTRACE(("WAL%p: frame write %s\n", pWal, rc ? "failed" : "ok"));
  return rc;
}

/* 
** This routine is called to implement sqlite3_wal_checkpoint() and
** related interfaces.
**
** Obtain a CHECKPOINT lock and then backfill as much information as
** we can from WAL into the database.
**
** If parameter xBusy is not NULL, it is a pointer to a busy-handler
** callback. In this case this function runs a blocking checkpoint.
*/
int sqlite3WalCheckpoint(
  Wal *pWal,                      /* Wal connection */
  sqlite3 *db,                    /* Check this handle's interrupt flag */
  int eMode,                      /* PASSIVE, FULL, RESTART, or TRUNCATE */
  int (*xBusy)(void*),            /* Function to call when busy */
  void *pBusyArg,                 /* Context argument for xBusyHandler */
  int sync_flags,                 /* Flags to sync db file with (or 0) */
  int nBuf,                       /* Size of temporary buffer */
  u8 *zBuf,                       /* Temporary buffer to use */
  int *pnLog,                     /* OUT: Number of frames in WAL */
  int *pnCkpt                     /* OUT: Number of backfilled frames in WAL */
){
  int rc;                         /* Return code */
  int isChanged = 0;              /* True if a new wal-index header is loaded */
  int eMode2 = eMode;             /* Mode to pass to walCheckpoint() */
  int (*xBusy2)(void*) = xBusy;   /* Busy handler for eMode2 */

  assert( pWal->ckptLock==0 );
  assert( pWal->writeLock==0 );

  /* EVIDENCE-OF: R-62920-47450 The busy-handler callback is never invoked
  ** in the SQLITE_CHECKPOINT_PASSIVE mode. */
  assert( eMode!=SQLITE_CHECKPOINT_PASSIVE || xBusy==0 );

  if( pWal->readOnly ) return SQLITE_READONLY;
  WALTRACE(("WAL%p: checkpoint begins\n", pWal));

  /* IMPLEMENTATION-OF: R-62028-47212 All calls obtain an exclusive 
  ** "checkpoint" lock on the database file. */
  rc = walLockExclusive(pWal, WAL_CKPT_LOCK, 1);
  if( rc ){
    /* EVIDENCE-OF: R-10421-19736 If any other process is running a
    ** checkpoint operation at the same time, the lock cannot be obtained and
    ** SQLITE_BUSY is returned.
    ** EVIDENCE-OF: R-53820-33897 Even if there is a busy-handler configured,
    ** it will not be invoked in this case.
    */
    testcase( rc==SQLITE_BUSY );
    testcase( xBusy!=0 );
    return rc;
  }
  pWal->ckptLock = 1;

  /* IMPLEMENTATION-OF: R-59782-36818 The SQLITE_CHECKPOINT_FULL, RESTART and
  ** TRUNCATE modes also obtain the exclusive "writer" lock on the database
  ** file.
  **
  ** EVIDENCE-OF: R-60642-04082 If the writer lock cannot be obtained
  ** immediately, and a busy-handler is configured, it is invoked and the
  ** writer lock retried until either the busy-handler returns 0 or the
  ** lock is successfully obtained.
  */
  if( eMode!=SQLITE_CHECKPOINT_PASSIVE ){
    rc = walBusyLock(pWal, xBusy, pBusyArg, WAL_WRITE_LOCK, 1);
    if( rc==SQLITE_OK ){
      pWal->writeLock = 1;
    }else if( rc==SQLITE_BUSY ){
      eMode2 = SQLITE_CHECKPOINT_PASSIVE;
      xBusy2 = 0;
      rc = SQLITE_OK;
    }
  }

  /* Read the wal-index header. */
  if( rc==SQLITE_OK ){
    rc = walIndexReadHdr(pWal, &isChanged);
    if( isChanged && pWal->pDbFd->pMethods->iVersion>=3 ){
      sqlite3OsUnfetch(pWal->pDbFd, 0, 0);
    }
  }

  /* Copy data from the log to the database file. */
  if( rc==SQLITE_OK ){

    if( pWal->hdr.mxFrame && walPagesize(pWal)!=nBuf ){
      rc = SQLITE_CORRUPT_BKPT;
    }else{
      rc = walCheckpoint(pWal, db, eMode2, xBusy2, pBusyArg, sync_flags, zBuf);
    }

    /* If no error occurred, set the output variables. */
    if( rc==SQLITE_OK || rc==SQLITE_BUSY ){
      if( pnLog ) *pnLog = (int)pWal->hdr.mxFrame;
      if( pnCkpt ) *pnCkpt = (int)(walCkptInfo(pWal)->nBackfill);
    }
  }

  if( isChanged ){
    /* If a new wal-index header was loaded before the checkpoint was 
    ** performed, then the pager-cache associated with pWal is now
    ** out of date. So zero the cached wal-index header to ensure that
    ** next time the pager opens a snapshot on this database it knows that
    ** the cache needs to be reset.
    */
    memset(&pWal->hdr, 0, sizeof(WalIndexHdr));
  }

  /* Release the locks. */
  sqlite3WalEndWriteTransaction(pWal);
  walUnlockExclusive(pWal, WAL_CKPT_LOCK, 1);
  pWal->ckptLock = 0;
  WALTRACE(("WAL%p: checkpoint %s\n", pWal, rc ? "failed" : "ok"));
  return (rc==SQLITE_OK && eMode!=eMode2 ? SQLITE_BUSY : rc);
}

/* Return the value to pass to a sqlite3_wal_hook callback, the
** number of frames in the WAL at the point of the last commit since
** sqlite3WalCallback() was called.  If no commits have occurred since
** the last call, then return 0.
*/
int sqlite3WalCallback(Wal *pWal){
  u32 ret = 0;
  if( pWal ){
    ret = pWal->iCallback;
    pWal->iCallback = 0;
  }
  return (int)ret;
}

/*
** This function is called to change the WAL subsystem into or out
** of locking_mode=EXCLUSIVE.
**
** If op is zero, then attempt to change from locking_mode=EXCLUSIVE
** into locking_mode=NORMAL.  This means that we must acquire a lock
** on the pWal->readLock byte.  If the WAL is already in locking_mode=NORMAL
** or if the acquisition of the lock fails, then return 0.  If the
** transition out of exclusive-mode is successful, return 1.  This
** operation must occur while the pager is still holding the exclusive
** lock on the main database file.
**
** If op is one, then change from locking_mode=NORMAL into 
** locking_mode=EXCLUSIVE.  This means that the pWal->readLock must
** be released.  Return 1 if the transition is made and 0 if the
** WAL is already in exclusive-locking mode - meaning that this
** routine is a no-op.  The pager must already hold the exclusive lock
** on the main database file before invoking this operation.
**
** If op is negative, then do a dry-run of the op==1 case but do
** not actually change anything. The pager uses this to see if it
** should acquire the database exclusive lock prior to invoking
** the op==1 case.
*/
int sqlite3WalExclusiveMode(Wal *pWal, int op){
  int rc;
  assert( pWal->writeLock==0 );
  assert( pWal->exclusiveMode!=WAL_HEAPMEMORY_MODE || op==-1 );

  /* pWal->readLock is usually set, but might be -1 if there was a 
  ** prior error while attempting to acquire are read-lock. This cannot 
  ** happen if the connection is actually in exclusive mode (as no xShmLock
  ** locks are taken in this case). Nor should the pager attempt to
  ** upgrade to exclusive-mode following such an error.
  */
  assert( pWal->readLock>=0 || pWal->lockError );
  assert( pWal->readLock>=0 || (op<=0 && pWal->exclusiveMode==0) );

  if( op==0 ){
    if( pWal->exclusiveMode!=WAL_NORMAL_MODE ){
      pWal->exclusiveMode = WAL_NORMAL_MODE;
      if( walLockShared(pWal, WAL_READ_LOCK(pWal->readLock))!=SQLITE_OK ){
        pWal->exclusiveMode = WAL_EXCLUSIVE_MODE;
      }
      rc = pWal->exclusiveMode==WAL_NORMAL_MODE;
    }else{
      /* Already in locking_mode=NORMAL */
      rc = 0;
    }
  }else if( op>0 ){
    assert( pWal->exclusiveMode==WAL_NORMAL_MODE );
    assert( pWal->readLock>=0 );
    walUnlockShared(pWal, WAL_READ_LOCK(pWal->readLock));
    pWal->exclusiveMode = WAL_EXCLUSIVE_MODE;
    rc = 1;
  }else{
    rc = pWal->exclusiveMode==WAL_NORMAL_MODE;
  }
  return rc;
}

/* 
** Return true if the argument is non-NULL and the WAL module is using
** heap-memory for the wal-index. Otherwise, if the argument is NULL or the
** WAL module is using shared-memory, return false. 
*/
int sqlite3WalHeapMemory(Wal *pWal){
  return (pWal && pWal->exclusiveMode==WAL_HEAPMEMORY_MODE );
}

#ifdef SQLITE_ENABLE_SNAPSHOT
/* Create a snapshot object.  The content of a snapshot is opaque to
** every other subsystem, so the WAL module can put whatever it needs
** in the object.
*/
int sqlite3WalSnapshotGet(Wal *pWal, sqlite3_snapshot **ppSnapshot){
  int rc = SQLITE_OK;
  WalIndexHdr *pRet;
  static const u32 aZero[4] = { 0, 0, 0, 0 };

  assert( pWal->readLock>=0 && pWal->writeLock==0 );

  if( memcmp(&pWal->hdr.aFrameCksum[0],aZero,16)==0 ){
    *ppSnapshot = 0;
    return SQLITE_ERROR;
  }
  pRet = (WalIndexHdr*)sqlite3_malloc(sizeof(WalIndexHdr));
  if( pRet==0 ){
    rc = SQLITE_NOMEM_BKPT;
  }else{
    memcpy(pRet, &pWal->hdr, sizeof(WalIndexHdr));
    *ppSnapshot = (sqlite3_snapshot*)pRet;
  }

  return rc;
}

/* Try to open on pSnapshot when the next read-transaction starts
*/
void sqlite3WalSnapshotOpen(Wal *pWal, sqlite3_snapshot *pSnapshot){
  pWal->pSnapshot = (WalIndexHdr*)pSnapshot;
}

/* 
** Return a +ve value if snapshot p1 is newer than p2. A -ve value if
** p1 is older than p2 and zero if p1 and p2 are the same snapshot.
*/
int sqlite3_snapshot_cmp(sqlite3_snapshot *p1, sqlite3_snapshot *p2){
  WalIndexHdr *pHdr1 = (WalIndexHdr*)p1;
  WalIndexHdr *pHdr2 = (WalIndexHdr*)p2;

  /* aSalt[0] is a copy of the value stored in the wal file header. It
  ** is incremented each time the wal file is restarted.  */
  if( pHdr1->aSalt[0]<pHdr2->aSalt[0] ) return -1;
  if( pHdr1->aSalt[0]>pHdr2->aSalt[0] ) return +1;
  if( pHdr1->mxFrame<pHdr2->mxFrame ) return -1;
  if( pHdr1->mxFrame>pHdr2->mxFrame ) return +1;
  return 0;
}

/*
** The caller currently has a read transaction open on the database.
** This function takes a SHARED lock on the CHECKPOINTER slot and then
** checks if the snapshot passed as the second argument is still 
** available. If so, SQLITE_OK is returned.
**
** If the snapshot is not available, SQLITE_ERROR is returned. Or, if
** the CHECKPOINTER lock cannot be obtained, SQLITE_BUSY. If any error
** occurs (any value other than SQLITE_OK is returned), the CHECKPOINTER
** lock is released before returning.
*/
int sqlite3WalSnapshotCheck(Wal *pWal, sqlite3_snapshot *pSnapshot){
  int rc;
  rc = walLockShared(pWal, WAL_CKPT_LOCK);
  if( rc==SQLITE_OK ){
    WalIndexHdr *pNew = (WalIndexHdr*)pSnapshot;
    if( memcmp(pNew->aSalt, pWal->hdr.aSalt, sizeof(pWal->hdr.aSalt))
     || pNew->mxFrame<walCkptInfo(pWal)->nBackfillAttempted
    ){
      rc = SQLITE_ERROR_SNAPSHOT;
      walUnlockShared(pWal, WAL_CKPT_LOCK);
    }
  }
  return rc;
}

/*
** Release a lock obtained by an earlier successful call to
** sqlite3WalSnapshotCheck().
*/
void sqlite3WalSnapshotUnlock(Wal *pWal){
  assert( pWal );
  walUnlockShared(pWal, WAL_CKPT_LOCK);
}


#endif /* SQLITE_ENABLE_SNAPSHOT */

#ifdef SQLITE_ENABLE_ZIPVFS
/*
** If the argument is not NULL, it points to a Wal object that holds a
** read-lock. This function returns the database page-size if it is known,
** or zero if it is not (or if pWal is NULL).
*/
int sqlite3WalFramesize(Wal *pWal){
  assert( pWal==0 || pWal->readLock>=0 );
  return (pWal ? pWal->szPage : 0);
}
#endif

/* Return the sqlite3_file object for the WAL file
*/
sqlite3_file *sqlite3WalFile(Wal *pWal){
  return pWal->pWalFd;
}

#endif /* #ifndef SQLITE_OMIT_WAL */<|MERGE_RESOLUTION|>--- conflicted
+++ resolved
@@ -3280,18 +3280,10 @@
   u8 *aFrame = p->aFrameBuf;
 #else
   u8 aFrame[WAL_FRAME_HDRSIZE];   /* Buffer to assemble frame-header in */
-<<<<<<< HEAD
 #endif
   
-#if defined(SQLITE_HAS_CODEC)
-  if( (pData = sqlite3PagerCodec(pPage))==0 ) return SQLITE_NOMEM_BKPT;
-#else
   pData = pPage->pData;
-#endif
-
-=======
-  pData = pPage->pData;
->>>>>>> 43e86272
+
   walEncodeFrame(p->pWal, pPage->pgno, nTruncate, pData, aFrame);
   
 #if defined(SQLITE_WRITE_WALFRAME_PREBUFFERED)
