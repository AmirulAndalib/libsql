--- conflicted
+++ resolved
@@ -1312,8 +1312,6 @@
   int iLimit = 0;                 /* Zero values greater than this */
   int nByte;                      /* Number of bytes to zero in aPgno[] */
   int i;                          /* Used to iterate through aHash[] */
-<<<<<<< HEAD
-  int rc;                         /* Return code form walHashGet() */
   int iWal = walidxGetFile(&pWal->hdr);
   u32 mxFrame = walidxGetMxFrame(&pWal->hdr, iWal);
 
@@ -1324,8 +1322,6 @@
     assert( iWal==0 );
     iExternal = mxFrame;
   }
-=======
->>>>>>> ec2f689b
 
   assert( pWal->writeLock );
   testcase( mxFrame==HASHTABLE_NPAGE_ONE-1 );
@@ -1338,17 +1334,10 @@
   ** the entry that corresponds to frame pWal->hdr.mxFrame. It is guaranteed
   ** that the page said hash-table and array reside on is already mapped.(1)
   */
-<<<<<<< HEAD
   assert( pWal->nWiData>walFramePage(iExternal) );
   assert( pWal->apWiData[walFramePage(iExternal)] );
-  rc = walHashGet(pWal, walFramePage(iExternal), &sLoc);
-  if( NEVER(rc) ) return; /* Defense-in-depth, in case (1) above is wrong */
-=======
-  assert( pWal->nWiData>walFramePage(pWal->hdr.mxFrame) );
-  assert( pWal->apWiData[walFramePage(pWal->hdr.mxFrame)] );
-  i = walHashGet(pWal, walFramePage(pWal->hdr.mxFrame), &sLoc);
+  i = walHashGet(pWal, walFramePage(iExternal), &sLoc);
   if( NEVER(i) ) return; /* Defense-in-depth, in case (1) above is wrong */
->>>>>>> ec2f689b
 
   /* Zero all hash-table entries that correspond to frame numbers greater
   ** than pWal->hdr.mxFrame.
