/*
** 2004 May 22
**
** The author disclaims copyright to this source code.  In place of
** a legal notice, here is a blessing:
**
**    May you do good and not evil.
**    May you find forgiveness for yourself and forgive others.
**    May you share freely, never taking more than you give.
**
******************************************************************************
**
** This file contains the VFS implementation for unix-like operating systems
** include Linux, MacOSX, *BSD, QNX, VxWorks, AIX, HPUX, and others.
**
** There are actually several different VFS implementations in this file.
** The differences are in the way that file locking is done.  The default
** implementation uses Posix Advisory Locks.  Alternative implementations
** use flock(), dot-files, various proprietary locking schemas, or simply
** skip locking all together.
**
** This source file is organized into divisions where the logic for various
** subfunctions is contained within the appropriate division.  PLEASE
** KEEP THE STRUCTURE OF THIS FILE INTACT.  New code should be placed
** in the correct division and should be clearly labeled.
**
** The layout of divisions is as follows:
**
**   *  General-purpose declarations and utility functions.
**   *  Unique file ID logic used by VxWorks.
**   *  Various locking primitive implementations (all except proxy locking):
**      + for Posix Advisory Locks
**      + for no-op locks
**      + for dot-file locks
**      + for flock() locking
**      + for named semaphore locks (VxWorks only)
**      + for AFP filesystem locks (MacOSX only)
**   *  sqlite3_file methods not associated with locking.
**   *  Definitions of sqlite3_io_methods objects for all locking
**      methods plus "finder" functions for each locking method.
**   *  sqlite3_vfs method implementations.
**   *  Locking primitives for the proxy uber-locking-method. (MacOSX only)
**   *  Definitions of sqlite3_vfs objects for all locking methods
**      plus implementations of sqlite3_os_init() and sqlite3_os_end().
*/
#include "sqliteInt.h"
#if SQLITE_OS_UNIX              /* This file is used on unix only */

#include "btreeInt.h"           /* Use by Apple extensions only */


/*
** There are various methods for file locking used for concurrency
** control:
**
**   1. POSIX locking (the default),
**   2. No locking,
**   3. Dot-file locking,
**   4. flock() locking,
**   5. AFP locking (OSX only),
**   6. Named POSIX semaphores (VXWorks only),
**   7. proxy locking. (OSX only)
**
** Styles 4, 5, and 7 are only available of SQLITE_ENABLE_LOCKING_STYLE
** is defined to 1.  The SQLITE_ENABLE_LOCKING_STYLE also enables automatic
** selection of the appropriate locking style based on the filesystem
** where the database is located.  
*/
#if !defined(SQLITE_ENABLE_LOCKING_STYLE)
#  if defined(__APPLE__)
#    define SQLITE_ENABLE_LOCKING_STYLE 1
#  else
#    define SQLITE_ENABLE_LOCKING_STYLE 0
#  endif
#endif

/*
** Define the OS_VXWORKS pre-processor macro to 1 if building on 
** vxworks, or 0 otherwise.
*/
#ifndef OS_VXWORKS
#  if defined(__RTP__) || defined(_WRS_KERNEL)
#    define OS_VXWORKS 1
#  else
#    define OS_VXWORKS 0
#  endif
#endif

/*
** These #defines should enable >2GB file support on Posix if the
** underlying operating system supports it.  If the OS lacks
** large file support, these should be no-ops.
**
** Large file support can be disabled using the -DSQLITE_DISABLE_LFS switch
** on the compiler command line.  This is necessary if you are compiling
** on a recent machine (ex: RedHat 7.2) but you want your code to work
** on an older machine (ex: RedHat 6.0).  If you compile on RedHat 7.2
** without this option, LFS is enable.  But LFS does not exist in the kernel
** in RedHat 6.0, so the code won't work.  Hence, for maximum binary
** portability you should omit LFS.
**
** The previous paragraph was written in 2005.  (This paragraph is written
** on 2008-11-28.) These days, all Linux kernels support large files, so
** you should probably leave LFS enabled.  But some embedded platforms might
** lack LFS in which case the SQLITE_DISABLE_LFS macro might still be useful.
*/
#ifndef SQLITE_DISABLE_LFS
# define _LARGE_FILE       1
# ifndef _FILE_OFFSET_BITS
#   define _FILE_OFFSET_BITS 64
# endif
# define _LARGEFILE_SOURCE 1
#endif

/*
** standard include files.
*/
#include <sys/types.h>
#include <sys/stat.h>
#include <fcntl.h>
#include <unistd.h>
#include <time.h>
#include <sys/time.h>
#include <errno.h>
#ifndef SQLITE_OMIT_WAL
#include <sys/mman.h>
#endif


#if SQLITE_ENABLE_LOCKING_STYLE
# include <sys/ioctl.h>
# include <uuid/uuid.h>
# if defined(__APPLE__) && ((__MAC_OS_X_VERSION_MIN_REQUIRED > 1050) || \
                            (__IPHONE_OS_VERSION_MIN_REQUIRED > 2000))
#  define HAVE_GETHOSTUUID 1
# endif
# if OS_VXWORKS
#  include <semaphore.h>
#  include <limits.h>
# else
#  include <sys/file.h>
#  include <sys/param.h>
# endif
#endif /* SQLITE_ENABLE_LOCKING_STYLE */

#if defined(__APPLE__) || (SQLITE_ENABLE_LOCKING_STYLE && !OS_VXWORKS)
# include <sys/mount.h>
#endif

#ifdef HAVE_UTIME
# include <utime.h>
#endif

/*
** Allowed values of unixFile.fsFlags
*/
#define SQLITE_FSFLAGS_IS_MSDOS     0x1

/*
** If we are to be thread-safe, include the pthreads header and define
** the SQLITE_UNIX_THREADS macro.
*/
#if SQLITE_THREADSAFE
# include <pthread.h>
# define SQLITE_UNIX_THREADS 1
#endif

/*
** Default permissions when creating a new file
*/
#ifndef SQLITE_DEFAULT_FILE_PERMISSIONS
# define SQLITE_DEFAULT_FILE_PERMISSIONS 0644
#endif

/*
 ** Default permissions when creating auto proxy dir
 */
#ifndef SQLITE_DEFAULT_PROXYDIR_PERMISSIONS
# define SQLITE_DEFAULT_PROXYDIR_PERMISSIONS 0755
#endif

/*
** Maximum supported path-length.
*/
#define MAX_PATHNAME 512

/*
** Only set the lastErrno if the error code is a real error and not 
** a normal expected return code of SQLITE_BUSY or SQLITE_OK
*/
#define IS_LOCK_ERROR(x)  ((x != SQLITE_OK) && (x != SQLITE_BUSY))

/* Forward references */
typedef struct unixShm unixShm;               /* Connection shared memory */
typedef struct unixShmNode unixShmNode;       /* Shared memory instance */
typedef struct unixInodeInfo unixInodeInfo;   /* An i-node */
typedef struct UnixUnusedFd UnixUnusedFd;     /* An unused file descriptor */

/*
** Sometimes, after a file handle is closed by SQLite, the file descriptor
** cannot be closed immediately. In these cases, instances of the following
** structure are used to store the file descriptor while waiting for an
** opportunity to either close or reuse it.
*/
struct UnixUnusedFd {
  int fd;                   /* File descriptor to close */
  int flags;                /* Flags this file descriptor was opened with */
  UnixUnusedFd *pNext;      /* Next unused file descriptor on same file */
};

/*
** The unixFile structure is subclass of sqlite3_file specific to the unix
** VFS implementations.
*/
typedef struct unixFile unixFile;
struct unixFile {
  sqlite3_io_methods const *pMethod;  /* Always the first entry */
  sqlite3_vfs *pVfs;                  /* The VFS that created this unixFile */
  unixInodeInfo *pInode;              /* Info about locks on this inode */
  int h;                              /* The file descriptor */
  unsigned char eFileLock;            /* The type of lock held on this fd */
  unsigned char ctrlFlags;            /* Behavioral bits.  UNIXFILE_* flags */
  int lastErrno;                      /* The unix errno from last I/O error */
  void *lockingContext;               /* Locking style specific state */
  UnixUnusedFd *pUnused;              /* Pre-allocated UnixUnusedFd */
  const char *zPath;                  /* Name of the file */
  unixShm *pShm;                      /* Shared memory segment information */
  int szChunk;                        /* Configured by FCNTL_CHUNK_SIZE */
#if SQLITE_ENABLE_LOCKING_STYLE
  int openFlags;                      /* The flags specified at open() */
#endif
#if SQLITE_ENABLE_DATA_PROTECTION
  int protFlags;                      /* Data protection flags from unixOpen */
#endif
#if SQLITE_ENABLE_LOCKING_STYLE || defined(__APPLE__)
  unsigned fsFlags;                   /* cached details from statfs() */
#endif
#if OS_VXWORKS
  struct vxworksFileId *pId;          /* Unique file ID */
#endif
#ifndef NDEBUG
  /* The next group of variables are used to track whether or not the
  ** transaction counter in bytes 24-27 of database files are updated
  ** whenever any part of the database changes.  An assertion fault will
  ** occur if a file is updated without also updating the transaction
  ** counter.  This test is made to avoid new problems similar to the
  ** one described by ticket #3584. 
  */
  unsigned char transCntrChng;   /* True if the transaction counter changed */
  unsigned char dbUpdate;        /* True if any part of database file changed */
  unsigned char inNormalWrite;   /* True if in a normal write operation */
#endif
#ifdef SQLITE_TEST
  /* In test mode, increase the size of this structure a bit so that 
  ** it is larger than the struct CrashFile defined in test6.c.
  */
  char aPadding[32];
#endif
};

/*
** Allowed values for the unixFile.ctrlFlags bitmask:
*/
#define UNIXFILE_EXCL        0x01     /* Connections from one process only */
#define UNIXFILE_RDONLY      0x02     /* Connection is read only */
#define UNIXFILE_PERSIST_WAL 0x04     /* Persistent WAL mode */
#ifndef SQLITE_DISABLE_DIRSYNC
# define UNIXFILE_DIRSYNC    0x08     /* Directory sync needed */
#else
# define UNIXFILE_DIRSYNC    0x00
#endif
#define UNIXFILE_PSOW        0x10     /* SQLITE_IOCAP_POWERSAFE_OVERWRITE */
#define UNIXFILE_DELETE      0x20     /* Delete on close */
#define UNIXFILE_URI         0x40     /* Filename might have query parameters */
#define UNIXFILE_NOLOCK      0x80     /* Do no file locking */

/*
** Include code that is common to all os_*.c files
*/
#include "os_common.h"

/*
** Define various macros that are missing from some systems.
*/
#ifndef O_LARGEFILE
# define O_LARGEFILE 0
#endif
#ifdef SQLITE_DISABLE_LFS
# undef O_LARGEFILE
# define O_LARGEFILE 0
#endif
#ifndef O_NOFOLLOW
# define O_NOFOLLOW 0
#endif
#ifndef O_BINARY
# define O_BINARY 0
#endif

/*
** The threadid macro resolves to the thread-id or to 0.  Used for
** testing and debugging only.
*/
#if SQLITE_THREADSAFE
#define threadid pthread_self()
#else
#define threadid 0
#endif

#ifdef __APPLE__
#define SQLITE_ENABLE_SUPERLOCK 1
#endif

#if SQLITE_ENABLE_SUPERLOCK
#include "sqlite3.h"
#include <string.h>
#include <assert.h>

/*
** A structure to collect a busy-handler callback and argument and a count
** of the number of times it has been invoked.
*/
struct SuperlockBusy {
  int (*xBusy)(void*,int);        /* Pointer to busy-handler function */
  void *pBusyArg;                 /* First arg to pass to xBusy */
  int nBusy;                      /* Number of times xBusy has been invoked */
};
typedef struct SuperlockBusy SuperlockBusy;

/*
** An instance of the following structure is allocated for each active
** superlock. The opaque handle returned by sqlite3demo_superlock() is
** actually a pointer to an instance of this structure.
*/
struct Superlock {
  sqlite3 *db;                    /* Database handle used to lock db */
  int bWal;                       /* True if db is a WAL database */
};
typedef struct Superlock Superlock;

/*
** The pCtx pointer passed to this function is actually a pointer to a
** SuperlockBusy structure. Invoke the busy-handler function encapsulated
** by the structure and return the result.
*/
static int superlockBusyHandler(void *pCtx, int UNUSED){
  SuperlockBusy *pBusy = (SuperlockBusy *)pCtx;
  if( pBusy->xBusy==0 ) return 0;
  return pBusy->xBusy(pBusy->pBusyArg, pBusy->nBusy++);
}

/*
** This function is used to determine if the main database file for 
** connection db is open in WAL mode or not. If no error occurs and the
** database file is in WAL mode, set *pbWal to true and return SQLITE_OK.
** If it is not in WAL mode, set *pbWal to false.
**
** If an error occurs, return an SQLite error code. The value of *pbWal
** is undefined in this case.
*/
static int superlockIsWal(Superlock *pLock){
  int rc;                         /* Return Code */
  sqlite3_stmt *pStmt;            /* Compiled PRAGMA journal_mode statement */

  rc = sqlite3_prepare(pLock->db, "PRAGMA main.journal_mode", -1, &pStmt, 0);
  if( rc!=SQLITE_OK ) return rc;

  pLock->bWal = 0;
  if( SQLITE_ROW==sqlite3_step(pStmt) ){
    const char *zMode = (const char *)sqlite3_column_text(pStmt, 0);
    if( zMode && strlen(zMode)==3 && sqlite3_strnicmp("wal", zMode, 3)==0 ){
      pLock->bWal = 1;
    }
  }

  return sqlite3_finalize(pStmt);
}

/*
** Obtain an exclusive shm-lock on nByte bytes starting at offset idx
** of the file fd. If the lock cannot be obtained immediately, invoke
** the busy-handler until either it is obtained or the busy-handler
** callback returns 0.
*/
static int superlockShmLock(
  sqlite3_file *fd,               /* Database file handle */
  int idx,                        /* Offset of shm-lock to obtain */
  int nByte,                      /* Number of consective bytes to lock */
  SuperlockBusy *pBusy            /* Busy-handler wrapper object */
){
  int rc;
  int (*xShmLock)(sqlite3_file*, int, int, int) = fd->pMethods->xShmLock;
  do {
    rc = xShmLock(fd, idx, nByte, SQLITE_SHM_LOCK|SQLITE_SHM_EXCLUSIVE);
  }while( rc==SQLITE_BUSY && superlockBusyHandler((void *)pBusy, 0) );
  return rc;
}

/*
** Obtain the extra locks on the database file required for WAL databases.
** Invoke the supplied busy-handler as required.
*/
static int superlockWalLock(
  sqlite3 *db,                    /* Database handle open on WAL database */
  SuperlockBusy *pBusy            /* Busy handler wrapper object */
){
  int rc;                         /* Return code */
  sqlite3_file *fd = 0;           /* Main database file handle */
  void volatile *p = 0;           /* Pointer to first page of shared memory */

  /* Obtain a pointer to the sqlite3_file object open on the main db file. */
  rc = sqlite3_file_control(db, "main", SQLITE_FCNTL_FILE_POINTER, (void *)&fd);
  if( rc!=SQLITE_OK ) return rc;

  /* Obtain the "recovery" lock. Normally, this lock is only obtained by
  ** clients running database recovery.  
  */
  rc = superlockShmLock(fd, 2, 1, pBusy);
  if( rc!=SQLITE_OK ) return rc;

  /* Zero the start of the first shared-memory page. This means that any
  ** clients that open read or write transactions from this point on will
  ** have to run recovery before proceeding. Since they need the "recovery"
  ** lock that this process is holding to do that, no new read or write
  ** transactions may now be opened. Nor can a checkpoint be run, for the
  ** same reason.
  */
  rc = fd->pMethods->xShmMap(fd, 0, 32*1024, 1, &p);
  if( rc!=SQLITE_OK ) return rc;
  memset((void *)p, 0, 32);

  /* Obtain exclusive locks on all the "read-lock" slots. Once these locks
  ** are held, it is guaranteed that there are no active reader, writer or 
  ** checkpointer clients.
  */
  rc = superlockShmLock(fd, 3, SQLITE_SHM_NLOCK-3, pBusy);
  return rc;
}

/*
** Release a superlock held on a database file. The argument passed to 
** this function must have been obtained from a successful call to
** sqlite3demo_superlock().
*/
static void sqlite3demo_superunlock(void *pLock){
  Superlock *p = (Superlock *)pLock;
  if( p->bWal ){
    int rc;                         /* Return code */
    int flags = SQLITE_SHM_UNLOCK | SQLITE_SHM_EXCLUSIVE;
    sqlite3_file *fd = 0;
    rc = sqlite3_file_control(p->db, "main", SQLITE_FCNTL_FILE_POINTER, (void *)&fd);
    if( rc==SQLITE_OK ){
      fd->pMethods->xShmLock(fd, 2, 1, flags);
      fd->pMethods->xShmLock(fd, 3, SQLITE_SHM_NLOCK-3, flags);
    }
  }
  sqlite3_close(p->db);
  sqlite3_free(p);
}

/*
** Obtain a superlock on the database file identified by zPath, using the
** locking primitives provided by VFS zVfs. If successful, SQLITE_OK is
** returned and output variable *ppLock is populated with an opaque handle
** that may be used with sqlite3demo_superunlock() to release the lock.
**
** If an error occurs, *ppLock is set to 0 and an SQLite error code 
** (e.g. SQLITE_BUSY) is returned.
**
** If a required lock cannot be obtained immediately and the xBusy parameter
** to this function is not NULL, then xBusy is invoked in the same way
** as a busy-handler registered with SQLite (using sqlite3_busy_handler())
** until either the lock can be obtained or the busy-handler function returns
** 0 (indicating "give up").
*/
static int sqlite3demo_superlock(
  const char *zPath,              /* Path to database file to lock */
  const char *zVfs,               /* VFS to use to access database file */
  int flags,                      /* Additional flags to pass to sqlite3_open_v2 */
  int (*xBusy)(void*,int),        /* Busy handler callback */
  void *pBusyArg,                 /* Context arg for busy handler */
  void **ppLock                   /* OUT: Context to pass to superunlock() */
){
  SuperlockBusy busy = {0, 0, 0}; /* Busy handler wrapper object */
  int rc;                         /* Return code */
  Superlock *pLock;

  pLock = sqlite3_malloc(sizeof(Superlock));
  if( !pLock ) return SQLITE_NOMEM;
  memset(pLock, 0, sizeof(Superlock));

  /* Open a database handle on the file to superlock. */
  rc = sqlite3_open_v2(
      zPath, &pLock->db, SQLITE_OPEN_READWRITE|SQLITE_OPEN_CREATE|flags, zVfs
  );

  /* Install a busy-handler and execute a BEGIN EXCLUSIVE. If this is not
  ** a WAL database, this is all we need to do.  
  **
  ** A wrapper function is used to invoke the busy-handler instead of
  ** registering the busy-handler function supplied by the user directly
  ** with SQLite. This is because the same busy-handler function may be
  ** invoked directly later on when attempting to obtain the extra locks
  ** required in WAL mode. By using the wrapper, we are able to guarantee
  ** that the "nBusy" integer parameter passed to the users busy-handler
  ** represents the total number of busy-handler invocations made within
  ** this call to sqlite3demo_superlock(), including any made during the
  ** "BEGIN EXCLUSIVE".
  */
  if( rc==SQLITE_OK ){
    busy.xBusy = xBusy;
    busy.pBusyArg = pBusyArg;
    sqlite3_busy_handler(pLock->db, superlockBusyHandler, (void *)&busy);
    rc = sqlite3_exec(pLock->db, "BEGIN EXCLUSIVE", 0, 0, 0);
  }

  /* If the BEGIN EXCLUSIVE was executed successfully and this is a WAL
  ** database, call superlockWalLock() to obtain the extra locks required
  ** to prevent readers, writers and/or checkpointers from accessing the
  ** db while this process is holding the superlock.
  **
  ** Before attempting any WAL locks, commit the transaction started above
  ** to drop the WAL read and write locks currently held. Otherwise, the
  ** new WAL locks may conflict with the old.
  */
  if( rc==SQLITE_OK ){
    if( SQLITE_OK==(rc = superlockIsWal(pLock)) && pLock->bWal ){
      rc = sqlite3_exec(pLock->db, "COMMIT", 0, 0, 0);
      if( rc==SQLITE_OK ){
        rc = superlockWalLock(pLock->db, &busy);
      }
    }
  }

  if( rc!=SQLITE_OK ){
    sqlite3demo_superunlock(pLock);
    *ppLock = 0;
  }else{
    *ppLock = pLock;
  }

  return rc;
}

/* A corrupt DB won't work with the sql-based locking attempt, grab an 
** exclusive lock and return SQLITE_OK or SQLITE_BUSY if the lock fails 
** returns the current lock level held on sqlite3_file
*/
static int sqlite3demo_superlock_corrupt(sqlite3_file *id, int eTargetFileLock, int *pFileLock) {
  unixFile *pFile = (unixFile*)id;
  int eFileLock = pFile->eFileLock;
  int rc = SQLITE_OK;
  
  if( eFileLock<eTargetFileLock ){
    rc = pFile->pMethod->xLock(id, SQLITE_LOCK_SHARED);
  }
  if( !rc && eFileLock<eTargetFileLock ){
    rc = pFile->pMethod->xLock(id, SQLITE_LOCK_EXCLUSIVE);
  }
  if( rc ){
    if( pFile->eFileLock > eFileLock ){
      pFile->pMethod->xUnlock(id, eFileLock);
    }
    return rc;
  }
  if (pFileLock) {
    *pFileLock = eFileLock;
  }
  return SQLITE_OK;
}

static int sqlite3demo_superunlock_corrupt(sqlite3_file *id, int eFileLock) {
  unixFile *pFile = (unixFile*)id;
  int rc = SQLITE_OK;
  
  if( pFile->eFileLock > eFileLock ){
    rc = pFile->pMethod->xUnlock(id, SQLITE_LOCK_SHARED);
  }
  if( pFile->eFileLock > eFileLock ){
    int unlockRC = pFile->pMethod->xUnlock(id, SQLITE_LOCK_NONE);
    if (!rc) rc = unlockRC;
  }
  return rc;
}

#endif /* SQLITE_ENABLE_SUPERLOCK */


/*
** Different Unix systems declare open() in different ways.  Same use
** open(const char*,int,mode_t).  Others use open(const char*,int,...).
** The difference is important when using a pointer to the function.
**
** The safest way to deal with the problem is to always use this wrapper
** which always has the same well-defined interface.
*/
static int posixOpen(const char *zFile, int flags, int mode){
  return open(zFile, flags, mode);
}

/* Forward reference */
static int openDirectory(const char*, int*);

/*
** Many system calls are accessed through pointer-to-functions so that
** they may be overridden at runtime to facilitate fault injection during
** testing and sandboxing.  The following array holds the names and pointers
** to all overrideable system calls.
*/
static struct unix_syscall {
  const char *zName;            /* Name of the sytem call */
  sqlite3_syscall_ptr pCurrent; /* Current value of the system call */
  sqlite3_syscall_ptr pDefault; /* Default value */
} aSyscall[] = {
  { "open",         (sqlite3_syscall_ptr)posixOpen,  0  },
#define osOpen      ((int(*)(const char*,int,int))aSyscall[0].pCurrent)

  { "close",        (sqlite3_syscall_ptr)close,      0  },
#define osClose     ((int(*)(int))aSyscall[1].pCurrent)

  { "access",       (sqlite3_syscall_ptr)access,     0  },
#define osAccess    ((int(*)(const char*,int))aSyscall[2].pCurrent)

  { "getcwd",       (sqlite3_syscall_ptr)getcwd,     0  },
#define osGetcwd    ((char*(*)(char*,size_t))aSyscall[3].pCurrent)

  { "stat",         (sqlite3_syscall_ptr)stat,       0  },
#define osStat      ((int(*)(const char*,struct stat*))aSyscall[4].pCurrent)

/*
** The DJGPP compiler environment looks mostly like Unix, but it
** lacks the fcntl() system call.  So redefine fcntl() to be something
** that always succeeds.  This means that locking does not occur under
** DJGPP.  But it is DOS - what did you expect?
*/
#ifdef __DJGPP__
  { "fstat",        0,                 0  },
#define osFstat(a,b,c)    0
#else     
  { "fstat",        (sqlite3_syscall_ptr)fstat,      0  },
#define osFstat     ((int(*)(int,struct stat*))aSyscall[5].pCurrent)
#endif

  { "ftruncate",    (sqlite3_syscall_ptr)ftruncate,  0  },
#define osFtruncate ((int(*)(int,off_t))aSyscall[6].pCurrent)

  { "fcntl",        (sqlite3_syscall_ptr)fcntl,      0  },
#define osFcntl     ((int(*)(int,int,...))aSyscall[7].pCurrent)

  { "read",         (sqlite3_syscall_ptr)read,       0  },
#define osRead      ((ssize_t(*)(int,void*,size_t))aSyscall[8].pCurrent)

#if defined(USE_PREAD) || SQLITE_ENABLE_LOCKING_STYLE
  { "pread",        (sqlite3_syscall_ptr)pread,      0  },
#else
  { "pread",        (sqlite3_syscall_ptr)0,          0  },
#endif
#define osPread     ((ssize_t(*)(int,void*,size_t,off_t))aSyscall[9].pCurrent)

#if defined(USE_PREAD64)
  { "pread64",      (sqlite3_syscall_ptr)pread64,    0  },
#else
  { "pread64",      (sqlite3_syscall_ptr)0,          0  },
#endif
#define osPread64   ((ssize_t(*)(int,void*,size_t,off_t))aSyscall[10].pCurrent)

  { "write",        (sqlite3_syscall_ptr)write,      0  },
#define osWrite     ((ssize_t(*)(int,const void*,size_t))aSyscall[11].pCurrent)

#if defined(USE_PREAD) || SQLITE_ENABLE_LOCKING_STYLE
  { "pwrite",       (sqlite3_syscall_ptr)pwrite,     0  },
#else
  { "pwrite",       (sqlite3_syscall_ptr)0,          0  },
#endif
#define osPwrite    ((ssize_t(*)(int,const void*,size_t,off_t))\
                    aSyscall[12].pCurrent)

#if defined(USE_PREAD64)
  { "pwrite64",     (sqlite3_syscall_ptr)pwrite64,   0  },
#else
  { "pwrite64",     (sqlite3_syscall_ptr)0,          0  },
#endif
#define osPwrite64  ((ssize_t(*)(int,const void*,size_t,off_t))\
                    aSyscall[13].pCurrent)

#if SQLITE_ENABLE_LOCKING_STYLE
  { "fchmod",       (sqlite3_syscall_ptr)fchmod,     0  },
#else
  { "fchmod",       (sqlite3_syscall_ptr)0,          0  },
#endif
#define osFchmod    ((int(*)(int,mode_t))aSyscall[14].pCurrent)

#if defined(HAVE_POSIX_FALLOCATE) && HAVE_POSIX_FALLOCATE
  { "fallocate",    (sqlite3_syscall_ptr)posix_fallocate,  0 },
#else
  { "fallocate",    (sqlite3_syscall_ptr)0,                0 },
#endif
#define osFallocate ((int(*)(int,off_t,off_t))aSyscall[15].pCurrent)

  { "unlink",       (sqlite3_syscall_ptr)unlink,           0 },
#define osUnlink    ((int(*)(const char*))aSyscall[16].pCurrent)

  { "openDirectory",    (sqlite3_syscall_ptr)openDirectory,      0 },
#define osOpenDirectory ((int(*)(const char*,int*))aSyscall[17].pCurrent)

  { "mkdir",        (sqlite3_syscall_ptr)mkdir,           0 },
#define osMkdir     ((int(*)(const char*,mode_t))aSyscall[18].pCurrent)

  { "rmdir",        (sqlite3_syscall_ptr)rmdir,           0 },
#define osRmdir     ((int(*)(const char*))aSyscall[19].pCurrent)

}; /* End of the overrideable system calls */

/*
** This is the xSetSystemCall() method of sqlite3_vfs for all of the
** "unix" VFSes.  Return SQLITE_OK opon successfully updating the
** system call pointer, or SQLITE_NOTFOUND if there is no configurable
** system call named zName.
*/
static int unixSetSystemCall(
  sqlite3_vfs *pNotUsed,        /* The VFS pointer.  Not used */
  const char *zName,            /* Name of system call to override */
  sqlite3_syscall_ptr pNewFunc  /* Pointer to new system call value */
){
  unsigned int i;
  int rc = SQLITE_NOTFOUND;

  UNUSED_PARAMETER(pNotUsed);
  if( zName==0 ){
    /* If no zName is given, restore all system calls to their default
    ** settings and return NULL
    */
    rc = SQLITE_OK;
    for(i=0; i<sizeof(aSyscall)/sizeof(aSyscall[0]); i++){
      if( aSyscall[i].pDefault ){
        aSyscall[i].pCurrent = aSyscall[i].pDefault;
      }
    }
  }else{
    /* If zName is specified, operate on only the one system call
    ** specified.
    */
    for(i=0; i<sizeof(aSyscall)/sizeof(aSyscall[0]); i++){
      if( strcmp(zName, aSyscall[i].zName)==0 ){
        if( aSyscall[i].pDefault==0 ){
          aSyscall[i].pDefault = aSyscall[i].pCurrent;
        }
        rc = SQLITE_OK;
        if( pNewFunc==0 ) pNewFunc = aSyscall[i].pDefault;
        aSyscall[i].pCurrent = pNewFunc;
        break;
      }
    }
  }
  return rc;
}

/*
** Return the value of a system call.  Return NULL if zName is not a
** recognized system call name.  NULL is also returned if the system call
** is currently undefined.
*/
static sqlite3_syscall_ptr unixGetSystemCall(
  sqlite3_vfs *pNotUsed,
  const char *zName
){
  unsigned int i;

  UNUSED_PARAMETER(pNotUsed);
  for(i=0; i<sizeof(aSyscall)/sizeof(aSyscall[0]); i++){
    if( strcmp(zName, aSyscall[i].zName)==0 ) return aSyscall[i].pCurrent;
  }
  return 0;
}

/*
** Return the name of the first system call after zName.  If zName==NULL
** then return the name of the first system call.  Return NULL if zName
** is the last system call or if zName is not the name of a valid
** system call.
*/
static const char *unixNextSystemCall(sqlite3_vfs *p, const char *zName){
  int i = -1;

  UNUSED_PARAMETER(p);
  if( zName ){
    for(i=0; i<ArraySize(aSyscall)-1; i++){
      if( strcmp(zName, aSyscall[i].zName)==0 ) break;
    }
  }
  for(i++; i<ArraySize(aSyscall); i++){
    if( aSyscall[i].pCurrent!=0 ) return aSyscall[i].zName;
  }
  return 0;
}

/*
** Retry open() calls that fail due to EINTR
*/
static int robust_open(const char *z, int f, int m){
  int rc;
  do{ rc = osOpen(z,f,m); }while( rc<0 && errno==EINTR );
  return rc;
}

/*
** Helper functions to obtain and relinquish the global mutex. The
** global mutex is used to protect the unixInodeInfo and
** vxworksFileId objects used by this file, all of which may be 
** shared by multiple threads.
**
** Function unixMutexHeld() is used to assert() that the global mutex 
** is held when required. This function is only used as part of assert() 
** statements. e.g.
**
**   unixEnterMutex()
**     assert( unixMutexHeld() );
**   unixEnterLeave()
*/
static void unixEnterMutex(void){
  sqlite3_mutex_enter(sqlite3MutexAlloc(SQLITE_MUTEX_STATIC_MASTER));
}
static void unixLeaveMutex(void){
  sqlite3_mutex_leave(sqlite3MutexAlloc(SQLITE_MUTEX_STATIC_MASTER));
}
#ifdef SQLITE_DEBUG
static int unixMutexHeld(void) {
  return sqlite3_mutex_held(sqlite3MutexAlloc(SQLITE_MUTEX_STATIC_MASTER));
}
#endif


#if defined(SQLITE_TEST) && defined(SQLITE_DEBUG)
/*
** Helper function for printing out trace information from debugging
** binaries. This returns the string represetation of the supplied
** integer lock-type.
*/
static const char *azFileLock(int eFileLock){
  switch( eFileLock ){
    case NO_LOCK: return "NONE";
    case SHARED_LOCK: return "SHARED";
    case RESERVED_LOCK: return "RESERVED";
    case PENDING_LOCK: return "PENDING";
    case EXCLUSIVE_LOCK: return "EXCLUSIVE";
  }
  return "ERROR";
}
#endif

#ifdef SQLITE_LOCK_TRACE
/*
** Print out information about all locking operations.
**
** This routine is used for troubleshooting locks on multithreaded
** platforms.  Enable by compiling with the -DSQLITE_LOCK_TRACE
** command-line option on the compiler.  This code is normally
** turned off.
*/
static int lockTrace(int fd, int op, struct flock *p){
  char *zOpName, *zType;
  int s;
  int savedErrno;
  if( op==F_GETLK ){
    zOpName = "GETLK";
  }else if( op==F_SETLK ){
    zOpName = "SETLK";
  }else{
    s = osFcntl(fd, op, p);
    sqlite3DebugPrintf("fcntl unknown %d %d %d\n", fd, op, s);
    return s;
  }
  if( p->l_type==F_RDLCK ){
    zType = "RDLCK";
  }else if( p->l_type==F_WRLCK ){
    zType = "WRLCK";
  }else if( p->l_type==F_UNLCK ){
    zType = "UNLCK";
  }else{
    assert( 0 );
  }
  assert( p->l_whence==SEEK_SET );
  s = osFcntl(fd, op, p);
  savedErrno = errno;
  sqlite3DebugPrintf("fcntl %d %d %s %s %d %d %d %d\n",
     threadid, fd, zOpName, zType, (int)p->l_start, (int)p->l_len,
     (int)p->l_pid, s);
  if( s==(-1) && op==F_SETLK && (p->l_type==F_RDLCK || p->l_type==F_WRLCK) ){
    struct flock l2;
    l2 = *p;
    osFcntl(fd, F_GETLK, &l2);
    if( l2.l_type==F_RDLCK ){
      zType = "RDLCK";
    }else if( l2.l_type==F_WRLCK ){
      zType = "WRLCK";
    }else if( l2.l_type==F_UNLCK ){
      zType = "UNLCK";
    }else{
      assert( 0 );
    }
    sqlite3DebugPrintf("fcntl-failure-reason: %s %d %d %d\n",
       zType, (int)l2.l_start, (int)l2.l_len, (int)l2.l_pid);
  }
  errno = savedErrno;
  return s;
}
#undef osFcntl
#define osFcntl lockTrace
#endif /* SQLITE_LOCK_TRACE */

/*
** Retry ftruncate() calls that fail due to EINTR
*/
static int robust_ftruncate(int h, sqlite3_int64 sz){
  int rc;
  do{ rc = osFtruncate(h,sz); }while( rc<0 && errno==EINTR );
  return rc;
}

/*
** This routine translates a standard POSIX errno code into something
** useful to the clients of the sqlite3 functions.  Specifically, it is
** intended to translate a variety of "try again" errors into SQLITE_BUSY
** and a variety of "please close the file descriptor NOW" errors into 
** SQLITE_IOERR
** 
** Errors during initialization of locks, or file system support for locks,
** should handle ENOLCK, ENOTSUP, EOPNOTSUPP separately.
*/
static int sqliteErrorFromPosixError(int posixError, int sqliteIOErr) {
  switch (posixError) {
#if 0
  /* At one point this code was not commented out. In theory, this branch
  ** should never be hit, as this function should only be called after
  ** a locking-related function (i.e. fcntl()) has returned non-zero with
  ** the value of errno as the first argument. Since a system call has failed,
  ** errno should be non-zero.
  **
  ** Despite this, if errno really is zero, we still don't want to return
  ** SQLITE_OK. The system call failed, and *some* SQLite error should be
  ** propagated back to the caller. Commenting this branch out means errno==0
  ** will be handled by the "default:" case below.
  */
  case 0: 
    return SQLITE_OK;
#endif

  case EAGAIN:
  case ETIMEDOUT:
  case EBUSY:
  case EINTR:
  case ENOLCK:  
    /* random NFS retry error, unless during file system support 
     * introspection, in which it actually means what it says */
    return SQLITE_BUSY;
    
  case EACCES: 
    /* EACCES is like EAGAIN during locking operations, but not any other time*/
    if( (sqliteIOErr == SQLITE_IOERR_LOCK) || 
	(sqliteIOErr == SQLITE_IOERR_UNLOCK) || 
	(sqliteIOErr == SQLITE_IOERR_RDLOCK) ||
	(sqliteIOErr == SQLITE_IOERR_CHECKRESERVEDLOCK) ){
      return SQLITE_BUSY;
    }
    /* else fall through */
  case EPERM: 
    return SQLITE_PERM;
    
  /* EDEADLK is only possible if a call to fcntl(F_SETLKW) is made. And
  ** this module never makes such a call. And the code in SQLite itself 
  ** asserts that SQLITE_IOERR_BLOCKED is never returned. For these reasons
  ** this case is also commented out. If the system does set errno to EDEADLK,
  ** the default SQLITE_IOERR_XXX code will be returned. */
#if 0
  case EDEADLK:
    return SQLITE_IOERR_BLOCKED;
#endif
    
#if EOPNOTSUPP!=ENOTSUP
  case EOPNOTSUPP: 
    /* something went terribly awry, unless during file system support 
     * introspection, in which it actually means what it says */
#endif
#ifdef ENOTSUP
  case ENOTSUP: 
    /* invalid fd, unless during file system support introspection, in which 
     * it actually means what it says */
#endif
  case EIO:
  case EBADF:
  case EINVAL:
  case ENOTCONN:
  case ENODEV:
  case ENXIO:
  case ENOENT:
#ifdef ESTALE                     /* ESTALE is not defined on Interix systems */
  case ESTALE:
#endif
  case ENOSYS:
    /* these should force the client to close the file and reconnect */
    
  default: 
    return sqliteIOErr;
  }
}



/******************************************************************************
****************** Begin Unique File ID Utility Used By VxWorks ***************
**
** On most versions of unix, we can get a unique ID for a file by concatenating
** the device number and the inode number.  But this does not work on VxWorks.
** On VxWorks, a unique file id must be based on the canonical filename.
**
** A pointer to an instance of the following structure can be used as a
** unique file ID in VxWorks.  Each instance of this structure contains
** a copy of the canonical filename.  There is also a reference count.  
** The structure is reclaimed when the number of pointers to it drops to
** zero.
**
** There are never very many files open at one time and lookups are not
** a performance-critical path, so it is sufficient to put these
** structures on a linked list.
*/
struct vxworksFileId {
  struct vxworksFileId *pNext;  /* Next in a list of them all */
  int nRef;                     /* Number of references to this one */
  int nName;                    /* Length of the zCanonicalName[] string */
  char *zCanonicalName;         /* Canonical filename */
};

#if OS_VXWORKS
/* 
** All unique filenames are held on a linked list headed by this
** variable:
*/
static struct vxworksFileId *vxworksFileList = 0;

/*
** Simplify a filename into its canonical form
** by making the following changes:
**
**  * removing any trailing and duplicate /
**  * convert /./ into just /
**  * convert /A/../ where A is any simple name into just /
**
** Changes are made in-place.  Return the new name length.
**
** The original filename is in z[0..n-1].  Return the number of
** characters in the simplified name.
*/
static int vxworksSimplifyName(char *z, int n){
  int i, j;
  while( n>1 && z[n-1]=='/' ){ n--; }
  for(i=j=0; i<n; i++){
    if( z[i]=='/' ){
      if( z[i+1]=='/' ) continue;
      if( z[i+1]=='.' && i+2<n && z[i+2]=='/' ){
        i += 1;
        continue;
      }
      if( z[i+1]=='.' && i+3<n && z[i+2]=='.' && z[i+3]=='/' ){
        while( j>0 && z[j-1]!='/' ){ j--; }
        if( j>0 ){ j--; }
        i += 2;
        continue;
      }
    }
    z[j++] = z[i];
  }
  z[j] = 0;
  return j;
}

/*
** Find a unique file ID for the given absolute pathname.  Return
** a pointer to the vxworksFileId object.  This pointer is the unique
** file ID.
**
** The nRef field of the vxworksFileId object is incremented before
** the object is returned.  A new vxworksFileId object is created
** and added to the global list if necessary.
**
** If a memory allocation error occurs, return NULL.
*/
static struct vxworksFileId *vxworksFindFileId(const char *zAbsoluteName){
  struct vxworksFileId *pNew;         /* search key and new file ID */
  struct vxworksFileId *pCandidate;   /* For looping over existing file IDs */
  int n;                              /* Length of zAbsoluteName string */

  assert( zAbsoluteName[0]=='/' );
  n = (int)strlen(zAbsoluteName);
  pNew = sqlite3_malloc( sizeof(*pNew) + (n+1) );
  if( pNew==0 ) return 0;
  pNew->zCanonicalName = (char*)&pNew[1];
  memcpy(pNew->zCanonicalName, zAbsoluteName, n+1);
  n = vxworksSimplifyName(pNew->zCanonicalName, n);

  /* Search for an existing entry that matching the canonical name.
  ** If found, increment the reference count and return a pointer to
  ** the existing file ID.
  */
  unixEnterMutex();
  for(pCandidate=vxworksFileList; pCandidate; pCandidate=pCandidate->pNext){
    if( pCandidate->nName==n 
     && memcmp(pCandidate->zCanonicalName, pNew->zCanonicalName, n)==0
    ){
       sqlite3_free(pNew);
       pCandidate->nRef++;
       unixLeaveMutex();
       return pCandidate;
    }
  }

  /* No match was found.  We will make a new file ID */
  pNew->nRef = 1;
  pNew->nName = n;
  pNew->pNext = vxworksFileList;
  vxworksFileList = pNew;
  unixLeaveMutex();
  return pNew;
}

/*
** Decrement the reference count on a vxworksFileId object.  Free
** the object when the reference count reaches zero.
*/
static void vxworksReleaseFileId(struct vxworksFileId *pId){
  unixEnterMutex();
  assert( pId->nRef>0 );
  pId->nRef--;
  if( pId->nRef==0 ){
    struct vxworksFileId **pp;
    for(pp=&vxworksFileList; *pp && *pp!=pId; pp = &((*pp)->pNext)){}
    assert( *pp==pId );
    *pp = pId->pNext;
    sqlite3_free(pId);
  }
  unixLeaveMutex();
}
#endif /* OS_VXWORKS */
/*************** End of Unique File ID Utility Used By VxWorks ****************
******************************************************************************/


/******************************************************************************
*************************** Posix Advisory Locking ****************************
**
** POSIX advisory locks are broken by design.  ANSI STD 1003.1 (1996)
** section 6.5.2.2 lines 483 through 490 specify that when a process
** sets or clears a lock, that operation overrides any prior locks set
** by the same process.  It does not explicitly say so, but this implies
** that it overrides locks set by the same process using a different
** file descriptor.  Consider this test case:
**
**       int fd1 = open("./file1", O_RDWR|O_CREAT, 0644);
**       int fd2 = open("./file2", O_RDWR|O_CREAT, 0644);
**
** Suppose ./file1 and ./file2 are really the same file (because
** one is a hard or symbolic link to the other) then if you set
** an exclusive lock on fd1, then try to get an exclusive lock
** on fd2, it works.  I would have expected the second lock to
** fail since there was already a lock on the file due to fd1.
** But not so.  Since both locks came from the same process, the
** second overrides the first, even though they were on different
** file descriptors opened on different file names.
**
** This means that we cannot use POSIX locks to synchronize file access
** among competing threads of the same process.  POSIX locks will work fine
** to synchronize access for threads in separate processes, but not
** threads within the same process.
**
** To work around the problem, SQLite has to manage file locks internally
** on its own.  Whenever a new database is opened, we have to find the
** specific inode of the database file (the inode is determined by the
** st_dev and st_ino fields of the stat structure that fstat() fills in)
** and check for locks already existing on that inode.  When locks are
** created or removed, we have to look at our own internal record of the
** locks to see if another thread has previously set a lock on that same
** inode.
**
** (Aside: The use of inode numbers as unique IDs does not work on VxWorks.
** For VxWorks, we have to use the alternative unique ID system based on
** canonical filename and implemented in the previous division.)
**
** The sqlite3_file structure for POSIX is no longer just an integer file
** descriptor.  It is now a structure that holds the integer file
** descriptor and a pointer to a structure that describes the internal
** locks on the corresponding inode.  There is one locking structure
** per inode, so if the same inode is opened twice, both unixFile structures
** point to the same locking structure.  The locking structure keeps
** a reference count (so we will know when to delete it) and a "cnt"
** field that tells us its internal lock status.  cnt==0 means the
** file is unlocked.  cnt==-1 means the file has an exclusive lock.
** cnt>0 means there are cnt shared locks on the file.
**
** Any attempt to lock or unlock a file first checks the locking
** structure.  The fcntl() system call is only invoked to set a 
** POSIX lock if the internal lock structure transitions between
** a locked and an unlocked state.
**
** But wait:  there are yet more problems with POSIX advisory locks.
**
** If you close a file descriptor that points to a file that has locks,
** all locks on that file that are owned by the current process are
** released.  To work around this problem, each unixInodeInfo object
** maintains a count of the number of pending locks on tha inode.
** When an attempt is made to close an unixFile, if there are
** other unixFile open on the same inode that are holding locks, the call
** to close() the file descriptor is deferred until all of the locks clear.
** The unixInodeInfo structure keeps a list of file descriptors that need to
** be closed and that list is walked (and cleared) when the last lock
** clears.
**
** Yet another problem:  LinuxThreads do not play well with posix locks.
**
** Many older versions of linux use the LinuxThreads library which is
** not posix compliant.  Under LinuxThreads, a lock created by thread
** A cannot be modified or overridden by a different thread B.
** Only thread A can modify the lock.  Locking behavior is correct
** if the appliation uses the newer Native Posix Thread Library (NPTL)
** on linux - with NPTL a lock created by thread A can override locks
** in thread B.  But there is no way to know at compile-time which
** threading library is being used.  So there is no way to know at
** compile-time whether or not thread A can override locks on thread B.
** One has to do a run-time check to discover the behavior of the
** current process.
**
** SQLite used to support LinuxThreads.  But support for LinuxThreads
** was dropped beginning with version 3.7.0.  SQLite will still work with
** LinuxThreads provided that (1) there is no more than one connection 
** per database file in the same process and (2) database connections
** do not move across threads.
*/

/*
** An instance of the following structure serves as the key used
** to locate a particular unixInodeInfo object.
*/
struct unixFileId {
  dev_t dev;                  /* Device number */
#if OS_VXWORKS
  struct vxworksFileId *pId;  /* Unique file ID for vxworks. */
#else
  ino_t ino;                  /* Inode number */
#endif
};

/*
** An instance of the following structure is allocated for each open
** inode.  Or, on LinuxThreads, there is one of these structures for
** each inode opened by each thread.
**
** A single inode can have multiple file descriptors, so each unixFile
** structure contains a pointer to an instance of this object and this
** object keeps a count of the number of unixFile pointing to it.
*/
struct unixInodeInfo {
  struct unixFileId fileId;       /* The lookup key */
  int nShared;                    /* Number of SHARED locks held */
  unsigned char eFileLock;        /* One of SHARED_LOCK, RESERVED_LOCK etc. */
  unsigned char bProcessLock;     /* An exclusive process lock is held */
  int nRef;                       /* Number of pointers to this structure */
  unixShmNode *pShmNode;          /* Shared memory associated with this inode */
  int nLock;                      /* Number of outstanding file locks */
  UnixUnusedFd *pUnused;          /* Unused file descriptors to close */
  unixInodeInfo *pNext;           /* List of all unixInodeInfo objects */
  unixInodeInfo *pPrev;           /*    .... doubly linked */
#if SQLITE_ENABLE_LOCKING_STYLE
  unsigned long long sharedByte;  /* for AFP simulated shared lock */
#endif
#if OS_VXWORKS
  sem_t *pSem;                    /* Named POSIX semaphore */
  char aSemName[MAX_PATHNAME+2];  /* Name of that semaphore */
#endif
};

/*
** A lists of all unixInodeInfo objects.
*/
static unixInodeInfo *inodeList = 0;

/*
**
** This function - unixLogError_x(), is only ever called via the macro
** unixLogError().
**
** It is invoked after an error occurs in an OS function and errno has been
** set. It logs a message using sqlite3_log() containing the current value of
** errno and, if possible, the human-readable equivalent from strerror() or
** strerror_r().
**
** The first argument passed to the macro should be the error code that
** will be returned to SQLite (e.g. SQLITE_IOERR_DELETE, SQLITE_CANTOPEN). 
** The two subsequent arguments should be the name of the OS function that
** failed (e.g. "unlink", "open") and the the associated file-system path,
** if any.
*/
#define unixLogError(a,b,c)     unixLogErrorAtLine(a,b,c,__LINE__)
static int unixLogErrorAtLine(
  int errcode,                    /* SQLite error code */
  const char *zFunc,              /* Name of OS function that failed */
  const char *zPath,              /* File path associated with error */
  int iLine                       /* Source line number where error occurred */
){
  char *zErr;                     /* Message from strerror() or equivalent */
  int iErrno = errno;             /* Saved syscall error number */

  /* If this is not a threadsafe build (SQLITE_THREADSAFE==0), then use
  ** the strerror() function to obtain the human-readable error message
  ** equivalent to errno. Otherwise, use strerror_r().
  */ 
#if SQLITE_THREADSAFE && defined(HAVE_STRERROR_R)
  char aErr[80];
  memset(aErr, 0, sizeof(aErr));
  zErr = aErr;

  /* If STRERROR_R_CHAR_P (set by autoconf scripts) or __USE_GNU is defined,
  ** assume that the system provides the the GNU version of strerror_r() that 
  ** returns a pointer to a buffer containing the error message. That pointer 
  ** may point to aErr[], or it may point to some static storage somewhere. 
  ** Otherwise, assume that the system provides the POSIX version of 
  ** strerror_r(), which always writes an error message into aErr[].
  **
  ** If the code incorrectly assumes that it is the POSIX version that is
  ** available, the error message will often be an empty string. Not a
  ** huge problem. Incorrectly concluding that the GNU version is available 
  ** could lead to a segfault though.
  */
#if defined(STRERROR_R_CHAR_P) || defined(__USE_GNU)
  zErr = 
# endif
  strerror_r(iErrno, aErr, sizeof(aErr)-1);

#elif SQLITE_THREADSAFE
  /* This is a threadsafe build, but strerror_r() is not available. */
  zErr = "";
#else
  /* Non-threadsafe build, use strerror(). */
  zErr = strerror(iErrno);
#endif

  assert( errcode!=SQLITE_OK );
  if( zPath==0 ) zPath = "";
  sqlite3_log(errcode,
      "os_unix.c:%d: (%d) %s(%s) - %s",
      iLine, iErrno, zFunc, zPath, zErr
  );

  return errcode;
}

/*
** Close a file descriptor.
**
** We assume that close() almost always works, since it is only in a
** very sick application or on a very sick platform that it might fail.
** If it does fail, simply leak the file descriptor, but do log the
** error.
**
** Note that it is not safe to retry close() after EINTR since the
** file descriptor might have already been reused by another thread.
** So we don't even try to recover from an EINTR.  Just log the error
** and move on.
*/
static void robust_close(unixFile *pFile, int h, int lineno){
  if( osClose(h) ){
    unixLogErrorAtLine(SQLITE_IOERR_CLOSE, "close",
                       pFile ? pFile->zPath : 0, lineno);
  }
}

/*
** Close all file descriptors accumuated in the unixInodeInfo->pUnused list.
*/ 
static void closePendingFds(unixFile *pFile){
  unixInodeInfo *pInode = pFile->pInode;
  UnixUnusedFd *p;
  UnixUnusedFd *pNext;
  for(p=pInode->pUnused; p; p=pNext){
    pNext = p->pNext;
#if OSCLOSE_CHECK_CLOSE_IOERR
    if( close(p->fd) ){
      pFile->lastErrno = errno;
      rc = SQLITE_IOERR_CLOSE;
      p->pNext = pError;
      pError = p;
    }else{
      sqlite3_free(p);
    }
#else
    robust_close(pFile, p->fd, __LINE__);
    sqlite3_free(p);
#endif
  }
  pInode->pUnused = 0;
}

/*
** Release a unixInodeInfo structure previously allocated by findInodeInfo().
**
** The mutex entered using the unixEnterMutex() function must be held
** when this function is called.
*/
static void releaseInodeInfo(unixFile *pFile){
  unixInodeInfo *pInode = pFile->pInode;
  assert( unixMutexHeld() );
  if( ALWAYS(pInode) ){
    pInode->nRef--;
    if( pInode->nRef==0 ){
      assert( pInode->pShmNode==0 );
      closePendingFds(pFile);
      if( pInode->pPrev ){
        assert( pInode->pPrev->pNext==pInode );
        pInode->pPrev->pNext = pInode->pNext;
      }else{
        assert( inodeList==pInode );
        inodeList = pInode->pNext;
      }
      if( pInode->pNext ){
        assert( pInode->pNext->pPrev==pInode );
        pInode->pNext->pPrev = pInode->pPrev;
      }
      sqlite3_free(pInode);
    }
  }
}

/*
** Given a file descriptor, locate the unixInodeInfo object that
** describes that file descriptor.  Create a new one if necessary.  The
** return value might be uninitialized if an error occurs.
**
** The mutex entered using the unixEnterMutex() function must be held
** when this function is called.
**
** Return an appropriate error code.
*/
static int findInodeInfo(
  unixFile *pFile,               /* Unix file with file desc used in the key */
  unixInodeInfo **ppInode        /* Return the unixInodeInfo object here */
){
  int rc;                        /* System call return code */
  int fd;                        /* The file descriptor for pFile */
  struct unixFileId fileId;      /* Lookup key for the unixInodeInfo */
  struct stat statbuf;           /* Low-level file information */
  unixInodeInfo *pInode = 0;     /* Candidate unixInodeInfo object */

  assert( unixMutexHeld() );

  /* Get low-level information about the file that we can used to
  ** create a unique name for the file.
  */
  fd = pFile->h;
  rc = osFstat(fd, &statbuf);
  if( rc!=0 ){
    pFile->lastErrno = errno;
#ifdef EOVERFLOW
    if( pFile->lastErrno==EOVERFLOW ) return SQLITE_NOLFS;
#endif
    return SQLITE_IOERR;
  }

#ifdef __APPLE__
  /* On OS X on an msdos filesystem, the inode number is reported
  ** incorrectly for zero-size files.  See ticket #3260.  To work
  ** around this problem (we consider it a bug in OS X, not SQLite)
  ** we always increase the file size to 1 by writing a single byte
  ** prior to accessing the inode number.  The one byte written is
  ** an ASCII 'S' character which also happens to be the first byte
  ** in the header of every SQLite database.  In this way, if there
  ** is a race condition such that another thread has already populated
  ** the first page of the database, no damage is done.
  */
  if( statbuf.st_size==0 && (pFile->fsFlags & SQLITE_FSFLAGS_IS_MSDOS)!=0 ){
    do{ rc = osWrite(fd, "S", 1); }while( rc<0 && errno==EINTR );
    if( rc!=1 ){
      pFile->lastErrno = errno;
      return SQLITE_IOERR;
    }
    rc = osFstat(fd, &statbuf);
    if( rc!=0 ){
      pFile->lastErrno = errno;
      return SQLITE_IOERR;
    }
  }
#endif

  memset(&fileId, 0, sizeof(fileId));
  fileId.dev = statbuf.st_dev;
#if OS_VXWORKS
  fileId.pId = pFile->pId;
#else
  fileId.ino = statbuf.st_ino;
#endif
  pInode = inodeList;
  while( pInode && memcmp(&fileId, &pInode->fileId, sizeof(fileId)) ){
    pInode = pInode->pNext;
  }
  if( pInode==0 ){
    pInode = sqlite3_malloc( sizeof(*pInode) );
    if( pInode==0 ){
      return SQLITE_NOMEM;
    }
    memset(pInode, 0, sizeof(*pInode));
    memcpy(&pInode->fileId, &fileId, sizeof(fileId));
    pInode->nRef = 1;
    pInode->pNext = inodeList;
    pInode->pPrev = 0;
    if( inodeList ) inodeList->pPrev = pInode;
    inodeList = pInode;
  }else{
    pInode->nRef++;
  }
  *ppInode = pInode;
  return SQLITE_OK;
}


/*
** This routine checks if there is a RESERVED lock held on the specified
** file by this or any other process. If such a lock is held, set *pResOut
** to a non-zero value otherwise *pResOut is set to zero.  The return value
** is set to SQLITE_OK unless an I/O error occurs during lock checking.
*/
static int unixCheckReservedLock(sqlite3_file *id, int *pResOut){
  int rc = SQLITE_OK;
  int reserved = 0;
  unixFile *pFile = (unixFile*)id;

  SimulateIOError( return SQLITE_IOERR_CHECKRESERVEDLOCK; );

  assert( pFile );
  unixEnterMutex(); /* Because pFile->pInode is shared across threads */

  /* Check if a thread in this process holds such a lock */
  if( pFile->pInode->eFileLock>SHARED_LOCK ){
    reserved = 1;
  }

  /* Otherwise see if some other process holds it.
  */
#ifndef __DJGPP__
  if( !reserved && !pFile->pInode->bProcessLock ){
    struct flock lock;
    lock.l_whence = SEEK_SET;
    lock.l_start = RESERVED_BYTE;
    lock.l_len = 1;
    lock.l_type = F_WRLCK;
    if( osFcntl(pFile->h, F_GETLK, &lock) ){
#if OSLOCKING_CHECK_BUSY_IOERR
      int tErrno = errno;
      rc = sqliteErrorFromPosixError(tErrno, SQLITE_IOERR_CHECKRESERVEDLOCK);
      pFile->lastErrno = tErrno;
#else
      rc = SQLITE_IOERR_CHECKRESERVEDLOCK;
      pFile->lastErrno = errno;
#endif
    } else if( lock.l_type!=F_UNLCK ){
      reserved = 1;
    }
  }
#endif
  
  unixLeaveMutex();
  OSTRACE(("TEST WR-LOCK %d %d %d (unix)\n", pFile->h, rc, reserved));

  *pResOut = reserved;
  return rc;
}

/*
** Attempt to set a system-lock on the file pFile.  The lock is 
** described by pLock.
**
** If the pFile was opened read/write from unix-excl, then the only lock
** ever obtained is an exclusive lock, and it is obtained exactly once
** the first time any lock is attempted.  All subsequent system locking
** operations become no-ops.  Locking operations still happen internally,
** in order to coordinate access between separate database connections
** within this process, but all of that is handled in memory and the
** operating system does not participate.
**
** This function is a pass-through to fcntl(F_SETLK) if pFile is using
** any VFS other than "unix-excl" or if pFile is opened on "unix-excl"
** and is read-only.
**
** Zero is returned if the call completes successfully, or -1 if a call
** to fcntl() fails. In this case, errno is set appropriately (by fcntl()).
*/
static int unixFileLock(unixFile *pFile, struct flock *pLock, int nRetry){
  int rc;
  unixInodeInfo *pInode = pFile->pInode;
  assert( unixMutexHeld() );
  assert( pInode!=0 );
  if( ((pFile->ctrlFlags & UNIXFILE_EXCL)!=0 || pInode->bProcessLock)
   && ((pFile->ctrlFlags & UNIXFILE_RDONLY)==0)
  ){
    if( pInode->bProcessLock==0 ){
      struct flock lock;
      assert( pInode->nLock==0 );
      lock.l_whence = SEEK_SET;
      lock.l_start = SHARED_FIRST;
      lock.l_len = SHARED_SIZE;
      lock.l_type = F_WRLCK;
      rc = osFcntl(pFile->h, F_SETLK, &lock);
      if( rc<0 ) return rc;
      pInode->bProcessLock = 1;
      pInode->nLock++;
    }else{
      rc = 0;
    }
  }else{
    int i = 0;                      
    do {
      rc = osFcntl(pFile->h, F_SETLK, pLock);
      if( rc && nRetry ){
         usleep(100 * (++i));
      }
    }while( !rc && nRetry-- );
  }
  return rc;
}

/*
** Lock the file with the lock specified by parameter eFileLock - one
** of the following:
**
**     (1) SHARED_LOCK
**     (2) RESERVED_LOCK
**     (3) PENDING_LOCK
**     (4) EXCLUSIVE_LOCK
**
** Sometimes when requesting one lock state, additional lock states
** are inserted in between.  The locking might fail on one of the later
** transitions leaving the lock state different from what it started but
** still short of its goal.  The following chart shows the allowed
** transitions and the inserted intermediate states:
**
**    UNLOCKED -> SHARED
**    SHARED -> RESERVED
**    SHARED -> (PENDING) -> EXCLUSIVE
**    RESERVED -> (PENDING) -> EXCLUSIVE
**    PENDING -> EXCLUSIVE
**
** This routine will only increase a lock.  Use the sqlite3OsUnlock()
** routine to lower a locking level.
*/
static int unixLock(sqlite3_file *id, int eFileLock){
  /* The following describes the implementation of the various locks and
  ** lock transitions in terms of the POSIX advisory shared and exclusive
  ** lock primitives (called read-locks and write-locks below, to avoid
  ** confusion with SQLite lock names). The algorithms are complicated
  ** slightly in order to be compatible with windows systems simultaneously
  ** accessing the same database file, in case that is ever required.
  **
  ** Symbols defined in os.h indentify the 'pending byte' and the 'reserved
  ** byte', each single bytes at well known offsets, and the 'shared byte
  ** range', a range of 510 bytes at a well known offset.
  **
  ** To obtain a SHARED lock, a read-lock is obtained on the 'pending
  ** byte'.  If this is successful, a random byte from the 'shared byte
  ** range' is read-locked and the lock on the 'pending byte' released.
  **
  ** A process may only obtain a RESERVED lock after it has a SHARED lock.
  ** A RESERVED lock is implemented by grabbing a write-lock on the
  ** 'reserved byte'. 
  **
  ** A process may only obtain a PENDING lock after it has obtained a
  ** SHARED lock. A PENDING lock is implemented by obtaining a write-lock
  ** on the 'pending byte'. This ensures that no new SHARED locks can be
  ** obtained, but existing SHARED locks are allowed to persist. A process
  ** does not have to obtain a RESERVED lock on the way to a PENDING lock.
  ** This property is used by the algorithm for rolling back a journal file
  ** after a crash.
  **
  ** An EXCLUSIVE lock, obtained after a PENDING lock is held, is
  ** implemented by obtaining a write-lock on the entire 'shared byte
  ** range'. Since all other locks require a read-lock on one of the bytes
  ** within this range, this ensures that no other locks are held on the
  ** database. 
  **
  ** The reason a single byte cannot be used instead of the 'shared byte
  ** range' is that some versions of windows do not support read-locks. By
  ** locking a random byte from a range, concurrent SHARED locks may exist
  ** even if the locking primitive used is always a write-lock.
  */
  int rc = SQLITE_OK;
  unixFile *pFile = (unixFile*)id;
  unixInodeInfo *pInode;
  struct flock lock;
  int tErrno = 0;

  assert( pFile );
  OSTRACE(("LOCK    %d %s was %s(%s,%d) pid=%d (unix)\n", pFile->h,
      azFileLock(eFileLock), azFileLock(pFile->eFileLock),
      azFileLock(pFile->pInode->eFileLock), pFile->pInode->nShared , getpid()));

  /* If there is already a lock of this type or more restrictive on the
  ** unixFile, do nothing. Don't use the end_lock: exit path, as
  ** unixEnterMutex() hasn't been called yet.
  */
  if( pFile->eFileLock>=eFileLock ){
    OSTRACE(("LOCK    %d %s ok (already held) (unix)\n", pFile->h,
            azFileLock(eFileLock)));
    return SQLITE_OK;
  }

  /* Make sure the locking sequence is correct.
  **  (1) We never move from unlocked to anything higher than shared lock.
  **  (2) SQLite never explicitly requests a pendig lock.
  **  (3) A shared lock is always held when a reserve lock is requested.
  */
  assert( pFile->eFileLock!=NO_LOCK || eFileLock==SHARED_LOCK );
  assert( eFileLock!=PENDING_LOCK );
  assert( eFileLock!=RESERVED_LOCK || pFile->eFileLock==SHARED_LOCK );

  /* This mutex is needed because pFile->pInode is shared across threads
  */
  unixEnterMutex();
  pInode = pFile->pInode;

  /* If some thread using this PID has a lock via a different unixFile*
  ** handle that precludes the requested lock, return BUSY.
  */
  if( (pFile->eFileLock!=pInode->eFileLock && 
          (pInode->eFileLock>=PENDING_LOCK || eFileLock>SHARED_LOCK))
  ){
    rc = SQLITE_BUSY;
    goto end_lock;
  }

  /* If a SHARED lock is requested, and some thread using this PID already
  ** has a SHARED or RESERVED lock, then increment reference counts and
  ** return SQLITE_OK.
  */
  if( eFileLock==SHARED_LOCK && 
      (pInode->eFileLock==SHARED_LOCK || pInode->eFileLock==RESERVED_LOCK) ){
    assert( eFileLock==SHARED_LOCK );
    assert( pFile->eFileLock==0 );
    assert( pInode->nShared>0 );
    pFile->eFileLock = SHARED_LOCK;
    pInode->nShared++;
    pInode->nLock++;
    goto end_lock;
  }


  /* A PENDING lock is needed before acquiring a SHARED lock and before
  ** acquiring an EXCLUSIVE lock.  For the SHARED lock, the PENDING will
  ** be released.
  */
  lock.l_len = 1L;
  lock.l_whence = SEEK_SET;
  if( eFileLock==SHARED_LOCK 
      || (eFileLock==EXCLUSIVE_LOCK && pFile->eFileLock<PENDING_LOCK)
  ){
    lock.l_type = (eFileLock==SHARED_LOCK?F_RDLCK:F_WRLCK);
    lock.l_start = PENDING_BYTE;
    if( unixFileLock(pFile, &lock, 0) ){
      tErrno = errno;
      rc = sqliteErrorFromPosixError(tErrno, SQLITE_IOERR_LOCK);
      if( IS_LOCK_ERROR(rc) ){
        pFile->lastErrno = tErrno;
      }
      goto end_lock;
    }
  }


  /* If control gets to this point, then actually go ahead and make
  ** operating system calls for the specified lock.
  */
  if( eFileLock==SHARED_LOCK ){
    assert( pInode->nShared==0 );
    assert( pInode->eFileLock==0 );
    assert( rc==SQLITE_OK );

    /* Now get the read-lock */
    lock.l_start = SHARED_FIRST;
    lock.l_len = SHARED_SIZE;
    if( unixFileLock(pFile, &lock, 0) ){
      tErrno = errno;
      rc = sqliteErrorFromPosixError(tErrno, SQLITE_IOERR_LOCK);
    }

    /* Drop the temporary PENDING lock */
    lock.l_start = PENDING_BYTE;
    lock.l_len = 1L;
    lock.l_type = F_UNLCK;
    if( unixFileLock(pFile, &lock, 10) && rc==SQLITE_OK ){
      /* This could happen with a network mount */
      tErrno = errno;
#if OSLOCKING_CHECK_BUSY_IOERR
      rc = sqliteErrorFromPosixError(tErrno, SQLITE_IOERR_UNLOCK); 
#else
      rc = SQLITE_IOERR_UNLOCK; 
#endif
    }

    if( rc ){
      if( IS_LOCK_ERROR(rc) ){
        pFile->lastErrno = tErrno;
      }
      goto end_lock;
    }else{
      pFile->eFileLock = SHARED_LOCK;
      pInode->nLock++;
      pInode->nShared = 1;
    }
  }else if( eFileLock==EXCLUSIVE_LOCK && pInode->nShared>1 ){
    /* We are trying for an exclusive lock but another thread in this
    ** same process is still holding a shared lock. */
    rc = SQLITE_BUSY;
  }else{
    /* The request was for a RESERVED or EXCLUSIVE lock.  It is
    ** assumed that there is a SHARED or greater lock on the file
    ** already.
    */
    assert( 0!=pFile->eFileLock );
    lock.l_type = F_WRLCK;

    assert( eFileLock==RESERVED_LOCK || eFileLock==EXCLUSIVE_LOCK );
    if( eFileLock==RESERVED_LOCK ){
      lock.l_start = RESERVED_BYTE;
      lock.l_len = 1L;
    }else{
      lock.l_start = SHARED_FIRST;
      lock.l_len = SHARED_SIZE;
    }

    if( unixFileLock(pFile, &lock, 0) ){
      tErrno = errno;
      rc = sqliteErrorFromPosixError(tErrno, SQLITE_IOERR_LOCK);
      if( rc!=SQLITE_BUSY ){
        pFile->lastErrno = tErrno;
      }
    }
  }
  

#ifndef NDEBUG
  /* Set up the transaction-counter change checking flags when
  ** transitioning from a SHARED to a RESERVED lock.  The change
  ** from SHARED to RESERVED marks the beginning of a normal
  ** write operation (not a hot journal rollback).
  */
  if( rc==SQLITE_OK
   && pFile->eFileLock<=SHARED_LOCK
   && eFileLock==RESERVED_LOCK
  ){
    pFile->transCntrChng = 0;
    pFile->dbUpdate = 0;
    pFile->inNormalWrite = 1;
  }
#endif


  if( rc==SQLITE_OK ){
    pFile->eFileLock = eFileLock;
    pInode->eFileLock = eFileLock;
  }else if( eFileLock==EXCLUSIVE_LOCK ){
    pFile->eFileLock = PENDING_LOCK;
    pInode->eFileLock = PENDING_LOCK;
  }

end_lock:
  unixLeaveMutex();
  OSTRACE(("LOCK    %d %s %s (unix)\n", pFile->h, azFileLock(eFileLock), 
      rc==SQLITE_OK ? "ok" : "failed"));
  return rc;
}

/*
** Add the file descriptor used by file handle pFile to the corresponding
** pUnused list.
*/
static void setPendingFd(unixFile *pFile){
  unixInodeInfo *pInode = pFile->pInode;
  UnixUnusedFd *p = pFile->pUnused;
  p->pNext = pInode->pUnused;
  pInode->pUnused = p;
  pFile->h = -1;
  pFile->pUnused = 0;
}

/*
** Lower the locking level on file descriptor pFile to eFileLock.  eFileLock
** must be either NO_LOCK or SHARED_LOCK.
**
** If the locking level of the file descriptor is already at or below
** the requested locking level, this routine is a no-op.
** 
** If handleNFSUnlock is true, then on downgrading an EXCLUSIVE_LOCK to SHARED
** the byte range is divided into 2 parts and the first part is unlocked then
** set to a read lock, then the other part is simply unlocked.  This works 
** around a bug in BSD NFS lockd (also seen on MacOSX 10.3+) that fails to 
** remove the write lock on a region when a read lock is set.
*/
static int posixUnlock(sqlite3_file *id, int eFileLock, int handleNFSUnlock){
  unixFile *pFile = (unixFile*)id;
  unixInodeInfo *pInode;
  struct flock lock;
  int rc = SQLITE_OK;

  assert( pFile );
  OSTRACE(("UNLOCK  %d %d was %d(%d,%d) pid=%d (unix)\n", pFile->h, eFileLock,
      pFile->eFileLock, pFile->pInode->eFileLock, pFile->pInode->nShared,
      getpid()));

  assert( eFileLock<=SHARED_LOCK );
  if( pFile->eFileLock<=eFileLock ){
    return SQLITE_OK;
  }
  unixEnterMutex();
  pInode = pFile->pInode;
  assert( pInode->nShared!=0 );
  if( pFile->eFileLock>SHARED_LOCK ){
    assert( pInode->eFileLock==pFile->eFileLock );

#ifndef NDEBUG
    /* When reducing a lock such that other processes can start
    ** reading the database file again, make sure that the
    ** transaction counter was updated if any part of the database
    ** file changed.  If the transaction counter is not updated,
    ** other connections to the same file might not realize that
    ** the file has changed and hence might not know to flush their
    ** cache.  The use of a stale cache can lead to database corruption.
    */
    pFile->inNormalWrite = 0;
#endif

    /* downgrading to a shared lock on NFS involves clearing the write lock
    ** before establishing the readlock - to avoid a race condition we downgrade
    ** the lock in 2 blocks, so that part of the range will be covered by a 
    ** write lock until the rest is covered by a read lock:
    **  1:   [WWWWW]
    **  2:   [....W]
    **  3:   [RRRRW]
    **  4:   [RRRR.]
    */
    if( eFileLock==SHARED_LOCK ){
      int tErrno;               /* Error code from system call errors */

#if !defined(__APPLE__) || !SQLITE_ENABLE_LOCKING_STYLE
      (void)handleNFSUnlock;
      assert( handleNFSUnlock==0 );
#endif
#if defined(__APPLE__) && SQLITE_ENABLE_LOCKING_STYLE
      if( handleNFSUnlock ){
        off_t divSize = SHARED_SIZE - 1;
        
        lock.l_type = F_UNLCK;
        lock.l_whence = SEEK_SET;
        lock.l_start = SHARED_FIRST;
        lock.l_len = divSize;
        if( unixFileLock(pFile, &lock, 10)==(-1) ){
          tErrno = errno;
#if OSLOCKING_CHECK_BUSY_IOERR
          rc = sqliteErrorFromPosixError(tErrno, SQLITE_IOERR_UNLOCK);
#else
          rc = SQLITE_IOERR_UNLOCK;
#endif
          if( IS_LOCK_ERROR(rc) ){
            pFile->lastErrno = tErrno;
          }
          goto end_unlock;
        }
        lock.l_type = F_RDLCK;
        lock.l_whence = SEEK_SET;
        lock.l_start = SHARED_FIRST;
        lock.l_len = divSize;
        if( unixFileLock(pFile, &lock, 10)==(-1) ){
          tErrno = errno;
          rc = sqliteErrorFromPosixError(tErrno, SQLITE_IOERR_RDLOCK);
          if( IS_LOCK_ERROR(rc) ){
            pFile->lastErrno = tErrno;
          }
          goto end_unlock;
        }
        lock.l_type = F_UNLCK;
        lock.l_whence = SEEK_SET;
        lock.l_start = SHARED_FIRST+divSize;
        lock.l_len = SHARED_SIZE-divSize;
        if( unixFileLock(pFile, &lock, 10)==(-1) ){
          tErrno = errno;
#if OSLOCKING_CHECK_BUSY_IOERR
          rc = sqliteErrorFromPosixError(tErrno, SQLITE_IOERR_UNLOCK);
#else
          rc = SQLITE_IOERR_UNLOCK;
#endif
          if( IS_LOCK_ERROR(rc) ){
            pFile->lastErrno = tErrno;
          }
          goto end_unlock;
        }
      }else
#endif /* defined(__APPLE__) && SQLITE_ENABLE_LOCKING_STYLE */
      {
        lock.l_type = F_RDLCK;
        lock.l_whence = SEEK_SET;
        lock.l_start = SHARED_FIRST;
        lock.l_len = SHARED_SIZE;
        if( unixFileLock(pFile, &lock, 10) ){
          tErrno = errno;
#if OSLOCKING_CHECK_BUSY_IOERR
          rc = sqliteErrorFromPosixError(tErrno, SQLITE_IOERR_RDLOCK);
#else
          /* In theory, the call to unixFileLock() cannot fail because another
          ** process is holding an incompatible lock. If it does, this 
          ** indicates that the other process is not following the locking
          ** protocol. If this happens, return SQLITE_IOERR_RDLOCK. Returning
          ** SQLITE_BUSY would confuse the upper layer (in practice it causes 
          ** an assert to fail). */ 
          rc = SQLITE_IOERR_RDLOCK;
          pFile->lastErrno = tErrno;
#endif
          if( IS_LOCK_ERROR(rc) ){
            pFile->lastErrno = tErrno;
          }
          goto end_unlock;
        }
      }
    }
    lock.l_type = F_UNLCK;
    lock.l_whence = SEEK_SET;
    lock.l_start = PENDING_BYTE;
    lock.l_len = 2L;  assert( PENDING_BYTE+1==RESERVED_BYTE );
    if( unixFileLock(pFile, &lock, 10)==0 ){
      pInode->eFileLock = SHARED_LOCK;
    }else{
#if OSLOCKING_CHECK_BUSY_IOERR
      tErrno = errno;
      rc = sqliteErrorFromPosixError(tErrno, SQLITE_IOERR_UNLOCK);
      if( IS_LOCK_ERROR(rc) ){
        pFile->lastErrno = tErrno;
      }
#else
      rc = SQLITE_IOERR_UNLOCK;
      pFile->lastErrno = errno;
#endif
      goto end_unlock;
    }
  }
  if( eFileLock==NO_LOCK ){
    /* Decrement the shared lock counter.  Release the lock using an
    ** OS call only when all threads in this same process have released
    ** the lock.
    */
    pInode->nShared--;
    if( pInode->nShared==0 ){
      lock.l_type = F_UNLCK;
      lock.l_whence = SEEK_SET;
      lock.l_start = lock.l_len = 0L;
      if( unixFileLock(pFile, &lock, 10)==0 ){
        pInode->eFileLock = NO_LOCK;
      }else{
#if OSLOCKING_CHECK_BUSY_IOERR
        tErrno = errno;
        rc = sqliteErrorFromPosixError(tErrno, SQLITE_IOERR_UNLOCK);
        if( IS_LOCK_ERROR(rc) ){
          pFile->lastErrno = tErrno;
        }
#else
        rc = SQLITE_IOERR_UNLOCK;
	    pFile->lastErrno = errno;
#endif
        pInode->eFileLock = NO_LOCK;
        pFile->eFileLock = NO_LOCK;
      }
    }

    /* Decrement the count of locks against this same file.  When the
    ** count reaches zero, close any other file descriptors whose close
    ** was deferred because of outstanding locks.
    */
    pInode->nLock--;
    assert( pInode->nLock>=0 );
    if( pInode->nLock==0 ){
      closePendingFds(pFile);
    }
  }
	
end_unlock:
  unixLeaveMutex();
  if( rc==SQLITE_OK ) pFile->eFileLock = eFileLock;
  return rc;
}

/*
** Lower the locking level on file descriptor pFile to eFileLock.  eFileLock
** must be either NO_LOCK or SHARED_LOCK.
**
** If the locking level of the file descriptor is already at or below
** the requested locking level, this routine is a no-op.
*/
static int unixUnlock(sqlite3_file *id, int eFileLock){
  return posixUnlock(id, eFileLock, 0);
}

/*
** This function performs the parts of the "close file" operation 
** common to all locking schemes. It closes the directory and file
** handles, if they are valid, and sets all fields of the unixFile
** structure to 0.
**
** It is *not* necessary to hold the mutex when this routine is called,
** even on VxWorks.  A mutex will be acquired on VxWorks by the
** vxworksReleaseFileId() routine.
*/
static int closeUnixFile(sqlite3_file *id){
  unixFile *pFile = (unixFile*)id;
#if OSCLOSE_CHECK_CLOSE_IOERR
  if( pFile->h>=0 ){
    int err = close(pFile->h);
    if( err ){
      pFile->lastErrno = errno;
      return SQLITE_IOERR_CLOSE;
    }else{
      pFile->h=-1;
    }
  }
#else
  if( pFile->h>=0 ){
    robust_close(pFile, pFile->h, __LINE__);
    pFile->h = -1;
  }
#endif
#if OS_VXWORKS
  if( pFile->pId ){
    if( pFile->ctrlFlags & UNIXFILE_DELETE ){
      osUnlink(pFile->pId->zCanonicalName);
    }
    vxworksReleaseFileId(pFile->pId);
    pFile->pId = 0;
  }
#endif
  OSTRACE(("CLOSE   %-3d\n", pFile->h));
  OpenCounter(-1);
  sqlite3_free(pFile->pUnused);
  memset(pFile, 0, sizeof(unixFile));
  return SQLITE_OK;
}

/*
** Close a file.
*/
static int unixClose(sqlite3_file *id){
  int rc = SQLITE_OK;
  unixFile *pFile = (unixFile *)id;
  unixUnlock(id, NO_LOCK);
  unixEnterMutex();

  /* unixFile.pInode is always valid here. Otherwise, a different close
  ** routine (e.g. nolockClose()) would be called instead.
  */
  assert( pFile->pInode->nLock>0 || pFile->pInode->bProcessLock==0 );
  if( ALWAYS(pFile->pInode) && pFile->pInode->nLock ){
    /* If there are outstanding locks, do not actually close the file just
    ** yet because that would clear those locks.  Instead, add the file
    ** descriptor to pInode->pUnused list.  It will be automatically closed 
    ** when the last lock is cleared.
    */
    setPendingFd(pFile);
  }
  releaseInodeInfo(pFile);
  rc = closeUnixFile(id);
  unixLeaveMutex();
  return rc;
}

/************** End of the posix advisory lock implementation *****************
******************************************************************************/

/******************************************************************************
****************************** No-op Locking **********************************
**
** Of the various locking implementations available, this is by far the
** simplest:  locking is ignored.  No attempt is made to lock the database
** file for reading or writing.
**
** This locking mode is appropriate for use on read-only databases
** (ex: databases that are burned into CD-ROM, for example.)  It can
** also be used if the application employs some external mechanism to
** prevent simultaneous access of the same database by two or more
** database connections.  But there is a serious risk of database
** corruption if this locking mode is used in situations where multiple
** database connections are accessing the same database file at the same
** time and one or more of those connections are writing.
*/

static int nolockCheckReservedLock(sqlite3_file *NotUsed, int *pResOut){
  UNUSED_PARAMETER(NotUsed);
  *pResOut = 0;
  return SQLITE_OK;
}
static int nolockLock(sqlite3_file *NotUsed, int NotUsed2){
  UNUSED_PARAMETER2(NotUsed, NotUsed2);
  return SQLITE_OK;
}
static int nolockUnlock(sqlite3_file *NotUsed, int NotUsed2){
  UNUSED_PARAMETER2(NotUsed, NotUsed2);
  return SQLITE_OK;
}

/*
** Close the file.
*/
static int nolockClose(sqlite3_file *id) {
  return closeUnixFile(id);
}

/******************* End of the no-op lock implementation *********************
******************************************************************************/

/******************************************************************************
************************* Begin dot-file Locking ******************************
**
** The dotfile locking implementation uses the existance of separate lock
** files (really a directory) to control access to the database.  This works
** on just about every filesystem imaginable.  But there are serious downsides:
**
**    (1)  There is zero concurrency.  A single reader blocks all other
**         connections from reading or writing the database.
**
**    (2)  An application crash or power loss can leave stale lock files
**         sitting around that need to be cleared manually.
**
** Nevertheless, a dotlock is an appropriate locking mode for use if no
** other locking strategy is available.
**
** Dotfile locking works by creating a subdirectory in the same directory as
** the database and with the same name but with a ".lock" extension added.
** The existance of a lock directory implies an EXCLUSIVE lock.  All other
** lock types (SHARED, RESERVED, PENDING) are mapped into EXCLUSIVE.
*/

/*
** The file suffix added to the data base filename in order to create the
** lock directory.
*/
#define DOTLOCK_SUFFIX ".lock"

/*
** This routine checks if there is a RESERVED lock held on the specified
** file by this or any other process. If such a lock is held, set *pResOut
** to a non-zero value otherwise *pResOut is set to zero.  The return value
** is set to SQLITE_OK unless an I/O error occurs during lock checking.
**
** In dotfile locking, either a lock exists or it does not.  So in this
** variation of CheckReservedLock(), *pResOut is set to true if any lock
** is held on the file and false if the file is unlocked.
*/
static int dotlockCheckReservedLock(sqlite3_file *id, int *pResOut) {
  int rc = SQLITE_OK;
  int reserved = 0;
  unixFile *pFile = (unixFile*)id;

  SimulateIOError( return SQLITE_IOERR_CHECKRESERVEDLOCK; );
  
  assert( pFile );

  /* Check if a thread in this process holds such a lock */
  if( pFile->eFileLock>SHARED_LOCK ){
    /* Either this connection or some other connection in the same process
    ** holds a lock on the file.  No need to check further. */
    reserved = 1;
  }else{
    /* The lock is held if and only if the lockfile exists */
    const char *zLockFile = (const char*)pFile->lockingContext;
    reserved = osAccess(zLockFile, 0)==0;
  }
  OSTRACE(("TEST WR-LOCK %d %d %d (dotlock)\n", pFile->h, rc, reserved));
  *pResOut = reserved;
  return rc;
}

/*
** Lock the file with the lock specified by parameter eFileLock - one
** of the following:
**
**     (1) SHARED_LOCK
**     (2) RESERVED_LOCK
**     (3) PENDING_LOCK
**     (4) EXCLUSIVE_LOCK
**
** Sometimes when requesting one lock state, additional lock states
** are inserted in between.  The locking might fail on one of the later
** transitions leaving the lock state different from what it started but
** still short of its goal.  The following chart shows the allowed
** transitions and the inserted intermediate states:
**
**    UNLOCKED -> SHARED
**    SHARED -> RESERVED
**    SHARED -> (PENDING) -> EXCLUSIVE
**    RESERVED -> (PENDING) -> EXCLUSIVE
**    PENDING -> EXCLUSIVE
**
** This routine will only increase a lock.  Use the sqlite3OsUnlock()
** routine to lower a locking level.
**
** With dotfile locking, we really only support state (4): EXCLUSIVE.
** But we track the other locking levels internally.
*/
static int dotlockLock(sqlite3_file *id, int eFileLock) {
  unixFile *pFile = (unixFile*)id;
  char *zLockFile = (char *)pFile->lockingContext;
  int rc = SQLITE_OK;


  /* If we have any lock, then the lock file already exists.  All we have
  ** to do is adjust our internal record of the lock level.
  */
  if( pFile->eFileLock > NO_LOCK ){
    pFile->eFileLock = eFileLock;
    /* Always update the timestamp on the old file */
#ifdef HAVE_UTIME
    utime(zLockFile, NULL);
#else
    utimes(zLockFile, NULL);
#endif
    return SQLITE_OK;
  }
  
  /* grab an exclusive lock */
  rc = osMkdir(zLockFile, 0777);
  if( rc<0 ){
    /* failed to open/create the lock directory */
    int tErrno = errno;
    if( EEXIST == tErrno ){
      rc = SQLITE_BUSY;
    } else {
      rc = sqliteErrorFromPosixError(tErrno, SQLITE_IOERR_LOCK);
      if( IS_LOCK_ERROR(rc) ){
        pFile->lastErrno = tErrno;
      }
    }
    return rc;
  } 
  
  /* got it, set the type and return ok */
  pFile->eFileLock = eFileLock;
  return rc;
}

/*
** Lower the locking level on file descriptor pFile to eFileLock.  eFileLock
** must be either NO_LOCK or SHARED_LOCK.
**
** If the locking level of the file descriptor is already at or below
** the requested locking level, this routine is a no-op.
**
** When the locking level reaches NO_LOCK, delete the lock file.
*/
static int dotlockUnlock(sqlite3_file *id, int eFileLock) {
  unixFile *pFile = (unixFile*)id;
  char *zLockFile = (char *)pFile->lockingContext;
  int rc;

  assert( pFile );
  OSTRACE(("UNLOCK  %d %d was %d pid=%d (dotlock)\n", pFile->h, eFileLock,
	   pFile->eFileLock, getpid()));
  assert( eFileLock<=SHARED_LOCK );
  
  /* no-op if possible */
  if( pFile->eFileLock==eFileLock ){
    return SQLITE_OK;
  }

  /* To downgrade to shared, simply update our internal notion of the
  ** lock state.  No need to mess with the file on disk.
  */
  if( eFileLock==SHARED_LOCK ){
    pFile->eFileLock = SHARED_LOCK;
    return SQLITE_OK;
  }
  
  /* To fully unlock the database, delete the lock file */
  assert( eFileLock==NO_LOCK );
  rc = osRmdir(zLockFile);
  if( rc<0 && errno==ENOTDIR ) rc = osUnlink(zLockFile);
  if( rc<0 ){
    int tErrno = errno;
    rc = 0;
    if( ENOENT != tErrno ){
#if OSLOCKING_CHECK_BUSY_IOERR
      rc = sqliteErrorFromPosixError(tErrno, SQLITE_IOERR_UNLOCK);
#else
      rc = SQLITE_IOERR_UNLOCK;
#endif
    }
    if( IS_LOCK_ERROR(rc) ){
      pFile->lastErrno = tErrno;
    }
    return rc; 
  }
  pFile->eFileLock = NO_LOCK;
  return SQLITE_OK;
}

/*
** Close a file.  Make sure the lock has been released before closing.
*/
static int dotlockClose(sqlite3_file *id) {
  int rc;
  if( id ){
    unixFile *pFile = (unixFile*)id;
    dotlockUnlock(id, NO_LOCK);
    sqlite3_free(pFile->lockingContext);
  }
  rc = closeUnixFile(id);
  return rc;
}
/****************** End of the dot-file lock implementation *******************
******************************************************************************/

/******************************************************************************
************************** Begin flock Locking ********************************
**
** Use the flock() system call to do file locking.
**
** flock() locking is like dot-file locking in that the various
** fine-grain locking levels supported by SQLite are collapsed into
** a single exclusive lock.  In other words, SHARED, RESERVED, and
** PENDING locks are the same thing as an EXCLUSIVE lock.  SQLite
** still works when you do this, but concurrency is reduced since
** only a single process can be reading the database at a time.
**
** Omit this section if SQLITE_ENABLE_LOCKING_STYLE is turned off or if
** compiling for VXWORKS.
*/
#if SQLITE_ENABLE_LOCKING_STYLE && !OS_VXWORKS

/*
** Retry flock() calls that fail with EINTR
*/
#ifdef EINTR
static int robust_flock(int fd, int op){
  int rc;
  do{ rc = flock(fd,op); }while( rc<0 && errno==EINTR );
  return rc;
}
#else
# define robust_flock(a,b) flock(a,b)
#endif
     

/*
** This routine checks if there is a RESERVED lock held on the specified
** file by this or any other process. If such a lock is held, set *pResOut
** to a non-zero value otherwise *pResOut is set to zero.  The return value
** is set to SQLITE_OK unless an I/O error occurs during lock checking.
*/
static int flockCheckReservedLock(sqlite3_file *id, int *pResOut){
  int rc = SQLITE_OK;
  int reserved = 0;
  unixFile *pFile = (unixFile*)id;
  
  SimulateIOError( return SQLITE_IOERR_CHECKRESERVEDLOCK; );
  
  assert( pFile );
  
  /* Check if a thread in this process holds such a lock */
  if( pFile->eFileLock>SHARED_LOCK ){
    reserved = 1;
  }
  
  /* Otherwise see if some other process holds it. */
  if( !reserved ){
    /* attempt to get the lock */
    int lrc = robust_flock(pFile->h, LOCK_EX | LOCK_NB);
    if( !lrc ){
      /* got the lock, unlock it */
      lrc = robust_flock(pFile->h, LOCK_UN);
      if ( lrc ) {
        int tErrno = errno;
        /* unlock failed with an error */
#if OSLOCKING_CHECK_BUSY_IOERR
        lrc = sqliteErrorFromPosixError(tErrno, SQLITE_IOERR_UNLOCK);
#else 
        lrc = SQLITE_IOERR_UNLOCK; 
#endif
        if( IS_LOCK_ERROR(lrc) ){
          pFile->lastErrno = tErrno;
          rc = lrc;
        }
      }
    } else {
      int tErrno = errno;
      reserved = 1;
      /* someone else might have it reserved */
      lrc = sqliteErrorFromPosixError(tErrno, SQLITE_IOERR_LOCK); 
      if( IS_LOCK_ERROR(lrc) ){
        pFile->lastErrno = tErrno;
        rc = lrc;
      }
    }
  }
  OSTRACE(("TEST WR-LOCK %d %d %d (flock)\n", pFile->h, rc, reserved));

#ifdef SQLITE_IGNORE_FLOCK_LOCK_ERRORS
  if( (rc & SQLITE_IOERR) == SQLITE_IOERR ){
    rc = SQLITE_OK;
    reserved=1;
  }
#endif /* SQLITE_IGNORE_FLOCK_LOCK_ERRORS */
  *pResOut = reserved;
  return rc;
}

/*
** Lock the file with the lock specified by parameter eFileLock - one
** of the following:
**
**     (1) SHARED_LOCK
**     (2) RESERVED_LOCK
**     (3) PENDING_LOCK
**     (4) EXCLUSIVE_LOCK
**
** Sometimes when requesting one lock state, additional lock states
** are inserted in between.  The locking might fail on one of the later
** transitions leaving the lock state different from what it started but
** still short of its goal.  The following chart shows the allowed
** transitions and the inserted intermediate states:
**
**    UNLOCKED -> SHARED
**    SHARED -> RESERVED
**    SHARED -> (PENDING) -> EXCLUSIVE
**    RESERVED -> (PENDING) -> EXCLUSIVE
**    PENDING -> EXCLUSIVE
**
** flock() only really support EXCLUSIVE locks.  We track intermediate
** lock states in the sqlite3_file structure, but all locks SHARED or
** above are really EXCLUSIVE locks and exclude all other processes from
** access the file.
**
** This routine will only increase a lock.  Use the sqlite3OsUnlock()
** routine to lower a locking level.
*/
static int flockLock(sqlite3_file *id, int eFileLock) {
  int rc = SQLITE_OK;
  unixFile *pFile = (unixFile*)id;

  assert( pFile );

  /* if we already have a lock, it is exclusive.  
  ** Just adjust level and punt on outta here. */
  if (pFile->eFileLock > NO_LOCK) {
    pFile->eFileLock = eFileLock;
    return SQLITE_OK;
  }
  
  /* grab an exclusive lock */
  
  if (robust_flock(pFile->h, LOCK_EX | LOCK_NB)) {
    int tErrno = errno;
    /* didn't get, must be busy */
    rc = sqliteErrorFromPosixError(tErrno, SQLITE_IOERR_LOCK);
    if( IS_LOCK_ERROR(rc) ){
      pFile->lastErrno = tErrno;
    }
  } else {
    /* got it, set the type and return ok */
    pFile->eFileLock = eFileLock;
  }
  OSTRACE(("LOCK    %d %s %s (flock)\n", pFile->h, azFileLock(eFileLock), 
           rc==SQLITE_OK ? "ok" : "failed"));
#ifdef SQLITE_IGNORE_FLOCK_LOCK_ERRORS
  if( (rc & SQLITE_IOERR) == SQLITE_IOERR ){
    rc = SQLITE_BUSY;
  }
#endif /* SQLITE_IGNORE_FLOCK_LOCK_ERRORS */
  return rc;
}


/*
** Lower the locking level on file descriptor pFile to eFileLock.  eFileLock
** must be either NO_LOCK or SHARED_LOCK.
**
** If the locking level of the file descriptor is already at or below
** the requested locking level, this routine is a no-op.
*/
static int flockUnlock(sqlite3_file *id, int eFileLock) {
  unixFile *pFile = (unixFile*)id;
  
  assert( pFile );
  OSTRACE(("UNLOCK  %d %d was %d pid=%d (flock)\n", pFile->h, eFileLock,
           pFile->eFileLock, getpid()));
  assert( eFileLock<=SHARED_LOCK );
  
  /* no-op if possible */
  if( pFile->eFileLock==eFileLock ){
    return SQLITE_OK;
  }
  
  /* shared can just be set because we always have an exclusive */
  if (eFileLock==SHARED_LOCK) {
    pFile->eFileLock = eFileLock;
    return SQLITE_OK;
  }
  
  /* no, really, unlock. */
  if( robust_flock(pFile->h, LOCK_UN) ){
#ifdef SQLITE_IGNORE_FLOCK_LOCK_ERRORS
    return SQLITE_OK;
#endif /* SQLITE_IGNORE_FLOCK_LOCK_ERRORS */
    return SQLITE_IOERR_UNLOCK;
  }else{
    pFile->eFileLock = NO_LOCK;
    return SQLITE_OK;
  }
}

/*
** Close a file.
*/
static int flockClose(sqlite3_file *id) {
  if( id ){
    flockUnlock(id, NO_LOCK);
  }
  return closeUnixFile(id);
}

#endif /* SQLITE_ENABLE_LOCKING_STYLE && !OS_VXWORK */

/******************* End of the flock lock implementation *********************
******************************************************************************/

/******************************************************************************
************************ Begin Named Semaphore Locking ************************
**
** Named semaphore locking is only supported on VxWorks.
**
** Semaphore locking is like dot-lock and flock in that it really only
** supports EXCLUSIVE locking.  Only a single process can read or write
** the database file at a time.  This reduces potential concurrency, but
** makes the lock implementation much easier.
*/
#if OS_VXWORKS

/*
** This routine checks if there is a RESERVED lock held on the specified
** file by this or any other process. If such a lock is held, set *pResOut
** to a non-zero value otherwise *pResOut is set to zero.  The return value
** is set to SQLITE_OK unless an I/O error occurs during lock checking.
*/
static int semCheckReservedLock(sqlite3_file *id, int *pResOut) {
  int rc = SQLITE_OK;
  int reserved = 0;
  unixFile *pFile = (unixFile*)id;

  SimulateIOError( return SQLITE_IOERR_CHECKRESERVEDLOCK; );
  
  assert( pFile );

  /* Check if a thread in this process holds such a lock */
  if( pFile->eFileLock>SHARED_LOCK ){
    reserved = 1;
  }
  
  /* Otherwise see if some other process holds it. */
  if( !reserved ){
    sem_t *pSem = pFile->pInode->pSem;
    struct stat statBuf;

    if( sem_trywait(pSem)==-1 ){
      int tErrno = errno;
      if( EAGAIN != tErrno ){
        rc = sqliteErrorFromPosixError(tErrno, SQLITE_IOERR_CHECKRESERVEDLOCK);
        pFile->lastErrno = tErrno;
      } else {
        /* someone else has the lock when we are in NO_LOCK */
        reserved = (pFile->eFileLock < SHARED_LOCK);
      }
    }else{
      /* we could have it if we want it */
      sem_post(pSem);
    }
  }
  OSTRACE(("TEST WR-LOCK %d %d %d (sem)\n", pFile->h, rc, reserved));

  *pResOut = reserved;
  return rc;
}

/*
** Lock the file with the lock specified by parameter eFileLock - one
** of the following:
**
**     (1) SHARED_LOCK
**     (2) RESERVED_LOCK
**     (3) PENDING_LOCK
**     (4) EXCLUSIVE_LOCK
**
** Sometimes when requesting one lock state, additional lock states
** are inserted in between.  The locking might fail on one of the later
** transitions leaving the lock state different from what it started but
** still short of its goal.  The following chart shows the allowed
** transitions and the inserted intermediate states:
**
**    UNLOCKED -> SHARED
**    SHARED -> RESERVED
**    SHARED -> (PENDING) -> EXCLUSIVE
**    RESERVED -> (PENDING) -> EXCLUSIVE
**    PENDING -> EXCLUSIVE
**
** Semaphore locks only really support EXCLUSIVE locks.  We track intermediate
** lock states in the sqlite3_file structure, but all locks SHARED or
** above are really EXCLUSIVE locks and exclude all other processes from
** access the file.
**
** This routine will only increase a lock.  Use the sqlite3OsUnlock()
** routine to lower a locking level.
*/
static int semLock(sqlite3_file *id, int eFileLock) {
  unixFile *pFile = (unixFile*)id;
  int fd;
  sem_t *pSem = pFile->pInode->pSem;
  int rc = SQLITE_OK;

  /* if we already have a lock, it is exclusive.  
  ** Just adjust level and punt on outta here. */
  if (pFile->eFileLock > NO_LOCK) {
    pFile->eFileLock = eFileLock;
    rc = SQLITE_OK;
    goto sem_end_lock;
  }
  
  /* lock semaphore now but bail out when already locked. */
  if( sem_trywait(pSem)==-1 ){
    rc = SQLITE_BUSY;
    goto sem_end_lock;
  }

  /* got it, set the type and return ok */
  pFile->eFileLock = eFileLock;

 sem_end_lock:
  return rc;
}

/*
** Lower the locking level on file descriptor pFile to eFileLock.  eFileLock
** must be either NO_LOCK or SHARED_LOCK.
**
** If the locking level of the file descriptor is already at or below
** the requested locking level, this routine is a no-op.
*/
static int semUnlock(sqlite3_file *id, int eFileLock) {
  unixFile *pFile = (unixFile*)id;
  sem_t *pSem = pFile->pInode->pSem;

  assert( pFile );
  assert( pSem );
  OSTRACE(("UNLOCK  %d %d was %d pid=%d (sem)\n", pFile->h, eFileLock,
	   pFile->eFileLock, getpid()));
  assert( eFileLock<=SHARED_LOCK );
  
  /* no-op if possible */
  if( pFile->eFileLock==eFileLock ){
    return SQLITE_OK;
  }
  
  /* shared can just be set because we always have an exclusive */
  if (eFileLock==SHARED_LOCK) {
    pFile->eFileLock = eFileLock;
    return SQLITE_OK;
  }
  
  /* no, really unlock. */
  if ( sem_post(pSem)==-1 ) {
    int rc, tErrno = errno;
    rc = sqliteErrorFromPosixError(tErrno, SQLITE_IOERR_UNLOCK);
    if( IS_LOCK_ERROR(rc) ){
      pFile->lastErrno = tErrno;
    }
    return rc; 
  }
  pFile->eFileLock = NO_LOCK;
  return SQLITE_OK;
}

/*
 ** Close a file.
 */
static int semClose(sqlite3_file *id) {
  if( id ){
    unixFile *pFile = (unixFile*)id;
    semUnlock(id, NO_LOCK);
    assert( pFile );
    unixEnterMutex();
    releaseInodeInfo(pFile);
    unixLeaveMutex();
    closeUnixFile(id);
  }
  return SQLITE_OK;
}

#endif /* OS_VXWORKS */
/*
** Named semaphore locking is only available on VxWorks.
**
*************** End of the named semaphore lock implementation ****************
******************************************************************************/


/******************************************************************************
*************************** Begin AFP Locking *********************************
**
** AFP is the Apple Filing Protocol.  AFP is a network filesystem found
** on Apple Macintosh computers - both OS9 and OSX.
**
** Third-party implementations of AFP are available.  But this code here
** only works on OSX.
*/

#if defined(__APPLE__) && SQLITE_ENABLE_LOCKING_STYLE
/*
** The afpLockingContext structure contains all afp lock specific state
*/
typedef struct afpLockingContext afpLockingContext;
struct afpLockingContext {
  int reserved;
  const char *dbPath;             /* Name of the open file */
};

struct ByteRangeLockPB2
{
  unsigned long long offset;        /* offset to first byte to lock */
  unsigned long long length;        /* nbr of bytes to lock */
  unsigned long long retRangeStart; /* nbr of 1st byte locked if successful */
  unsigned char unLockFlag;         /* 1 = unlock, 0 = lock */
  unsigned char startEndFlag;       /* 1=rel to end of fork, 0=rel to start */
  int fd;                           /* file desc to assoc this lock with */
};

#define afpfsByteRangeLock2FSCTL        _IOWR('z', 23, struct ByteRangeLockPB2)

/*
** This is a utility for setting or clearing a bit-range lock on an
** AFP filesystem.
** 
** Return SQLITE_OK on success, SQLITE_BUSY on failure.
*/
static int afpSetLock(
  const char *path,              /* Name of the file to be locked or unlocked */
  unixFile *pFile,               /* Open file descriptor on path */
  unsigned long long offset,     /* First byte to be locked */
  unsigned long long length,     /* Number of bytes to lock */
  int setLockFlag                /* True to set lock.  False to clear lock */
){
  struct ByteRangeLockPB2 pb;
  int err;
  
  pb.unLockFlag = setLockFlag ? 0 : 1;
  pb.startEndFlag = 0;
  pb.offset = offset;
  pb.length = length; 
  pb.fd = pFile->h;
  
  OSTRACE(("AFPSETLOCK [%s] for %d%s in range %llx:%llx\n", 
    (setLockFlag?"ON":"OFF"), pFile->h, (pb.fd==-1?"[testval-1]":""),
    offset, length));
  err = fsctl(path, afpfsByteRangeLock2FSCTL, &pb, 0);
  if ( err==-1 ) {
    int rc;
    int tErrno = errno;
    OSTRACE(("AFPSETLOCK failed to fsctl() '%s' %d %s\n",
             path, tErrno, strerror(tErrno)));
#ifdef SQLITE_IGNORE_AFP_LOCK_ERRORS
    rc = SQLITE_BUSY;
#else
    rc = sqliteErrorFromPosixError(tErrno,
                    setLockFlag ? SQLITE_IOERR_LOCK : SQLITE_IOERR_UNLOCK);
#endif /* SQLITE_IGNORE_AFP_LOCK_ERRORS */
    if( IS_LOCK_ERROR(rc) ){
      pFile->lastErrno = tErrno;
    }
    return rc;
  } else {
    return SQLITE_OK;
  }
}

/*
** This routine checks if there is a RESERVED lock held on the specified
** file by this or any other process. If such a lock is held, set *pResOut
** to a non-zero value otherwise *pResOut is set to zero.  The return value
** is set to SQLITE_OK unless an I/O error occurs during lock checking.
*/
static int afpCheckReservedLock(sqlite3_file *id, int *pResOut){
  int rc = SQLITE_OK;
  int reserved = 0;
  unixFile *pFile = (unixFile*)id;
  afpLockingContext *context;
  
  SimulateIOError( return SQLITE_IOERR_CHECKRESERVEDLOCK; );
  
  assert( pFile );
  context = (afpLockingContext *) pFile->lockingContext;
  if( context->reserved ){
    *pResOut = 1;
    return SQLITE_OK;
  }
  unixEnterMutex(); /* Because pFile->pInode is shared across threads */
  
  /* Check if a thread in this process holds such a lock */
  if( pFile->pInode->eFileLock>SHARED_LOCK ){
    reserved = 1;
  }
  
  /* Otherwise see if some other process holds it.
   */
  if( !reserved ){
    /* lock the RESERVED byte */
    int lrc = afpSetLock(context->dbPath, pFile, RESERVED_BYTE, 1,1);  
    if( SQLITE_OK==lrc ){
      /* if we succeeded in taking the reserved lock, unlock it to restore
      ** the original state */
      lrc = afpSetLock(context->dbPath, pFile, RESERVED_BYTE, 1, 0);
    } else {
      /* if we failed to get the lock then someone else must have it */
      reserved = 1;
    }
    if( IS_LOCK_ERROR(lrc) ){
      rc=lrc;
    }
  }
  
  unixLeaveMutex();
  OSTRACE(("TEST WR-LOCK %d %d %d (afp)\n", pFile->h, rc, reserved));
  
  *pResOut = reserved;
  return rc;
}

/*
** Lock the file with the lock specified by parameter eFileLock - one
** of the following:
**
**     (1) SHARED_LOCK
**     (2) RESERVED_LOCK
**     (3) PENDING_LOCK
**     (4) EXCLUSIVE_LOCK
**
** Sometimes when requesting one lock state, additional lock states
** are inserted in between.  The locking might fail on one of the later
** transitions leaving the lock state different from what it started but
** still short of its goal.  The following chart shows the allowed
** transitions and the inserted intermediate states:
**
**    UNLOCKED -> SHARED
**    SHARED -> RESERVED
**    SHARED -> (PENDING) -> EXCLUSIVE
**    RESERVED -> (PENDING) -> EXCLUSIVE
**    PENDING -> EXCLUSIVE
**
** This routine will only increase a lock.  Use the sqlite3OsUnlock()
** routine to lower a locking level.
*/
static int afpLock(sqlite3_file *id, int eFileLock){
  int rc = SQLITE_OK;
  unixFile *pFile = (unixFile*)id;
  unixInodeInfo *pInode = pFile->pInode;
  afpLockingContext *context = (afpLockingContext *) pFile->lockingContext;
  
  assert( pFile );
  OSTRACE(("LOCK    %d %s was %s(%s,%d) pid=%d (afp)\n", pFile->h,
           azFileLock(eFileLock), azFileLock(pFile->eFileLock),
           azFileLock(pInode->eFileLock), pInode->nShared , getpid()));

  /* If there is already a lock of this type or more restrictive on the
  ** unixFile, do nothing. Don't use the afp_end_lock: exit path, as
  ** unixEnterMutex() hasn't been called yet.
  */
  if( pFile->eFileLock>=eFileLock ){
    OSTRACE(("LOCK    %d %s ok (already held) (afp)\n", pFile->h,
           azFileLock(eFileLock)));
    return SQLITE_OK;
  }

  /* Make sure the locking sequence is correct
  **  (1) We never move from unlocked to anything higher than shared lock.
  **  (2) SQLite never explicitly requests a pendig lock.
  **  (3) A shared lock is always held when a reserve lock is requested.
  */
  assert( pFile->eFileLock!=NO_LOCK || eFileLock==SHARED_LOCK );
  assert( eFileLock!=PENDING_LOCK );
  assert( eFileLock!=RESERVED_LOCK || pFile->eFileLock==SHARED_LOCK );
  
  /* This mutex is needed because pFile->pInode is shared across threads
  */
  unixEnterMutex();
  pInode = pFile->pInode;

  /* If some thread using this PID has a lock via a different unixFile*
  ** handle that precludes the requested lock, return BUSY.
  */
  if( (pFile->eFileLock!=pInode->eFileLock && 
       (pInode->eFileLock>=PENDING_LOCK || eFileLock>SHARED_LOCK))
     ){
    rc = SQLITE_BUSY;
    goto afp_end_lock;
  }
  
  /* If a SHARED lock is requested, and some thread using this PID already
  ** has a SHARED or RESERVED lock, then increment reference counts and
  ** return SQLITE_OK.
  */
  if( eFileLock==SHARED_LOCK && 
     (pInode->eFileLock==SHARED_LOCK || pInode->eFileLock==RESERVED_LOCK) ){
    assert( eFileLock==SHARED_LOCK );
    assert( pFile->eFileLock==0 );
    assert( pInode->nShared>0 );
    pFile->eFileLock = SHARED_LOCK;
    pInode->nShared++;
    pInode->nLock++;
    goto afp_end_lock;
  }
    
  /* A PENDING lock is needed before acquiring a SHARED lock and before
  ** acquiring an EXCLUSIVE lock.  For the SHARED lock, the PENDING will
  ** be released.
  */
  if( eFileLock==SHARED_LOCK 
      || (eFileLock==EXCLUSIVE_LOCK && pFile->eFileLock<PENDING_LOCK)
  ){
    int failed;
    failed = afpSetLock(context->dbPath, pFile, PENDING_BYTE, 1, 1);
    if (failed) {
      rc = failed;
      goto afp_end_lock;
    }
  }
  
  /* If control gets to this point, then actually go ahead and make
  ** operating system calls for the specified lock.
  */
  if( eFileLock==SHARED_LOCK ){
    int lrc1, lrc2, lrc1Errno = 0;
    long lk, mask;
    
    assert( pInode->nShared==0 );
    assert( pInode->eFileLock==0 );
        
    mask = (sizeof(long)==8) ? LARGEST_INT64 : 0x7fffffff;
    /* Now get the read-lock SHARED_LOCK */
    /* note that the quality of the randomness doesn't matter that much */
    lk = random(); 
    pInode->sharedByte = (lk & mask)%(SHARED_SIZE - 1);
    lrc1 = afpSetLock(context->dbPath, pFile, 
          SHARED_FIRST+pInode->sharedByte, 1, 1);
    if( IS_LOCK_ERROR(lrc1) ){
      lrc1Errno = pFile->lastErrno;
    }
    /* Drop the temporary PENDING lock */
    lrc2 = afpSetLock(context->dbPath, pFile, PENDING_BYTE, 1, 0);
    
    if( IS_LOCK_ERROR(lrc1) ) {
      pFile->lastErrno = lrc1Errno;
      rc = lrc1;
      goto afp_end_lock;
    } else if( IS_LOCK_ERROR(lrc2) ){
      rc = lrc2;
      goto afp_end_lock;
    } else if( lrc1 != SQLITE_OK ) {
      rc = lrc1;
    } else {
      pFile->eFileLock = SHARED_LOCK;
      pInode->nLock++;
      pInode->nShared = 1;
    }
  }else if( eFileLock==EXCLUSIVE_LOCK && pInode->nShared>1 ){
    /* We are trying for an exclusive lock but another thread in this
     ** same process is still holding a shared lock. */
    rc = SQLITE_BUSY;
  }else{
    /* The request was for a RESERVED or EXCLUSIVE lock.  It is
    ** assumed that there is a SHARED or greater lock on the file
    ** already.
    */
    int failed = 0;
    assert( 0!=pFile->eFileLock );
    if (eFileLock >= RESERVED_LOCK && pFile->eFileLock < RESERVED_LOCK) {
        /* Acquire a RESERVED lock */
        failed = afpSetLock(context->dbPath, pFile, RESERVED_BYTE, 1,1);
      if( !failed ){
        context->reserved = 1;
      }
    }
    if (!failed && eFileLock == EXCLUSIVE_LOCK) {
      /* Acquire an EXCLUSIVE lock */
        
      /* Remove the shared lock before trying the range.  we'll need to 
      ** reestablish the shared lock if we can't get the  afpUnlock
      */
      if( !(failed = afpSetLock(context->dbPath, pFile, SHARED_FIRST +
                         pInode->sharedByte, 1, 0)) ){
        int failed2 = SQLITE_OK;
        /* now attemmpt to get the exclusive lock range */
        failed = afpSetLock(context->dbPath, pFile, SHARED_FIRST, 
                               SHARED_SIZE, 1);
        if( failed && (failed2 = afpSetLock(context->dbPath, pFile, 
                       SHARED_FIRST + pInode->sharedByte, 1, 1)) ){
          /* Can't reestablish the shared lock.  Sqlite can't deal, this is
          ** a critical I/O error
          */
          rc = ((failed & SQLITE_IOERR) == SQLITE_IOERR) ? failed2 : 
               SQLITE_IOERR_LOCK;
          goto afp_end_lock;
        } 
      }else{
        rc = failed; 
      }
    }
    if( failed ){
      rc = failed;
    }
  }
  
  if( rc==SQLITE_OK ){
    pFile->eFileLock = eFileLock;
    pInode->eFileLock = eFileLock;
  }else if( eFileLock==EXCLUSIVE_LOCK ){
    pFile->eFileLock = PENDING_LOCK;
    pInode->eFileLock = PENDING_LOCK;
  }
  
afp_end_lock:
  unixLeaveMutex();
  OSTRACE(("LOCK    %d %s %s (afp)\n", pFile->h, azFileLock(eFileLock), 
         rc==SQLITE_OK ? "ok" : "failed"));
  return rc;
}

/*
** Lower the locking level on file descriptor pFile to eFileLock.  eFileLock
** must be either NO_LOCK or SHARED_LOCK.
**
** If the locking level of the file descriptor is already at or below
** the requested locking level, this routine is a no-op.
*/
static int afpUnlock(sqlite3_file *id, int eFileLock) {
  int rc = SQLITE_OK;
  unixFile *pFile = (unixFile*)id;
  unixInodeInfo *pInode;
  afpLockingContext *context = (afpLockingContext *) pFile->lockingContext;
  int skipShared = 0;
#ifdef SQLITE_TEST
  int h = pFile->h;
#endif

  assert( pFile );
  OSTRACE(("UNLOCK  %d %d was %d(%d,%d) pid=%d (afp)\n", pFile->h, eFileLock,
           pFile->eFileLock, pFile->pInode->eFileLock, pFile->pInode->nShared,
           getpid()));

  assert( eFileLock<=SHARED_LOCK );
  if( pFile->eFileLock<=eFileLock ){
    return SQLITE_OK;
  }
  unixEnterMutex();
  pInode = pFile->pInode;
  assert( pInode->nShared!=0 );
  if( pFile->eFileLock>SHARED_LOCK ){
    assert( pInode->eFileLock==pFile->eFileLock );
    SimulateIOErrorBenign(1);
    SimulateIOError( h=(-1) )
    SimulateIOErrorBenign(0);
    
#ifndef NDEBUG
    /* When reducing a lock such that other processes can start
    ** reading the database file again, make sure that the
    ** transaction counter was updated if any part of the database
    ** file changed.  If the transaction counter is not updated,
    ** other connections to the same file might not realize that
    ** the file has changed and hence might not know to flush their
    ** cache.  The use of a stale cache can lead to database corruption.
    */
    assert( pFile->inNormalWrite==0
           || pFile->dbUpdate==0
           || pFile->transCntrChng==1 );
    pFile->inNormalWrite = 0;
#endif
    
    if( pFile->eFileLock==EXCLUSIVE_LOCK ){
      rc = afpSetLock(context->dbPath, pFile, SHARED_FIRST, SHARED_SIZE, 0);
      if( rc==SQLITE_OK && (eFileLock==SHARED_LOCK || pInode->nShared>1) ){
        /* only re-establish the shared lock if necessary */
        int sharedLockByte = SHARED_FIRST+pInode->sharedByte;
        rc = afpSetLock(context->dbPath, pFile, sharedLockByte, 1, 1);
      } else {
        skipShared = 1;
      }
    }
    if( rc==SQLITE_OK && pFile->eFileLock>=PENDING_LOCK ){
      rc = afpSetLock(context->dbPath, pFile, PENDING_BYTE, 1, 0);
    } 
    if( rc==SQLITE_OK && pFile->eFileLock>=RESERVED_LOCK && context->reserved ){
      rc = afpSetLock(context->dbPath, pFile, RESERVED_BYTE, 1, 0);
      if( !rc ){ 
        context->reserved = 0; 
      }
    }
    if( rc==SQLITE_OK && (eFileLock==SHARED_LOCK || pInode->nShared>1)){
      pInode->eFileLock = SHARED_LOCK;
    }
  }
  if( rc==SQLITE_OK && eFileLock==NO_LOCK ){

    /* Decrement the shared lock counter.  Release the lock using an
    ** OS call only when all threads in this same process have released
    ** the lock.
    */
    unsigned long long sharedLockByte = SHARED_FIRST+pInode->sharedByte;
    pInode->nShared--;
    if( pInode->nShared==0 ){
      SimulateIOErrorBenign(1);
      SimulateIOError( h=(-1) )
      SimulateIOErrorBenign(0);
      if( !skipShared ){
        rc = afpSetLock(context->dbPath, pFile, sharedLockByte, 1, 0);
      }
      if( !rc ){
        pInode->eFileLock = NO_LOCK;
        pFile->eFileLock = NO_LOCK;
      }
    }
    if( rc==SQLITE_OK ){
      pInode->nLock--;
      assert( pInode->nLock>=0 );
      if( pInode->nLock==0 ){
        closePendingFds(pFile);
      }
    }
  }
  
  unixLeaveMutex();
  if( rc==SQLITE_OK ) pFile->eFileLock = eFileLock;
  return rc;
}

/*
** Close a file & cleanup AFP specific locking context 
*/
static int afpClose(sqlite3_file *id) {
  int rc = SQLITE_OK;
  if( id ){
    unixFile *pFile = (unixFile*)id;
    afpUnlock(id, NO_LOCK);
    unixEnterMutex();
    if( pFile->pInode && pFile->pInode->nLock ){
      /* If there are outstanding locks, do not actually close the file just
      ** yet because that would clear those locks.  Instead, add the file
      ** descriptor to pInode->aPending.  It will be automatically closed when
      ** the last lock is cleared.
      */
      setPendingFd(pFile);
    }
    releaseInodeInfo(pFile);
    sqlite3_free(pFile->lockingContext);
    rc = closeUnixFile(id);
    unixLeaveMutex();
  }
  return rc;
}

#endif /* defined(__APPLE__) && SQLITE_ENABLE_LOCKING_STYLE */
/*
** The code above is the AFP lock implementation.  The code is specific
** to MacOSX and does not work on other unix platforms.  No alternative
** is available.  If you don't compile for a mac, then the "unix-afp"
** VFS is not available.
**
********************* End of the AFP lock implementation **********************
******************************************************************************/

/******************************************************************************
*************************** Begin NFS Locking ********************************/

#if defined(__APPLE__) && SQLITE_ENABLE_LOCKING_STYLE
/*
 ** Lower the locking level on file descriptor pFile to eFileLock.  eFileLock
 ** must be either NO_LOCK or SHARED_LOCK.
 **
 ** If the locking level of the file descriptor is already at or below
 ** the requested locking level, this routine is a no-op.
 */
static int nfsUnlock(sqlite3_file *id, int eFileLock){
  return posixUnlock(id, eFileLock, 1);
}

#endif /* defined(__APPLE__) && SQLITE_ENABLE_LOCKING_STYLE */
/*
** The code above is the NFS lock implementation.  The code is specific
** to MacOSX and does not work on other unix platforms.  No alternative
** is available.  
**
********************* End of the NFS lock implementation **********************
******************************************************************************/

/******************************************************************************
**************** Non-locking sqlite3_file methods *****************************
**
** The next division contains implementations for all methods of the 
** sqlite3_file object other than the locking methods.  The locking
** methods were defined in divisions above (one locking method per
** division).  Those methods that are common to all locking modes
** are gather together into this division.
*/

/*
** Seek to the offset passed as the second argument, then read cnt 
** bytes into pBuf. Return the number of bytes actually read.
**
** NB:  If you define USE_PREAD or USE_PREAD64, then it might also
** be necessary to define _XOPEN_SOURCE to be 500.  This varies from
** one system to another.  Since SQLite does not define USE_PREAD
** any any form by default, we will not attempt to define _XOPEN_SOURCE.
** See tickets #2741 and #2681.
**
** To avoid stomping the errno value on a failed read the lastErrno value
** is set before returning.
*/
static int seekAndRead(unixFile *id, sqlite3_int64 offset, void *pBuf, int cnt){
  int got;
  int prior = 0;
#if (!defined(USE_PREAD) && !defined(USE_PREAD64))
  i64 newOffset;
#endif
  TIMER_START;
  do{
#if defined(USE_PREAD)
    got = osPread(id->h, pBuf, cnt, offset);
    SimulateIOError( got = -1 );
#elif defined(USE_PREAD64)
    got = osPread64(id->h, pBuf, cnt, offset);
    SimulateIOError( got = -1 );
#else
    newOffset = lseek(id->h, offset, SEEK_SET);
    SimulateIOError( newOffset-- );
    if( newOffset!=offset ){
      if( newOffset == -1 ){
        ((unixFile*)id)->lastErrno = errno;
      }else{
        ((unixFile*)id)->lastErrno = 0;			
      }
      return -1;
    }
    got = osRead(id->h, pBuf, cnt);
#endif
    if( got==cnt ) break;
    if( got<0 ){
      if( errno==EINTR ){ got = 1; continue; }
      prior = 0;
      ((unixFile*)id)->lastErrno = errno;
      break;
    }else if( got>0 ){
      cnt -= got;
      offset += got;
      prior += got;
      pBuf = (void*)(got + (char*)pBuf);
    }
  }while( got>0 );
  TIMER_END;
  OSTRACE(("READ    %-3d %5d %7lld %llu\n",
            id->h, got+prior, offset-prior, TIMER_ELAPSED));
  return got+prior;
}

/*
** Read data from a file into a buffer.  Return SQLITE_OK if all
** bytes were read successfully and SQLITE_IOERR if anything goes
** wrong.
*/
static int unixRead(
  sqlite3_file *id, 
  void *pBuf, 
  int amt,
  sqlite3_int64 offset
){
  unixFile *pFile = (unixFile *)id;
  int got;
  assert( id );

  /* If this is a database file (not a journal, master-journal or temp
  ** file), the bytes in the locking range should never be read or written. */
#if 0
  assert( pFile->pUnused==0
       || offset>=PENDING_BYTE+512
       || offset+amt<=PENDING_BYTE 
  );
#endif

  got = seekAndRead(pFile, offset, pBuf, amt);
  if( got==amt ){
    return SQLITE_OK;
  }else if( got<0 ){
    /* lastErrno set by seekAndRead */
    return SQLITE_IOERR_READ;
  }else{
    pFile->lastErrno = 0; /* not a system error */
    /* Unread parts of the buffer must be zero-filled */
    memset(&((char*)pBuf)[got], 0, amt-got);
    return SQLITE_IOERR_SHORT_READ;
  }
}

/*
** Seek to the offset in id->offset then read cnt bytes into pBuf.
** Return the number of bytes actually read.  Update the offset.
**
** To avoid stomping the errno value on a failed write the lastErrno value
** is set before returning.
*/
static int seekAndWrite(unixFile *id, i64 offset, const void *pBuf, int cnt){
  int got;
#if (!defined(USE_PREAD) && !defined(USE_PREAD64))
  i64 newOffset;
#endif
  TIMER_START;
#if defined(USE_PREAD)
  do{ got = osPwrite(id->h, pBuf, cnt, offset); }while( got<0 && errno==EINTR );
#elif defined(USE_PREAD64)
  do{ got = osPwrite64(id->h, pBuf, cnt, offset);}while( got<0 && errno==EINTR);
#else
  do{
    newOffset = lseek(id->h, offset, SEEK_SET);
    SimulateIOError( newOffset-- );
    if( newOffset!=offset ){
      if( newOffset == -1 ){
        ((unixFile*)id)->lastErrno = errno;
      }else{
        ((unixFile*)id)->lastErrno = 0;			
      }
      return -1;
    }
    got = osWrite(id->h, pBuf, cnt);
  }while( got<0 && errno==EINTR );
#endif
  TIMER_END;
  if( got<0 ){
    ((unixFile*)id)->lastErrno = errno;
  }

  OSTRACE(("WRITE   %-3d %5d %7lld %llu\n", id->h, got, offset, TIMER_ELAPSED));
  return got;
}


/*
** Write data from a buffer into a file.  Return SQLITE_OK on success
** or some other error code on failure.
*/
static int unixWrite(
  sqlite3_file *id, 
  const void *pBuf, 
  int amt,
  sqlite3_int64 offset 
){
  unixFile *pFile = (unixFile*)id;
  int wrote = 0;
  assert( id );
  assert( amt>0 );

  /* If this is a database file (not a journal, master-journal or temp
  ** file), the bytes in the locking range should never be read or written. */
#if 0
  assert( pFile->pUnused==0
       || offset>=PENDING_BYTE+512
       || offset+amt<=PENDING_BYTE 
  );
#endif

#ifndef NDEBUG
  /* If we are doing a normal write to a database file (as opposed to
  ** doing a hot-journal rollback or a write to some file other than a
  ** normal database file) then record the fact that the database
  ** has changed.  If the transaction counter is modified, record that
  ** fact too.
  */
  if( pFile->inNormalWrite ){
    pFile->dbUpdate = 1;  /* The database has been modified */
    if( offset<=24 && offset+amt>=27 ){
      int rc;
      char oldCntr[4];
      SimulateIOErrorBenign(1);
      rc = seekAndRead(pFile, 24, oldCntr, 4);
      SimulateIOErrorBenign(0);
      if( rc!=4 || memcmp(oldCntr, &((char*)pBuf)[24-offset], 4)!=0 ){
        pFile->transCntrChng = 1;  /* The transaction counter has changed */
      }
    }
  }
#endif

  while( amt>0 && (wrote = seekAndWrite(pFile, offset, pBuf, amt))>0 ){
    amt -= wrote;
    offset += wrote;
    pBuf = &((char*)pBuf)[wrote];
  }
  SimulateIOError(( wrote=(-1), amt=1 ));
  SimulateDiskfullError(( wrote=0, amt=1 ));

  if( amt>0 ){
    if( wrote<0 && pFile->lastErrno!=ENOSPC ){
      /* lastErrno set by seekAndWrite */
      return SQLITE_IOERR_WRITE;
    }else{
      pFile->lastErrno = 0; /* not a system error */
      return SQLITE_FULL;
    }
  }

  return SQLITE_OK;
}

#ifdef SQLITE_TEST
/*
** Count the number of fullsyncs and normal syncs.  This is used to test
** that syncs and fullsyncs are occurring at the right times.
*/
int sqlite3_sync_count = 0;
int sqlite3_fullsync_count = 0;
#endif

/*
** We do not trust systems to provide a working fdatasync().  Some do.
** Others do no.  To be safe, we will stick with the (slightly slower)
** fsync(). If you know that your system does support fdatasync() correctly,
** then simply compile with -Dfdatasync=fdatasync
*/
#if !defined(fdatasync)
# define fdatasync fsync
#endif

/*
** Define HAVE_FULLFSYNC to 0 or 1 depending on whether or not
** the F_FULLFSYNC macro is defined.  F_FULLFSYNC is currently
** only available on Mac OS X.  But that could change.
*/
#ifdef F_FULLFSYNC
# define HAVE_FULLFSYNC 1
#else
# define HAVE_FULLFSYNC 0
#endif

#ifdef SQLITE_USE_REQUEST_FULLFSYNC
#import <notify.h>
#import <libkern/OSAtomic.h>
static OSSpinLock notify_lock = 0;
#define REQUEST_FULLSYNC_NOTIFICATION    "com.apple.reqsync"
#endif

/*
** The fsync() system call does not work as advertised on many
** unix systems.  The following procedure is an attempt to make
** it work better.
**
** The SQLITE_NO_SYNC macro disables all fsync()s.  This is useful
** for testing when we want to run through the test suite quickly.
** You are strongly advised *not* to deploy with SQLITE_NO_SYNC
** enabled, however, since with SQLITE_NO_SYNC enabled, an OS crash
** or power failure will likely corrupt the database file.
**
** SQLite sets the dataOnly flag if the size of the file is unchanged.
** The idea behind dataOnly is that it should only write the file content
** to disk, not the inode.  We only set dataOnly if the file size is 
** unchanged since the file size is part of the inode.  However, 
** Ted Ts'o tells us that fdatasync() will also write the inode if the
** file size has changed.  The only real difference between fdatasync()
** and fsync(), Ted tells us, is that fdatasync() will not flush the
** inode if the mtime or owner or other inode attributes have changed.
** We only care about the file size, not the other file attributes, so
** as far as SQLite is concerned, an fdatasync() is always adequate.
** So, we always use fdatasync() if it is available, regardless of
** the value of the dataOnly flag.
*/
static int full_fsync(int fd, int fullSync, int dataOnly){
  int rc;

  /* The following "ifdef/elif/else/" block has the same structure as
  ** the one below. It is replicated here solely to avoid cluttering 
  ** up the real code with the UNUSED_PARAMETER() macros.
  */
#ifdef SQLITE_NO_SYNC
  UNUSED_PARAMETER(fd);
  UNUSED_PARAMETER(fullSync);
  UNUSED_PARAMETER(dataOnly);
#elif HAVE_FULLFSYNC
  UNUSED_PARAMETER(dataOnly);
#else
  UNUSED_PARAMETER(fullSync);
  UNUSED_PARAMETER(dataOnly);
#endif

  /* Record the number of times that we do a normal fsync() and 
  ** FULLSYNC.  This is used during testing to verify that this procedure
  ** gets called with the correct arguments.
  */
#ifdef SQLITE_TEST
  if( fullSync ) sqlite3_fullsync_count++;
  sqlite3_sync_count++;
#endif

  /* If we compiled with the SQLITE_NO_SYNC flag, then syncing is a
  ** no-op
  */
#ifdef SQLITE_NO_SYNC
  rc = SQLITE_OK;
#elif HAVE_FULLFSYNC
  if( fullSync ){
#ifdef SQLITE_USE_REQUEST_FULLFSYNC
    rc = osFsync(fd);
    if (!rc) {
      OSSpinLockLock(&notify_lock);
      rc = notify_post(REQUEST_FULLSYNC_NOTIFICATION);
      OSSpinLockUnlock(&notify_lock);
    }
#else
    rc = osFcntl(fd, F_FULLFSYNC, 0);
#endif
  }else{
    rc = 1;
  }
  /* If the FULLFSYNC failed, fall back to attempting an fsync().
  ** It shouldn't be possible for fullfsync to fail on the local 
  ** file system (on OSX), so failure indicates that FULLFSYNC
  ** isn't supported for this file system. So, attempt an fsync 
  ** and (for now) ignore the overhead of a superfluous fcntl call.  
  ** It'd be better to detect fullfsync support once and avoid 
  ** the fcntl call every time sync is called.
  */
  if( rc ) rc = fsync(fd);

#elif defined(__APPLE__)
  /* fdatasync() on HFS+ doesn't yet flush the file size if it changed correctly
  ** so currently we default to the macro that redefines fdatasync to fsync
  */
  rc = fsync(fd);
#else 
  rc = fdatasync(fd);
#if OS_VXWORKS
  if( rc==-1 && errno==ENOTSUP ){
    rc = fsync(fd);
  }
#endif /* OS_VXWORKS */
#endif /* ifdef SQLITE_NO_SYNC elif HAVE_FULLFSYNC */

  if( OS_VXWORKS && rc!= -1 ){
    rc = 0;
  }
  return rc;
}

/*
** Open a file descriptor to the directory containing file zFilename.
** If successful, *pFd is set to the opened file descriptor and
** SQLITE_OK is returned. If an error occurs, either SQLITE_NOMEM
** or SQLITE_CANTOPEN is returned and *pFd is set to an undefined
** value.
**
** The directory file descriptor is used for only one thing - to
** fsync() a directory to make sure file creation and deletion events
** are flushed to disk.  Such fsyncs are not needed on newer
** journaling filesystems, but are required on older filesystems.
**
** This routine can be overridden using the xSetSysCall interface.
** The ability to override this routine was added in support of the
** chromium sandbox.  Opening a directory is a security risk (we are
** told) so making it overrideable allows the chromium sandbox to
** replace this routine with a harmless no-op.  To make this routine
** a no-op, replace it with a stub that returns SQLITE_OK but leaves
** *pFd set to a negative number.
**
** If SQLITE_OK is returned, the caller is responsible for closing
** the file descriptor *pFd using close().
*/
static int openDirectory(const char *zFilename, int *pFd){
  int ii;
  int fd = -1;
  char zDirname[MAX_PATHNAME+1];

  sqlite3_snprintf(MAX_PATHNAME, zDirname, "%s", zFilename);
  for(ii=(int)strlen(zDirname); ii>1 && zDirname[ii]!='/'; ii--);
  if( ii>0 ){
    zDirname[ii] = '\0';
    fd = robust_open(zDirname, O_RDONLY|O_BINARY, 0);
    if( fd>=0 ){
#ifdef FD_CLOEXEC
      osFcntl(fd, F_SETFD, osFcntl(fd, F_GETFD, 0) | FD_CLOEXEC);
#endif
      OSTRACE(("OPENDIR %-3d %s\n", fd, zDirname));
    }
  }
  *pFd = fd;
  return (fd>=0?SQLITE_OK:unixLogError(SQLITE_CANTOPEN_BKPT, "open", zDirname));
}

/*
** Make sure all writes to a particular file are committed to disk.
**
** If dataOnly==0 then both the file itself and its metadata (file
** size, access time, etc) are synced.  If dataOnly!=0 then only the
** file data is synced.
**
** Under Unix, also make sure that the directory entry for the file
** has been created by fsync-ing the directory that contains the file.
** If we do not do this and we encounter a power failure, the directory
** entry for the journal might not exist after we reboot.  The next
** SQLite to access the file will not know that the journal exists (because
** the directory entry for the journal was never created) and the transaction
** will not roll back - possibly leading to database corruption.
*/
static int unixSync(sqlite3_file *id, int flags){
  int rc;
  unixFile *pFile = (unixFile*)id;

  int isDataOnly = (flags&SQLITE_SYNC_DATAONLY);
  int isFullsync = (flags&0x0F)==SQLITE_SYNC_FULL;

  /* Check that one of SQLITE_SYNC_NORMAL or FULL was passed */
  assert((flags&0x0F)==SQLITE_SYNC_NORMAL
      || (flags&0x0F)==SQLITE_SYNC_FULL
  );

  /* Unix cannot, but some systems may return SQLITE_FULL from here. This
  ** line is to test that doing so does not cause any problems.
  */
  SimulateDiskfullError( return SQLITE_FULL );

  assert( pFile );
  OSTRACE(("SYNC    %-3d\n", pFile->h));
  rc = full_fsync(pFile->h, isFullsync, isDataOnly);
  SimulateIOError( rc=1 );
  if( rc ){
    pFile->lastErrno = errno;
    return unixLogError(SQLITE_IOERR_FSYNC, "full_fsync", pFile->zPath);
  }

  /* Also fsync the directory containing the file if the DIRSYNC flag
  ** is set.  This is a one-time occurrance.  Many systems (examples: AIX)
  ** are unable to fsync a directory, so ignore errors on the fsync.
  */
  if( pFile->ctrlFlags & UNIXFILE_DIRSYNC ){
    int dirfd;
    OSTRACE(("DIRSYNC %s (have_fullfsync=%d fullsync=%d)\n", pFile->zPath,
            HAVE_FULLFSYNC, isFullsync));
    rc = osOpenDirectory(pFile->zPath, &dirfd);
    if( rc==SQLITE_OK && dirfd>=0 ){
      full_fsync(dirfd, 0, 0);
#if OSCLOSE_CHECK_CLOSE_IOERR
      if( close(pFile->dirfd) ){
        pFile->lastErrno = errno;
        rc = SQLITE_IOERR_DIR_CLOSE;
      }
#else
      robust_close(pFile, dirfd, __LINE__);
#endif
    }else if( rc==SQLITE_CANTOPEN ){
      rc = SQLITE_OK;
    }
    pFile->ctrlFlags &= ~UNIXFILE_DIRSYNC;

  }
  return rc;
}

/*
** Truncate an open file to a specified size
*/
static int unixTruncate(sqlite3_file *id, i64 nByte){
  unixFile *pFile = (unixFile *)id;
  int rc;
  assert( pFile );
  SimulateIOError( return SQLITE_IOERR_TRUNCATE );

  /* If the user has configured a chunk-size for this file, truncate the
  ** file so that it consists of an integer number of chunks (i.e. the
  ** actual file size after the operation may be larger than the requested
  ** size).
  */
  if( pFile->szChunk ){
    nByte = ((nByte + pFile->szChunk - 1)/pFile->szChunk) * pFile->szChunk;
  }

  rc = robust_ftruncate(pFile->h, (off_t)nByte);
  if( rc ){
    pFile->lastErrno = errno;
    return unixLogError(SQLITE_IOERR_TRUNCATE, "ftruncate", pFile->zPath);
  }else{
#ifndef NDEBUG
    /* If we are doing a normal write to a database file (as opposed to
    ** doing a hot-journal rollback or a write to some file other than a
    ** normal database file) and we truncate the file to zero length,
    ** that effectively updates the change counter.  This might happen
    ** when restoring a database using the backup API from a zero-length
    ** source.
    */
    if( pFile->inNormalWrite && nByte==0 ){
      pFile->transCntrChng = 1;
    }
#endif

    return SQLITE_OK;
  }
}

/*
** Determine the current size of a file in bytes
*/
static int unixFileSize(sqlite3_file *id, i64 *pSize){
  int rc;
  struct stat buf;
  assert( id );
  rc = osFstat(((unixFile*)id)->h, &buf);
  SimulateIOError( rc=1 );
  if( rc!=0 ){
    ((unixFile*)id)->lastErrno = errno;
    return SQLITE_IOERR_FSTAT;
  }
  *pSize = buf.st_size;

  /* When opening a zero-size database, the findInodeInfo() procedure
  ** writes a single byte into that file in order to work around a bug
  ** in the OS-X msdos filesystem.  In order to avoid problems with upper
  ** layers, we need to report this file size as zero even though it is
  ** really 1.   Ticket #3260.
  */
  if( *pSize==1 ) *pSize = 0;


  return SQLITE_OK;
}

#if SQLITE_ENABLE_LOCKING_STYLE && defined(__APPLE__)
/*
** Handler for proxy-locking file-control verbs.  Defined below in the
** proxying locking division.
*/
static int proxyFileControl(sqlite3_file*,int,void*);
#endif

/* 
** This function is called to handle the SQLITE_FCNTL_SIZE_HINT 
** file-control operation.  Enlarge the database to nBytes in size
** (rounded up to the next chunk-size).  If the database is already
** nBytes or larger, this routine is a no-op.
*/
static int fcntlSizeHint(unixFile *pFile, i64 nByte){
  if( pFile->szChunk>0 ){
    i64 nSize;                    /* Required file size */
    struct stat buf;              /* Used to hold return values of fstat() */
   
    if( osFstat(pFile->h, &buf) ) return SQLITE_IOERR_FSTAT;

    nSize = ((nByte+pFile->szChunk-1) / pFile->szChunk) * pFile->szChunk;
    if( nSize>(i64)buf.st_size ){

#if defined(HAVE_POSIX_FALLOCATE) && HAVE_POSIX_FALLOCATE
      /* The code below is handling the return value of osFallocate() 
      ** correctly. posix_fallocate() is defined to "returns zero on success, 
      ** or an error number on  failure". See the manpage for details. */
      int err;
      do{
        err = osFallocate(pFile->h, buf.st_size, nSize-buf.st_size);
      }while( err==EINTR );
      if( err ) return SQLITE_IOERR_WRITE;
#else
      /* If the OS does not have posix_fallocate(), fake it. First use
      ** ftruncate() to set the file size, then write a single byte to
      ** the last byte in each block within the extended region. This
      ** is the same technique used by glibc to implement posix_fallocate()
      ** on systems that do not have a real fallocate() system call.
      */
      int nBlk = buf.st_blksize;  /* File-system block size */
      i64 iWrite;                 /* Next offset to write to */

      if( robust_ftruncate(pFile->h, nSize) ){
        pFile->lastErrno = errno;
        return unixLogError(SQLITE_IOERR_TRUNCATE, "ftruncate", pFile->zPath);
      }
      iWrite = ((buf.st_size + 2*nBlk - 1)/nBlk)*nBlk-1;
      while( iWrite<nSize ){
        int nWrite = seekAndWrite(pFile, iWrite, "", 1);
        if( nWrite!=1 ) return SQLITE_IOERR_WRITE;
        iWrite += nBlk;
      }
#endif
    }
  }

  return SQLITE_OK;
}

#if (SQLITE_ENABLE_APPLE_SPI>0) && defined(__APPLE__)
#include "sqlite3_private.h"
#include <copyfile.h>
static int getDbPathForUnixFile(unixFile *pFile, char *dbPath);
#endif
static int isProxyLockingMode(unixFile *);

#if (SQLITE_ENABLE_APPLE_SPI>0) && defined(__APPLE__)
static int unixTruncateDatabase(unixFile *pFile, int bFlags) {
  sqlite3_file *id = (sqlite3_file *)pFile;
  int rc = SQLITE_OK;
  void *pLock = NULL;
  int flags = 0;
  int corruptFileLock = 0;
  int isCorrupt = 0;
    
#if SQLITE_ENABLE_DATA_PROTECTION
  flags |= pFile->protFlags;
#endif
#if SQLITE_ENABLE_LOCKING_STYLE
  if( isProxyLockingMode(pFile) ){
    flags |= SQLITE_OPEN_AUTOPROXY;
  }
#endif
  
  rc = sqlite3demo_superlock(pFile->zPath, 0, flags, 0, 0, &pLock);
  if( rc ){
    if( rc==SQLITE_CORRUPT || rc==SQLITE_NOTADB ){
      isCorrupt = 1;
      rc = sqlite3demo_superlock_corrupt(id, SQLITE_LOCK_EXCLUSIVE, &corruptFileLock);
    }
    if( rc ){
      return rc;
    }
  }
  rc = pFile->pMethod->xTruncate(id, ((pFile->fsFlags & SQLITE_FSFLAGS_IS_MSDOS) != 0) ? 1L : 0L);
  if( rc==SQLITE_OK ){
    unixInvalidateSupportFiles(pFile, 0);
  }
  pFile->pMethod->xSync(id, SQLITE_SYNC_FULL);


  if( isCorrupt ){
    sqlite3demo_superunlock_corrupt(id, corruptFileLock);
  }else{
    sqlite3demo_superunlock(pLock);
  }
  return rc;
}

static int unixInvalidateSupportFiles(unixFile *pFile, int skipWAL) {
  char jPath[MAXPATHLEN+9];
  int zLen = strlcpy(jPath, pFile->zPath, MAXPATHLEN+9);
  if( zLen<MAXPATHLEN ){
    size_t jLen;
    const char extensions[3][9] = { "-wal", "-journal", "-shm" };
    int j = (skipWAL ? 1 : 0);
    for( ; j<3; j++ ){
      
      /* Check to see if the shm file is already opened for this pFile */
      if( j==2 ){
        unixEnterMutex(); /* Because pFile->pInode is shared across threads */
        unixShmNode *pShmNode = pFile->pInode->pShmNode;
        if( pShmNode && !pShmNode->isReadonly ){
          struct stat sStat;
          sqlite3_mutex_enter(pShmNode->mutex);
          
          if( pShmNode->h>=0 && !osFstat(pShmNode->h, &sStat) ){
            unsigned long size = (sStat.st_size<4) ? sStat.st_size : 4;
            if( size>0 ){
              bzero(pShmNode->apRegion[0], size);
              sqlite3_mutex_leave(pShmNode->mutex);
              unixLeaveMutex();
              continue;
            }
          }
          sqlite3_mutex_leave(pShmNode->mutex);
        }
        unixLeaveMutex();
      }
      jLen = strlcpy(&jPath[zLen], extensions[j], 9);
      if( jLen < 9 ){
        int jflags = (j<2) ? O_TRUNC : O_RDWR;
        int jfd = open(jPath, jflags);
        if( jfd==(-1) ){
          if( errno!=ENOENT ){
            perror(jPath);
          }
        } else {
          if( j==2 ){
            struct stat sStat;
            if( !osFstat(jfd, &sStat) ){
              unsigned long size = (sStat.st_size<4) ? sStat.st_size : 4;
              if( size>0 ){
                uint32_t zero = 0;
                pwrite(jfd, &zero, (size_t)size, 0);
              }
            }
          }
          fsync(jfd);
          close(jfd);
        }
      }
    }
  }
  return SQLITE_OK;
}

static int unixReplaceDatabase(unixFile *pFile, sqlite3 *srcdb) {
  sqlite3_file *id = (sqlite3_file *)pFile;
  Btree *pSrcBtree = NULL;
  sqlite3_file *src_file = NULL;
  unixFile *pSrcFile = NULL;
  char srcWalPath[MAXPATHLEN+5];
  int srcWalFD = -1;
  int rc = SQLITE_OK;
  void *pLock = NULL;
  int flags = 0;
  sqlite3 *srcdb2 = NULL;
  copyfile_state_t s;
  int corruptSrcFileLock = 0;
  int corruptDstFileLock = 0;
  int isSrcCorrupt = 0;
  int isDstCorrupt = 0;
  
  if( !sqlite3SafetyCheckOk(srcdb) ){
    return SQLITE_MISUSE;
  }
    
#if SQLITE_ENABLE_DATA_PROTECTION
  flags |= pFile->protFlags;
#endif
#if SQLITE_ENABLE_LOCKING_STYLE
  if( isProxyLockingMode(pFile) ){
    flags |= SQLITE_OPEN_AUTOPROXY;
  }
#endif
  
  rc = sqlite3demo_superlock(pFile->zPath, 0, flags, 0, 0, &pLock);
  if( rc ){
    if( rc==SQLITE_CORRUPT || rc==SQLITE_NOTADB ){
      isDstCorrupt = 1;
      rc = sqlite3demo_superlock_corrupt(id, SQLITE_LOCK_EXCLUSIVE, &corruptDstFileLock);
    }
    if( rc ){
      return rc;
    }
  }
  /* get the src file descriptor adhering to the db struct access rules 
   ** this code is modeled after sqlite3_file_control() in main.c
   */ 
  sqlite3_mutex_enter(srcdb->mutex);
  if( srcdb->nDb>0 ){
    pSrcBtree = srcdb->aDb[0].pBt;
  }
  if( pSrcBtree ){
    Pager *pSrcPager;
    sqlite3BtreeEnter(pSrcBtree);
    pSrcPager = sqlite3BtreePager(pSrcBtree);
    assert( pSrcPager!=0 );
    src_file = sqlite3PagerFile(pSrcPager);
    assert( src_file!=0 );
    if( src_file->pMethods ){
      int srcFlags = 0;
      pSrcFile = (unixFile *)src_file;
      /* wal mode db cannot be opened readonly */
      if ((pSrcFile->openFlags & O_RDWR) == O_RDWR) {
        srcFlags = SQLITE_OPEN_READWRITE;
      } else {
        srcFlags = SQLITE_OPEN_READONLY;
      }
#if SQLITE_ENABLE_DATA_PROTECTION
      srcFlags |= pSrcFile->protFlags;
#endif
#if SQLITE_ENABLE_LOCKING_STYLE
      if( isProxyLockingMode(pSrcFile) ){
        srcFlags |= SQLITE_OPEN_AUTOPROXY;
      }
#endif
      rc = sqlite3_open_v2(pSrcFile->zPath, &srcdb2, srcFlags, 0);
      if( rc==SQLITE_OK ){
        /* start a deferred transaction and read to establish a read lock */
        rc = sqlite3_exec(srcdb2, "BEGIN DEFERRED; PRAGMA schema_version", 0, 0, 0);
        if( rc==SQLITE_CORRUPT || rc==SQLITE_NOTADB ){
          isSrcCorrupt = 1;
          rc = sqlite3demo_superlock_corrupt(src_file, SQLITE_LOCK_SHARED, &corruptSrcFileLock);
        }
      }
    }
  }
  if( !srcdb2 || pSrcFile==NULL || pSrcFile->h<0){
    rc = SQLITE_INTERNAL;
  }
  if( rc!=SQLITE_OK ){
    goto end_replace_database;
  }
  /* both databases are locked appropriately, copy the src wal journal if 
   ** one exists and then the actual database file
   */
  strlcpy(srcWalPath, pSrcFile->zPath, MAXPATHLEN+5);
  strlcat(srcWalPath, "-wal", MAXPATHLEN+5);
  srcWalFD = open(srcWalPath, O_RDONLY);
  if( !(srcWalFD<0) ){
    char dstWalPath[MAXPATHLEN+5];
    int dstWalFD = -1;
    strlcpy(dstWalPath, pFile->zPath, MAXPATHLEN+5);
    strlcat(dstWalPath, "-wal", MAXPATHLEN+5);
    dstWalFD = open(dstWalPath, O_RDWR|O_CREAT, SQLITE_DEFAULT_FILE_PERMISSIONS);
    if( !(dstWalFD<0) ){
      s = copyfile_state_alloc();
      lseek(srcWalFD, 0, SEEK_SET);
      lseek(dstWalFD, 0, SEEK_SET);
      if( fcopyfile(srcWalFD, dstWalFD, s, COPYFILE_ALL) ){
        int err=errno;
        switch(err) {
          case ENOMEM:
            rc = SQLITE_NOMEM;
            break;
          default:
            pFile->lastErrno = err;
            rc = SQLITE_IOERR;
        }
      }
      copyfile_state_free(s);
      close(dstWalFD);
    }
    close(srcWalFD);
  }
  if( rc==SQLITE_OK ){
    /* before we copy, ensure that the file change counter will be modified */
    uint32_t srcChange = 0;
    uint32_t dstChange = 0;
    pread(pSrcFile->h, &srcChange, 4, 24);
    pread(pFile->h, &dstChange, 4, 24);
    
    /* copy the actual database */
    s = copyfile_state_alloc();
    lseek(pSrcFile->h, 0, SEEK_SET);
    lseek(pFile->h, 0, SEEK_SET);
    if( fcopyfile(pSrcFile->h, pFile->h, s, COPYFILE_ALL) ){
      int err=errno;
      switch(err) {
        case ENOMEM:
          rc = SQLITE_NOMEM;
          break;
        default:
          pFile->lastErrno = err;
          rc = SQLITE_IOERR;
      }
    }
    copyfile_state_free(s);
    
    if (srcChange == dstChange) {
      /* modify the change counter to force page zero to be reloaded */
      dstChange ++;
      pwrite(pFile->h, &dstChange, 4, 24);
    }
  }
  if( isSrcCorrupt ){
    sqlite3demo_superunlock_corrupt(src_file, corruptSrcFileLock);
  }else{
    /* done with the source db so end the transaction */
    sqlite3_exec(srcdb2, "COMMIT", 0, 0, 0);
  }
  /* zero out any old journal clutter */
  if( rc==SQLITE_OK ){
    int skipWAL = (srcWalFD<0)?0:1;
    unixInvalidateSupportFiles(pFile, skipWAL);
  }
  
end_replace_database:
  if( pSrcBtree ){
    sqlite3_close(srcdb2);
    sqlite3BtreeLeave(pSrcBtree);
  }
  sqlite3_mutex_leave(srcdb->mutex);
  if( isDstCorrupt ){
    sqlite3demo_superunlock_corrupt(id, corruptDstFileLock);
  }else{
    sqlite3demo_superunlock(pLock);
  }
  return rc;
}
#define SQLITE_FILE_HEADER_LEN 16
/* Check for a conflicting lock.  If one is found, print an this
 ** on standard output using the format string given and return 1.
 ** If there are no conflicting locks, return 0.
 */
static int unixIsLocked(
  pid_t pid,            /* PID to test for lock owner */
  int h,                /* File descriptor to check */
  int type,             /* F_RDLCK or F_WRLCK */
  unsigned int iOfst,   /* First byte of the lock */
  unsigned int iCnt,    /* Number of bytes in the lock range */
  const char *zType     /* Type of lock */
){
  struct flock lk;
  int err;
  
  memset(&lk, 0, sizeof(lk));
  lk.l_type = type;
  lk.l_whence = SEEK_SET;
  lk.l_start = iOfst;
  lk.l_len = iCnt;
  
  if( pid!=SQLITE_LOCKSTATE_ANYPID ){
#ifndef F_GETLKPID
# warning F_GETLKPID undefined, _sqlite3_lockstate falling back to F_GETLK
    err = fcntl(h, F_GETLK, &lk);
#else
    lk.l_pid = pid;
    err = fcntl(h, F_GETLKPID, &lk);
#endif
  }else{
    err = fcntl(h, F_GETLK, &lk);
  }
  
  if( err==(-1) ){
    fprintf(stderr, "fcntl(%d) failed: errno=%d\n", h, errno);
    return -1;
  }
  
  if( lk.l_type!=F_UNLCK && (pid==SQLITE_LOCKSTATE_ANYPID || lk.l_pid==pid) ){
#ifdef SQLITE_DEBUG
    fprintf(stderr, "%s lock held by %d\n", zType, (int)lk.l_pid);
#endif
    return 1;
  } 
  return 0;
}

/*
** This test only works for lock testing on unix/posix VFS.
** Adapted from tool/getlock.c f4c39b651370156cae979501a7b156bdba50e7ce
*/
static int unixLockstatePid(unixFile *pFile, pid_t pid, int *pLockstate){
  int hDb;        /* File descriptor for the open database file */
  int hShm = -1;  /* File descriptor for WAL shared-memory file */
  ssize_t got;    /* Bytes read from header */
  int isWal;                 /* True if in WAL mode */
  int nLock = 0;             /* Number of locks held */
  unsigned char aHdr[100];   /* Database header */
  
  assert(pLockstate);
  
  /* make sure we are dealing with a database file */
  hDb = pFile->h;
  if( hDb<0 ){
    *pLockstate = SQLITE_LOCKSTATE_ERROR;
    return SQLITE_ERROR;
  }
  assert( (strlen(SQLITE_FILE_HEADER)+1)==SQLITE_FILE_HEADER_LEN );
  got = pread(hDb, aHdr, 100, 0);
  if( got<0 ){
    *pLockstate = SQLITE_LOCKSTATE_ERROR;
    return SQLITE_ERROR;
  }
  if( got!=100 || memcmp(aHdr, SQLITE_FILE_HEADER, SQLITE_FILE_HEADER_LEN)!=0 ){
    *pLockstate = SQLITE_LOCKSTATE_NOTADB;
    return SQLITE_NOTADB;
  }
  
  /* First check for an exclusive lock */
  nLock += unixIsLocked(pid, hDb, F_RDLCK, SHARED_FIRST, SHARED_SIZE, "EXCLUSIVE");
  isWal = aHdr[18]==2;
  if( nLock==0 && isWal==0 ){
    /* Rollback mode */
    nLock += unixIsLocked(pid, hDb, F_WRLCK, PENDING_BYTE, SHARED_SIZE+2, "PENDING|RESERVED|SHARED");
  }
  if( nLock==0 && isWal!=0 ){
    /* lookup the file descriptor for the shared memory file if we have it open in this process */
    unixEnterMutex(); /* Because pFile->pInode is shared across threads */
    unixShmNode *pShmNode = pFile->pInode->pShmNode;
    if( pShmNode ){
      sqlite3_mutex_enter(pShmNode->mutex);
      
      hShm = pShmNode->h;
      if( hShm >= 0){
        if( unixIsLocked(pid, hShm, F_RDLCK, SHM_RECOVER, 1, "WAL-RECOVERY") ||
           unixIsLocked(pid, hShm, F_RDLCK, SHM_WRITE, 1, "WAL-WRITE") ){
          nLock = 1;
        }
      }
      
      sqlite3_mutex_leave(pShmNode->mutex);
    } 
    
    if( hShm<0 ){
      /* the shared memory file isn't open in this process space, open our own FD */
      char zShm[MAXPATHLEN];
      
      /* WAL mode */
      strlcpy(zShm, pFile->zPath, MAXPATHLEN);
      strlcat(zShm, "-shm", MAXPATHLEN);
      hShm = open(zShm, O_RDONLY, 0);
      if( hShm<0 ){
        *pLockstate = SQLITE_LOCKSTATE_OFF;
        unixLeaveMutex();
        return SQLITE_OK;
      }
      if( unixIsLocked(pid, hShm, F_RDLCK, SHM_RECOVER, 1, "WAL-RECOVERY") ||
         unixIsLocked(pid, hShm, F_RDLCK, SHM_WRITE, 1, "WAL-WRITE") ){
        nLock = 1;
      }
      close(hShm);
    }
    unixLeaveMutex();
  }
  if( nLock>0 ){
    *pLockstate = SQLITE_LOCKSTATE_ON;
  } else {
    *pLockstate = SQLITE_LOCKSTATE_OFF;
  }
  return SQLITE_OK;
}

#endif /* (SQLITE_ENABLE_APPLE_SPI>0) && defined(__APPLE__) */


/*
** If *pArg is inititially negative then this is a query.  Set *pArg to
** 1 or 0 depending on whether or not bit mask of pFile->ctrlFlags is set.
**
** If *pArg is 0 or 1, then clear or set the mask bit of pFile->ctrlFlags.
*/
static void unixModeBit(unixFile *pFile, unsigned char mask, int *pArg){
  if( *pArg<0 ){
    *pArg = (pFile->ctrlFlags & mask)!=0;
  }else if( (*pArg)==0 ){
    pFile->ctrlFlags &= ~mask;
  }else{
    pFile->ctrlFlags |= mask;
  }
}

/*
** Information and control of an open file handle.
*/
static int unixFileControl(sqlite3_file *id, int op, void *pArg){
  unixFile *pFile = (unixFile*)id;
  switch( op ){
    case SQLITE_FCNTL_LOCKSTATE: {
      *(int*)pArg = pFile->eFileLock;
      return SQLITE_OK;
    }
    case SQLITE_LAST_ERRNO: {
      *(int*)pArg = pFile->lastErrno;
      return SQLITE_OK;
    }
    case SQLITE_FCNTL_CHUNK_SIZE: {
      pFile->szChunk = *(int *)pArg;
      return SQLITE_OK;
    }
    case SQLITE_FCNTL_SIZE_HINT: {
      int rc;
      SimulateIOErrorBenign(1);
      rc = fcntlSizeHint(pFile, *(i64 *)pArg);
      SimulateIOErrorBenign(0);
      return rc;
    }
    case SQLITE_FCNTL_PERSIST_WAL: {
      unixModeBit(pFile, UNIXFILE_PERSIST_WAL, (int*)pArg);
      return SQLITE_OK;
    }
    case SQLITE_FCNTL_POWERSAFE_OVERWRITE: {
      unixModeBit(pFile, UNIXFILE_PSOW, (int*)pArg);
      return SQLITE_OK;
    }
    case SQLITE_FCNTL_VFSNAME: {
      *(char**)pArg = sqlite3_mprintf("%s", pFile->pVfs->zName);
      return SQLITE_OK;
    }
#ifndef NDEBUG
    /* The pager calls this method to signal that it has done
    ** a rollback and that the database is therefore unchanged and
    ** it hence it is OK for the transaction change counter to be
    ** unchanged.
    */
    case SQLITE_FCNTL_DB_UNCHANGED: {
      ((unixFile*)id)->dbUpdate = 0;
      return SQLITE_OK;
    }
#endif
#if SQLITE_ENABLE_LOCKING_STYLE && defined(__APPLE__)
    case SQLITE_FCNTL_SET_LOCKPROXYFILE:
    case SQLITE_FCNTL_GET_LOCKPROXYFILE: {
      return proxyFileControl(id,op,pArg);
    }
#endif /* SQLITE_ENABLE_LOCKING_STYLE && defined(__APPLE__) */
<<<<<<< HEAD
#if (SQLITE_ENABLE_APPLE_SPI>0) && defined(__APPLE__)
    case SQLITE_FCNTL_TRUNCATE_DATABASE: {
      return unixTruncateDatabase(pFile, (pArg ? (*(int *)pArg) : 0));
    }
    case SQLITE_FCNTL_REPLACE_DATABASE: {
      return unixReplaceDatabase(pFile, (sqlite3 *)pArg);
    }
    case SQLITE_FCNTL_LOCKSTATE_PID: {
      LockstatePID *pLockstate;
      int rc;
      
      if( pArg==NULL ){
        return SQLITE_MISUSE;
      }
      pLockstate = (LockstatePID *)pArg;
      rc = unixLockstatePid(pFile, pLockstate->pid, &(pLockstate->state));
      return rc;
    }
      
#endif /* (SQLITE_ENABLE_APPLE_SPI>0) && defined(__APPLE__) */
    case SQLITE_FCNTL_SYNC_OMITTED: {
      return SQLITE_OK;  /* A no-op */
    }
=======
>>>>>>> 1b904bf7
  }
  return SQLITE_NOTFOUND;
}

/*
** Return the sector size in bytes of the underlying block device for
** the specified file. This is almost always 512 bytes, but may be
** larger for some devices.
**
** SQLite code assumes this function cannot fail. It also assumes that
** if two files are created in the same file-system directory (i.e.
** a database and its journal file) that the sector size will be the
** same for both.
*/
static int unixSectorSize(sqlite3_file *pFile){
  (void)pFile;
  return SQLITE_DEFAULT_SECTOR_SIZE;
}

/*
** Return the device characteristics for the file.
**
** This VFS is set up to return SQLITE_IOCAP_POWERSAFE_OVERWRITE by default.
** However, that choice is contraversial since technically the underlying
** file system does not always provide powersafe overwrites.  (In other
** words, after a power-loss event, parts of the file that were never
** written might end up being altered.)  However, non-PSOW behavior is very,
** very rare.  And asserting PSOW makes a large reduction in the amount
** of required I/O for journaling, since a lot of padding is eliminated.
**  Hence, while POWERSAFE_OVERWRITE is on by default, there is a file-control
** available to turn it off and URI query parameter available to turn it off.
*/
static int unixDeviceCharacteristics(sqlite3_file *id){
  unixFile *p = (unixFile*)id;
  if( p->ctrlFlags & UNIXFILE_PSOW ){
    return SQLITE_IOCAP_POWERSAFE_OVERWRITE;
  }else{
    return 0;
  }
}

#ifndef SQLITE_OMIT_WAL


/*
** Object used to represent an shared memory buffer.  
**
** When multiple threads all reference the same wal-index, each thread
** has its own unixShm object, but they all point to a single instance
** of this unixShmNode object.  In other words, each wal-index is opened
** only once per process.
**
** Each unixShmNode object is connected to a single unixInodeInfo object.
** We could coalesce this object into unixInodeInfo, but that would mean
** every open file that does not use shared memory (in other words, most
** open files) would have to carry around this extra information.  So
** the unixInodeInfo object contains a pointer to this unixShmNode object
** and the unixShmNode object is created only when needed.
**
** unixMutexHeld() must be true when creating or destroying
** this object or while reading or writing the following fields:
**
**      nRef
**
** The following fields are read-only after the object is created:
** 
**      fid
**      zFilename
**
** Either unixShmNode.mutex must be held or unixShmNode.nRef==0 and
** unixMutexHeld() is true when reading or writing any other field
** in this structure.
*/
struct unixShmNode {
  unixInodeInfo *pInode;     /* unixInodeInfo that owns this SHM node */
  sqlite3_mutex *mutex;      /* Mutex to access this object */
  char *zFilename;           /* Name of the mmapped file */
  int h;                     /* Open file descriptor */
  int szRegion;              /* Size of shared-memory regions */
  u16 nRegion;               /* Size of array apRegion */
  u8 isReadonly;             /* True if read-only */
  char **apRegion;           /* Array of mapped shared-memory regions */
  int nRef;                  /* Number of unixShm objects pointing to this */
  unixShm *pFirst;           /* All unixShm objects pointing to this */
#ifdef SQLITE_DEBUG
  u8 exclMask;               /* Mask of exclusive locks held */
  u8 sharedMask;             /* Mask of shared locks held */
  u8 nextShmId;              /* Next available unixShm.id value */
#endif
};

/*
** Structure used internally by this VFS to record the state of an
** open shared memory connection.
**
** The following fields are initialized when this object is created and
** are read-only thereafter:
**
**    unixShm.pFile
**    unixShm.id
**
** All other fields are read/write.  The unixShm.pFile->mutex must be held
** while accessing any read/write fields.
*/
struct unixShm {
  unixShmNode *pShmNode;     /* The underlying unixShmNode object */
  unixShm *pNext;            /* Next unixShm with the same unixShmNode */
  u8 hasMutex;               /* True if holding the unixShmNode mutex */
  u8 id;                     /* Id of this connection within its unixShmNode */
  u16 sharedMask;            /* Mask of shared locks held */
  u16 exclMask;              /* Mask of exclusive locks held */
};

/*
** Constants used for locking
*/
#define UNIX_SHM_BASE   ((22+SQLITE_SHM_NLOCK)*4)         /* first lock byte */
#define UNIX_SHM_DMS    (UNIX_SHM_BASE+SQLITE_SHM_NLOCK)  /* deadman switch */

/*
** Apply posix advisory locks for all bytes from ofst through ofst+n-1.
**
** Locks block if the mask is exactly UNIX_SHM_C and are non-blocking
** otherwise.
*/
static int unixShmSystemLock(
  unixShmNode *pShmNode, /* Apply locks to this open shared-memory segment */
  int lockType,          /* F_UNLCK, F_RDLCK, or F_WRLCK */
  int ofst,              /* First byte of the locking range */
  int n                  /* Number of bytes to lock */
){
  struct flock f;       /* The posix advisory locking structure */
  int rc = SQLITE_OK;   /* Result code form fcntl() */

  /* Access to the unixShmNode object is serialized by the caller */
  assert( sqlite3_mutex_held(pShmNode->mutex) || pShmNode->nRef==0 );

  /* Shared locks never span more than one byte */
  assert( n==1 || lockType!=F_RDLCK );

  /* Locks are within range */
  assert( n>=1 && n<SQLITE_SHM_NLOCK );

  if( pShmNode->h>=0 ){
    /* Initialize the locking parameters */
    memset(&f, 0, sizeof(f));
    f.l_type = lockType;
    f.l_whence = SEEK_SET;
    f.l_start = ofst;
    f.l_len = n;

    rc = osFcntl(pShmNode->h, F_SETLK, &f);
    rc = (rc!=(-1)) ? SQLITE_OK : SQLITE_BUSY;
  }

  /* Update the global lock state and do debug tracing */
#ifdef SQLITE_DEBUG
  { u16 mask;
  OSTRACE(("SHM-LOCK "));
  mask = (1<<(ofst+n)) - (1<<ofst);
  if( rc==SQLITE_OK ){
    if( lockType==F_UNLCK ){
      OSTRACE(("unlock %d ok", ofst));
      pShmNode->exclMask &= ~mask;
      pShmNode->sharedMask &= ~mask;
    }else if( lockType==F_RDLCK ){
      OSTRACE(("read-lock %d ok", ofst));
      pShmNode->exclMask &= ~mask;
      pShmNode->sharedMask |= mask;
    }else{
      assert( lockType==F_WRLCK );
      OSTRACE(("write-lock %d ok", ofst));
      pShmNode->exclMask |= mask;
      pShmNode->sharedMask &= ~mask;
    }
  }else{
    if( lockType==F_UNLCK ){
      OSTRACE(("unlock %d failed", ofst));
    }else if( lockType==F_RDLCK ){
      OSTRACE(("read-lock failed"));
    }else{
      assert( lockType==F_WRLCK );
      OSTRACE(("write-lock %d failed", ofst));
    }
  }
  OSTRACE((" - afterwards %03x,%03x\n",
           pShmNode->sharedMask, pShmNode->exclMask));
  }
#endif

  return rc;        
}


/*
** Purge the unixShmNodeList list of all entries with unixShmNode.nRef==0.
**
** This is not a VFS shared-memory method; it is a utility function called
** by VFS shared-memory methods.
*/
static void unixShmPurge(unixFile *pFd){
  unixShmNode *p = pFd->pInode->pShmNode;
  assert( unixMutexHeld() );
  if( p && p->nRef==0 ){
    int i;
    assert( p->pInode==pFd->pInode );
    sqlite3_mutex_free(p->mutex);
    for(i=0; i<p->nRegion; i++){
      if( p->h>=0 ){
        munmap(p->apRegion[i], p->szRegion);
      }else{
        sqlite3_free(p->apRegion[i]);
      }
    }
    sqlite3_free(p->apRegion);
    if( p->h>=0 ){
      robust_close(pFd, p->h, __LINE__);
      p->h = -1;
    }
    p->pInode->pShmNode = 0;
    sqlite3_free(p);
  }
}

static const char *proxySharedMemoryBasePath(unixFile *);

/*
** Open a shared-memory area associated with open database file pDbFd.  
** This particular implementation uses mmapped files.
**
** The file used to implement shared-memory is in the same directory
** as the open database file and has the same name as the open database
** file with the "-shm" suffix added.  For example, if the database file
** is "/home/user1/config.db" then the file that is created and mmapped
** for shared memory will be called "/home/user1/config.db-shm".  
**
** Another approach to is to use files in /dev/shm or /dev/tmp or an
** some other tmpfs mount. But if a file in a different directory
** from the database file is used, then differing access permissions
** or a chroot() might cause two different processes on the same
** database to end up using different files for shared memory - 
** meaning that their memory would not really be shared - resulting
** in database corruption.  Nevertheless, this tmpfs file usage
** can be enabled at compile-time using -DSQLITE_SHM_DIRECTORY="/dev/shm"
** or the equivalent.  The use of the SQLITE_SHM_DIRECTORY compile-time
** option results in an incompatible build of SQLite;  builds of SQLite
** that with differing SQLITE_SHM_DIRECTORY settings attempt to use the
** same database file at the same time, database corruption will likely
** result. The SQLITE_SHM_DIRECTORY compile-time option is considered
** "unsupported" and may go away in a future SQLite release.
**
** When opening a new shared-memory file, if no other instances of that
** file are currently open, in this process or in other processes, then
** the file must be truncated to zero length or have its header cleared.
**
** If the original database file (pDbFd) is using the "unix-excl" VFS
** that means that an exclusive lock is held on the database file and
** that no other processes are able to read or write the database.  In
** that case, we do not really need shared memory.  No shared memory
** file is created.  The shared memory will be simulated with heap memory.
*/
static int unixOpenSharedMemory(unixFile *pDbFd){
  struct unixShm *p = 0;          /* The connection to be opened */
  struct unixShmNode *pShmNode;   /* The underlying mmapped file */
  int rc;                         /* Result code */
  unixInodeInfo *pInode;          /* The inode of fd */
  char *zShmFilename;             /* Name of the file used for SHM */
  int nShmFilename;               /* Size of the SHM filename in bytes */

  /* Allocate space for the new unixShm object. */
  p = sqlite3_malloc( sizeof(*p) );
  if( p==0 ) return SQLITE_NOMEM;
  memset(p, 0, sizeof(*p));
  assert( pDbFd->pShm==0 );

  /* Check to see if a unixShmNode object already exists. Reuse an existing
  ** one if present. Create a new one if necessary.
  */
  unixEnterMutex();
  pInode = pDbFd->pInode;
  pShmNode = pInode->pShmNode;
  if( pShmNode==0 ){
    struct stat sStat;                 /* fstat() info for database file */

    /* Call fstat() to figure out the permissions on the database file. If
    ** a new *-shm file is created, an attempt will be made to create it
    ** with the same permissions. The actual permissions the file is created
    ** with are subject to the current umask setting.
    */
    if( osFstat(pDbFd->h, &sStat) && pInode->bProcessLock==0 ){
      rc = SQLITE_IOERR_FSTAT;
      goto shm_open_err;
    }

    const char *zBasePath = pDbFd->zPath;
#if defined(__APPLE__) && SQLITE_ENABLE_LOCKING_STYLE
    /* If pDbFd is configured with proxy locking mode, use the local 
     ** lock file path to determine the -shm file path
     */
    if( isProxyLockingMode(pDbFd) ){
      zBasePath = proxySharedMemoryBasePath(pDbFd);
      if( !zBasePath ){
        rc = SQLITE_CANTOPEN_BKPT;
        goto shm_open_err;
      }
    }
#endif
    
#ifdef SQLITE_SHM_DIRECTORY
    nShmFilename = sizeof(SQLITE_SHM_DIRECTORY) + 31;
#else
    nShmFilename = 6 + (int)strlen(zBasePath);
#endif
    pShmNode = sqlite3_malloc( sizeof(*pShmNode) + nShmFilename );
    if( pShmNode==0 ){
      rc = SQLITE_NOMEM;
      goto shm_open_err;
    }
    memset(pShmNode, 0, sizeof(*pShmNode)+nShmFilename);
    zShmFilename = pShmNode->zFilename = (char*)&pShmNode[1];
#ifdef SQLITE_SHM_DIRECTORY
    sqlite3_snprintf(nShmFilename, zShmFilename, 
                     SQLITE_SHM_DIRECTORY "/sqlite-shm-%x-%x",
                     (u32)sStat.st_ino, (u32)sStat.st_dev);
#else
    sqlite3_snprintf(nShmFilename, zShmFilename, "%s-shm", zBasePath);
    sqlite3FileSuffix3(pDbFd->zPath, zShmFilename);
#endif
    pShmNode->h = -1;
    pDbFd->pInode->pShmNode = pShmNode;
    pShmNode->pInode = pDbFd->pInode;
    pShmNode->mutex = sqlite3_mutex_alloc(SQLITE_MUTEX_FAST);
    if( pShmNode->mutex==0 ){
      rc = SQLITE_NOMEM;
      goto shm_open_err;
    }

    if( pInode->bProcessLock==0 ){
      int openFlags = O_RDWR | O_CREAT;
      if( sqlite3_uri_boolean(pDbFd->zPath, "readonly_shm", 0) ){
        openFlags = O_RDONLY;
        pShmNode->isReadonly = 1;
      }
      pShmNode->h = robust_open(zShmFilename, openFlags, (sStat.st_mode&0777));
      if( pShmNode->h<0 ){
        rc = unixLogError(SQLITE_CANTOPEN_BKPT, "open", zShmFilename);
        goto shm_open_err;
      }
  
      /* Check to see if another process is holding the dead-man switch.
      ** If not, truncate the file to zero length. 
      */
      rc = SQLITE_OK;
      if( unixShmSystemLock(pShmNode, F_WRLCK, UNIX_SHM_DMS, 1)==SQLITE_OK ){
        if( robust_ftruncate(pShmNode->h, 0) ){
          rc = unixLogError(SQLITE_IOERR_SHMOPEN, "ftruncate", zShmFilename);
        }else{
          /* If running as root set the uid/gid of the shm file to match the database */
          uid_t euid = geteuid();
          if( euid==0 && (euid!=sStat.st_uid || getegid()!=sStat.st_gid) ){
            if( fchown(pShmNode->h, sStat.st_uid, sStat.st_gid) ){
              rc = SQLITE_IOERR_SHMOPEN;
            }
          }
        }
      }
      if( rc==SQLITE_OK ){
        rc = unixShmSystemLock(pShmNode, F_RDLCK, UNIX_SHM_DMS, 1);
      }
      if( rc ) goto shm_open_err;
    }
  }

  /* Make the new connection a child of the unixShmNode */
  p->pShmNode = pShmNode;
#ifdef SQLITE_DEBUG
  p->id = pShmNode->nextShmId++;
#endif
  pShmNode->nRef++;
  pDbFd->pShm = p;
  unixLeaveMutex();

  /* The reference count on pShmNode has already been incremented under
  ** the cover of the unixEnterMutex() mutex and the pointer from the
  ** new (struct unixShm) object to the pShmNode has been set. All that is
  ** left to do is to link the new object into the linked list starting
  ** at pShmNode->pFirst. This must be done while holding the pShmNode->mutex 
  ** mutex.
  */
  sqlite3_mutex_enter(pShmNode->mutex);
  p->pNext = pShmNode->pFirst;
  pShmNode->pFirst = p;
  sqlite3_mutex_leave(pShmNode->mutex);
  return SQLITE_OK;

  /* Jump here on any error */
shm_open_err:
  unixShmPurge(pDbFd);       /* This call frees pShmNode if required */
  sqlite3_free(p);
  unixLeaveMutex();
  return rc;
}

/*
** This function is called to obtain a pointer to region iRegion of the 
** shared-memory associated with the database file fd. Shared-memory regions 
** are numbered starting from zero. Each shared-memory region is szRegion 
** bytes in size.
**
** If an error occurs, an error code is returned and *pp is set to NULL.
**
** Otherwise, if the bExtend parameter is 0 and the requested shared-memory
** region has not been allocated (by any client, including one running in a
** separate process), then *pp is set to NULL and SQLITE_OK returned. If 
** bExtend is non-zero and the requested shared-memory region has not yet 
** been allocated, it is allocated by this function.
**
** If the shared-memory region has already been allocated or is allocated by
** this call as described above, then it is mapped into this processes 
** address space (if it is not already), *pp is set to point to the mapped 
** memory and SQLITE_OK returned.
*/
static int unixShmMap(
  sqlite3_file *fd,               /* Handle open on database file */
  int iRegion,                    /* Region to retrieve */
  int szRegion,                   /* Size of regions */
  int bExtend,                    /* True to extend file if necessary */
  void volatile **pp              /* OUT: Mapped memory */
){
  unixFile *pDbFd = (unixFile*)fd;
  unixShm *p;
  unixShmNode *pShmNode;
  int rc = SQLITE_OK;

  /* If the shared-memory file has not yet been opened, open it now. */
  if( pDbFd->pShm==0 ){
    rc = unixOpenSharedMemory(pDbFd);
    if( rc!=SQLITE_OK ) return rc;
  }

  p = pDbFd->pShm;
  pShmNode = p->pShmNode;
  sqlite3_mutex_enter(pShmNode->mutex);
  assert( szRegion==pShmNode->szRegion || pShmNode->nRegion==0 );
  assert( pShmNode->pInode==pDbFd->pInode );
  assert( pShmNode->h>=0 || pDbFd->pInode->bProcessLock==1 );
  assert( pShmNode->h<0 || pDbFd->pInode->bProcessLock==0 );

  if( pShmNode->nRegion<=iRegion ){
    char **apNew;                      /* New apRegion[] array */
    int nByte = (iRegion+1)*szRegion;  /* Minimum required file size */
    struct stat sStat;                 /* Used by fstat() */

    pShmNode->szRegion = szRegion;

    if( pShmNode->h>=0 ){
      /* The requested region is not mapped into this processes address space.
      ** Check to see if it has been allocated (i.e. if the wal-index file is
      ** large enough to contain the requested region).
      */
      if( osFstat(pShmNode->h, &sStat) ){
        rc = SQLITE_IOERR_SHMSIZE;
        goto shmpage_out;
      }
  
      if( sStat.st_size<nByte ){
        /* The requested memory region does not exist. If bExtend is set to
        ** false, exit early. *pp will be set to NULL and SQLITE_OK returned.
        **
        ** Alternatively, if bExtend is true, use ftruncate() to allocate
        ** the requested memory region.
        */
        if( !bExtend ) goto shmpage_out;
        if( robust_ftruncate(pShmNode->h, nByte) ){
          rc = unixLogError(SQLITE_IOERR_SHMSIZE, "ftruncate",
                            pShmNode->zFilename);
          goto shmpage_out;
        }
      }
    }

    /* Map the requested memory region into this processes address space. */
    apNew = (char **)sqlite3_realloc(
        pShmNode->apRegion, (iRegion+1)*sizeof(char *)
    );
    if( !apNew ){
      rc = SQLITE_IOERR_NOMEM;
      goto shmpage_out;
    }
    pShmNode->apRegion = apNew;
    while(pShmNode->nRegion<=iRegion){
      void *pMem;
      if( pShmNode->h>=0 ){
        pMem = mmap(0, szRegion,
            pShmNode->isReadonly ? PROT_READ : PROT_READ|PROT_WRITE, 
            MAP_SHARED, pShmNode->h, pShmNode->nRegion*szRegion
        );
        if( pMem==MAP_FAILED ){
          rc = unixLogError(SQLITE_IOERR_SHMMAP, "mmap", pShmNode->zFilename);
          goto shmpage_out;
        }
      }else{
        pMem = sqlite3_malloc(szRegion);
        if( pMem==0 ){
          rc = SQLITE_NOMEM;
          goto shmpage_out;
        }
        memset(pMem, 0, szRegion);
      }
      pShmNode->apRegion[pShmNode->nRegion] = pMem;
      pShmNode->nRegion++;
    }
  }

shmpage_out:
  if( pShmNode->nRegion>iRegion ){
    *pp = pShmNode->apRegion[iRegion];
  }else{
    *pp = 0;
  }
  if( pShmNode->isReadonly && rc==SQLITE_OK ) rc = SQLITE_READONLY;
  sqlite3_mutex_leave(pShmNode->mutex);
  return rc;
}

/*
** Change the lock state for a shared-memory segment.
**
** Note that the relationship between SHAREd and EXCLUSIVE locks is a little
** different here than in posix.  In xShmLock(), one can go from unlocked
** to shared and back or from unlocked to exclusive and back.  But one may
** not go from shared to exclusive or from exclusive to shared.
*/
static int unixShmLock(
  sqlite3_file *fd,          /* Database file holding the shared memory */
  int ofst,                  /* First lock to acquire or release */
  int n,                     /* Number of locks to acquire or release */
  int flags                  /* What to do with the lock */
){
  unixFile *pDbFd = (unixFile*)fd;      /* Connection holding shared memory */
  unixShm *p = pDbFd->pShm;             /* The shared memory being locked */
  unixShm *pX;                          /* For looping over all siblings */
  unixShmNode *pShmNode = p->pShmNode;  /* The underlying file iNode */
  int rc = SQLITE_OK;                   /* Result code */
  u16 mask;                             /* Mask of locks to take or release */

  assert( pShmNode==pDbFd->pInode->pShmNode );
  assert( pShmNode->pInode==pDbFd->pInode );
  assert( ofst>=0 && ofst+n<=SQLITE_SHM_NLOCK );
  assert( n>=1 );
  assert( flags==(SQLITE_SHM_LOCK | SQLITE_SHM_SHARED)
       || flags==(SQLITE_SHM_LOCK | SQLITE_SHM_EXCLUSIVE)
       || flags==(SQLITE_SHM_UNLOCK | SQLITE_SHM_SHARED)
       || flags==(SQLITE_SHM_UNLOCK | SQLITE_SHM_EXCLUSIVE) );
  assert( n==1 || (flags & SQLITE_SHM_EXCLUSIVE)!=0 );
  assert( pShmNode->h>=0 || pDbFd->pInode->bProcessLock==1 );
  assert( pShmNode->h<0 || pDbFd->pInode->bProcessLock==0 );

  mask = (1<<(ofst+n)) - (1<<ofst);
  assert( n>1 || mask==(1<<ofst) );
  sqlite3_mutex_enter(pShmNode->mutex);
  if( flags & SQLITE_SHM_UNLOCK ){
    u16 allMask = 0; /* Mask of locks held by siblings */

    /* See if any siblings hold this same lock */
    for(pX=pShmNode->pFirst; pX; pX=pX->pNext){
      if( pX==p ) continue;
      assert( (pX->exclMask & (p->exclMask|p->sharedMask))==0 );
      allMask |= pX->sharedMask;
    }

    /* Unlock the system-level locks */
    if( (mask & allMask)==0 ){
      rc = unixShmSystemLock(pShmNode, F_UNLCK, ofst+UNIX_SHM_BASE, n);
    }else{
      rc = SQLITE_OK;
    }

    /* Undo the local locks */
    if( rc==SQLITE_OK ){
      p->exclMask &= ~mask;
      p->sharedMask &= ~mask;
    } 
  }else if( flags & SQLITE_SHM_SHARED ){
    u16 allShared = 0;  /* Union of locks held by connections other than "p" */

    /* Find out which shared locks are already held by sibling connections.
    ** If any sibling already holds an exclusive lock, go ahead and return
    ** SQLITE_BUSY.
    */
    for(pX=pShmNode->pFirst; pX; pX=pX->pNext){
      if( (pX->exclMask & mask)!=0 ){
        rc = SQLITE_BUSY;
        break;
      }
      allShared |= pX->sharedMask;
    }

    /* Get shared locks at the system level, if necessary */
    if( rc==SQLITE_OK ){
      if( (allShared & mask)==0 ){
        rc = unixShmSystemLock(pShmNode, F_RDLCK, ofst+UNIX_SHM_BASE, n);
      }else{
        rc = SQLITE_OK;
      }
    }

    /* Get the local shared locks */
    if( rc==SQLITE_OK ){
      p->sharedMask |= mask;
    }
  }else{
    /* Make sure no sibling connections hold locks that will block this
    ** lock.  If any do, return SQLITE_BUSY right away.
    */
    for(pX=pShmNode->pFirst; pX; pX=pX->pNext){
      if( (pX->exclMask & mask)!=0 || (pX->sharedMask & mask)!=0 ){
        rc = SQLITE_BUSY;
        break;
      }
    }
  
    /* Get the exclusive locks at the system level.  Then if successful
    ** also mark the local connection as being locked.
    */
    if( rc==SQLITE_OK ){
      rc = unixShmSystemLock(pShmNode, F_WRLCK, ofst+UNIX_SHM_BASE, n);
      if( rc==SQLITE_OK ){
        assert( (p->sharedMask & mask)==0 );
        p->exclMask |= mask;
      }
    }
  }
  sqlite3_mutex_leave(pShmNode->mutex);
  OSTRACE(("SHM-LOCK shmid-%d, pid-%d got %03x,%03x\n",
           p->id, getpid(), p->sharedMask, p->exclMask));
  return rc;
}

/*
** Implement a memory barrier or memory fence on shared memory.  
**
** All loads and stores begun before the barrier must complete before
** any load or store begun after the barrier.
*/
static void unixShmBarrier(
  sqlite3_file *fd                /* Database file holding the shared memory */
){
  UNUSED_PARAMETER(fd);
  unixEnterMutex();
  unixLeaveMutex();
}

/*
** Close a connection to shared-memory.  Delete the underlying 
** storage if deleteFlag is true.
**
** If there is no shared memory associated with the connection then this
** routine is a harmless no-op.
*/
static int unixShmUnmap(
  sqlite3_file *fd,               /* The underlying database file */
  int deleteFlag                  /* Delete shared-memory if true */
){
  unixShm *p;                     /* The connection to be closed */
  unixShmNode *pShmNode;          /* The underlying shared-memory file */
  unixShm **pp;                   /* For looping over sibling connections */
  unixFile *pDbFd;                /* The underlying database file */

  pDbFd = (unixFile*)fd;
  p = pDbFd->pShm;
  if( p==0 ) return SQLITE_OK;
  pShmNode = p->pShmNode;

  assert( pShmNode==pDbFd->pInode->pShmNode );
  assert( pShmNode->pInode==pDbFd->pInode );

  /* Remove connection p from the set of connections associated
  ** with pShmNode */
  sqlite3_mutex_enter(pShmNode->mutex);
  for(pp=&pShmNode->pFirst; (*pp)!=p; pp = &(*pp)->pNext){}
  *pp = p->pNext;

  /* Free the connection p */
  sqlite3_free(p);
  pDbFd->pShm = 0;
  sqlite3_mutex_leave(pShmNode->mutex);

  /* If pShmNode->nRef has reached 0, then close the underlying
  ** shared-memory file, too */
  unixEnterMutex();
  assert( pShmNode->nRef>0 );
  pShmNode->nRef--;
  if( pShmNode->nRef==0 ){
    if( deleteFlag && pShmNode->h>=0 ) osUnlink(pShmNode->zFilename);
    unixShmPurge(pDbFd);
  }
  unixLeaveMutex();

  return SQLITE_OK;
}


#else
# define unixShmMap     0
# define unixShmLock    0
# define unixShmBarrier 0
# define unixShmUnmap   0
#endif /* #ifndef SQLITE_OMIT_WAL */

/*
** Here ends the implementation of all sqlite3_file methods.
**
********************** End sqlite3_file Methods *******************************
******************************************************************************/

/*
** This division contains definitions of sqlite3_io_methods objects that
** implement various file locking strategies.  It also contains definitions
** of "finder" functions.  A finder-function is used to locate the appropriate
** sqlite3_io_methods object for a particular database file.  The pAppData
** field of the sqlite3_vfs VFS objects are initialized to be pointers to
** the correct finder-function for that VFS.
**
** Most finder functions return a pointer to a fixed sqlite3_io_methods
** object.  The only interesting finder-function is autolockIoFinder, which
** looks at the filesystem type and tries to guess the best locking
** strategy from that.
**
** For finder-funtion F, two objects are created:
**
**    (1) The real finder-function named "FImpt()".
**
**    (2) A constant pointer to this function named just "F".
**
**
** A pointer to the F pointer is used as the pAppData value for VFS
** objects.  We have to do this instead of letting pAppData point
** directly at the finder-function since C90 rules prevent a void*
** from be cast into a function pointer.
**
**
** Each instance of this macro generates two objects:
**
**   *  A constant sqlite3_io_methods object call METHOD that has locking
**      methods CLOSE, LOCK, UNLOCK, CKRESLOCK.
**
**   *  An I/O method finder function called FINDER that returns a pointer
**      to the METHOD object in the previous bullet.
*/
#define IOMETHODS(FINDER, METHOD, VERSION, CLOSE, LOCK, UNLOCK, CKLOCK)      \
static const sqlite3_io_methods METHOD = {                                   \
   VERSION,                    /* iVersion */                                \
   CLOSE,                      /* xClose */                                  \
   unixRead,                   /* xRead */                                   \
   unixWrite,                  /* xWrite */                                  \
   unixTruncate,               /* xTruncate */                               \
   unixSync,                   /* xSync */                                   \
   unixFileSize,               /* xFileSize */                               \
   LOCK,                       /* xLock */                                   \
   UNLOCK,                     /* xUnlock */                                 \
   CKLOCK,                     /* xCheckReservedLock */                      \
   unixFileControl,            /* xFileControl */                            \
   unixSectorSize,             /* xSectorSize */                             \
   unixDeviceCharacteristics,  /* xDeviceCapabilities */                     \
   unixShmMap,                 /* xShmMap */                                 \
   unixShmLock,                /* xShmLock */                                \
   unixShmBarrier,             /* xShmBarrier */                             \
   unixShmUnmap                /* xShmUnmap */                               \
};                                                                           \
static const sqlite3_io_methods *FINDER##Impl(const char *z, unixFile *p){   \
  UNUSED_PARAMETER(z); UNUSED_PARAMETER(p);                                  \
  return &METHOD;                                                            \
}                                                                            \
static const sqlite3_io_methods *(*const FINDER)(const char*,unixFile *p)    \
    = FINDER##Impl;

/*
** Here are all of the sqlite3_io_methods objects for each of the
** locking strategies.  Functions that return pointers to these methods
** are also created.
*/
IOMETHODS(
  posixIoFinder,            /* Finder function name */
  posixIoMethods,           /* sqlite3_io_methods object name */
  2,                        /* shared memory is enabled */
  unixClose,                /* xClose method */
  unixLock,                 /* xLock method */
  unixUnlock,               /* xUnlock method */
  unixCheckReservedLock     /* xCheckReservedLock method */
)
IOMETHODS(
  nolockIoFinder,           /* Finder function name */
  nolockIoMethods,          /* sqlite3_io_methods object name */
  1,                        /* shared memory is disabled */
  nolockClose,              /* xClose method */
  nolockLock,               /* xLock method */
  nolockUnlock,             /* xUnlock method */
  nolockCheckReservedLock   /* xCheckReservedLock method */
)
IOMETHODS(
  dotlockIoFinder,          /* Finder function name */
  dotlockIoMethods,         /* sqlite3_io_methods object name */
  1,                        /* shared memory is disabled */
  dotlockClose,             /* xClose method */
  dotlockLock,              /* xLock method */
  dotlockUnlock,            /* xUnlock method */
  dotlockCheckReservedLock  /* xCheckReservedLock method */
)

#if SQLITE_ENABLE_LOCKING_STYLE && !OS_VXWORKS
IOMETHODS(
  flockIoFinder,            /* Finder function name */
  flockIoMethods,           /* sqlite3_io_methods object name */
  1,                        /* shared memory is disabled */
  flockClose,               /* xClose method */
  flockLock,                /* xLock method */
  flockUnlock,              /* xUnlock method */
  flockCheckReservedLock    /* xCheckReservedLock method */
)
#endif

#if OS_VXWORKS
IOMETHODS(
  semIoFinder,              /* Finder function name */
  semIoMethods,             /* sqlite3_io_methods object name */
  1,                        /* shared memory is disabled */
  semClose,                 /* xClose method */
  semLock,                  /* xLock method */
  semUnlock,                /* xUnlock method */
  semCheckReservedLock      /* xCheckReservedLock method */
)
#endif

#if defined(__APPLE__) && SQLITE_ENABLE_LOCKING_STYLE
IOMETHODS(
  afpIoFinder,              /* Finder function name */
  afpIoMethods,             /* sqlite3_io_methods object name */
  1,                        /* shared memory is disabled */
  afpClose,                 /* xClose method */
  afpLock,                  /* xLock method */
  afpUnlock,                /* xUnlock method */
  afpCheckReservedLock      /* xCheckReservedLock method */
)
#endif

/*
** The proxy locking method is a "super-method" in the sense that it
** opens secondary file descriptors for the conch and lock files and
** it uses proxy, dot-file, AFP, and flock() locking methods on those
** secondary files.  For this reason, the division that implements
** proxy locking is located much further down in the file.  But we need
** to go ahead and define the sqlite3_io_methods and finder function
** for proxy locking here.  So we forward declare the I/O methods.
*/
#if defined(__APPLE__) && SQLITE_ENABLE_LOCKING_STYLE
static int proxyClose(sqlite3_file*);
static int proxyLock(sqlite3_file*, int);
static int proxyUnlock(sqlite3_file*, int);
static int proxyCheckReservedLock(sqlite3_file*, int*);
IOMETHODS(
  proxyIoFinder,            /* Finder function name */
  proxyIoMethods,           /* sqlite3_io_methods object name */
  2,                        /* shared memory is enabled */
  proxyClose,               /* xClose method */
  proxyLock,                /* xLock method */
  proxyUnlock,              /* xUnlock method */
  proxyCheckReservedLock    /* xCheckReservedLock method */
)
#endif

/* nfs lockd on OSX 10.3+ doesn't clear write locks when a read lock is set */
#if defined(__APPLE__) && SQLITE_ENABLE_LOCKING_STYLE
IOMETHODS(
  nfsIoFinder,               /* Finder function name */
  nfsIoMethods,              /* sqlite3_io_methods object name */
  1,                         /* shared memory is disabled */
  unixClose,                 /* xClose method */
  unixLock,                  /* xLock method */
  nfsUnlock,                 /* xUnlock method */
  unixCheckReservedLock      /* xCheckReservedLock method */
)
#endif

#if defined(__APPLE__) && SQLITE_ENABLE_LOCKING_STYLE
/* 
** This "finder" function attempts to determine the best locking strategy 
** for the database file "filePath".  It then returns the sqlite3_io_methods
** object that implements that strategy.
**
** This is for MacOSX only.
*/
static const sqlite3_io_methods *autolockIoFinderImpl(
  const char *filePath,    /* name of the database file */
  unixFile *pNew           /* open file object for the database file */
){
  static const struct Mapping {
    const char *zFilesystem;              /* Filesystem type name */
    const sqlite3_io_methods *pMethods;   /* Appropriate locking method */
  } aMap[] = {
    { "hfs",    &posixIoMethods },
    { "ufs",    &posixIoMethods },
    { "afpfs",  &afpIoMethods },
    { "smbfs",  &afpIoMethods },
    { "webdav", &nolockIoMethods },
    { 0, 0 }
  };
  int i;
  struct statfs fsInfo;
  struct flock lockInfo;

  if( !filePath ){
    /* If filePath==NULL that means we are dealing with a transient file
    ** that does not need to be locked. */
    return &nolockIoMethods;
  }
  if( statfs(filePath, &fsInfo) != -1 ){
    if( fsInfo.f_flags & MNT_RDONLY ){
      return &nolockIoMethods;
    }
    for(i=0; aMap[i].zFilesystem; i++){
      if( strcmp(fsInfo.f_fstypename, aMap[i].zFilesystem)==0 ){
        return aMap[i].pMethods;
      }
    }
  }

  /* Default case. Handles, amongst others, "nfs".
  ** Test byte-range lock using fcntl(). If the call succeeds, 
  ** assume that the file-system supports POSIX style locks. 
  */
  lockInfo.l_len = 1;
  lockInfo.l_start = 0;
  lockInfo.l_whence = SEEK_SET;
  lockInfo.l_type = F_RDLCK;
  if( osFcntl(pNew->h, F_GETLK, &lockInfo)!=-1 ) {
    if( strcmp(fsInfo.f_fstypename, "nfs")==0 ){
      return &nfsIoMethods;
    } else {
      return &posixIoMethods;
    }
  }else{
    return &dotlockIoMethods;
  }
}
static const sqlite3_io_methods 
  *(*const autolockIoFinder)(const char*,unixFile*) = autolockIoFinderImpl;

#endif /* defined(__APPLE__) && SQLITE_ENABLE_LOCKING_STYLE */

#if OS_VXWORKS && SQLITE_ENABLE_LOCKING_STYLE
/* 
** This "finder" function attempts to determine the best locking strategy 
** for the database file "filePath".  It then returns the sqlite3_io_methods
** object that implements that strategy.
**
** This is for VXWorks only.
*/
static const sqlite3_io_methods *autolockIoFinderImpl(
  const char *filePath,    /* name of the database file */
  unixFile *pNew           /* the open file object */
){
  struct flock lockInfo;

  if( !filePath ){
    /* If filePath==NULL that means we are dealing with a transient file
    ** that does not need to be locked. */
    return &nolockIoMethods;
  }

  /* Test if fcntl() is supported and use POSIX style locks.
  ** Otherwise fall back to the named semaphore method.
  */
  lockInfo.l_len = 1;
  lockInfo.l_start = 0;
  lockInfo.l_whence = SEEK_SET;
  lockInfo.l_type = F_RDLCK;
  if( osFcntl(pNew->h, F_GETLK, &lockInfo)!=-1 ) {
    return &posixIoMethods;
  }else{
    return &semIoMethods;
  }
}
static const sqlite3_io_methods 
  *(*const autolockIoFinder)(const char*,unixFile*) = autolockIoFinderImpl;

#endif /* OS_VXWORKS && SQLITE_ENABLE_LOCKING_STYLE */

/*
** An abstract type for a pointer to a IO method finder function:
*/
typedef const sqlite3_io_methods *(*finder_type)(const char*,unixFile*);


/****************************************************************************
**************************** sqlite3_vfs methods ****************************
**
** This division contains the implementation of methods on the
** sqlite3_vfs object.
*/

/*
** Initialize the contents of the unixFile structure pointed to by pId.
*/
static int fillInUnixFile(
  sqlite3_vfs *pVfs,      /* Pointer to vfs object */
  int h,                  /* Open file descriptor of file being opened */
  sqlite3_file *pId,      /* Write to the unixFile structure here */
  const char *zFilename,  /* Name of the file being opened */
  int ctrlFlags           /* Zero or more UNIXFILE_* values */
){
  const sqlite3_io_methods *pLockingStyle;
  unixFile *pNew = (unixFile *)pId;
  int rc = SQLITE_OK;

  assert( pNew->pInode==NULL );

  /* Usually the path zFilename should not be a relative pathname. The
  ** exception is when opening the proxy "conch" file in builds that
  ** include the special Apple locking styles.
  */
#if defined(__APPLE__) && SQLITE_ENABLE_LOCKING_STYLE
  assert( zFilename==0 || zFilename[0]=='/' 
    || pVfs->pAppData==(void*)&autolockIoFinder );
#else
  assert( zFilename==0 || zFilename[0]=='/' );
#endif

  /* No locking occurs in temporary files */
  assert( zFilename!=0 || (ctrlFlags & UNIXFILE_NOLOCK)!=0 );

  OSTRACE(("OPEN    %-3d %s\n", h, zFilename));
  pNew->h = h;
  pNew->pVfs = pVfs;
  pNew->zPath = zFilename;
  pNew->ctrlFlags = (u8)ctrlFlags;
  if( sqlite3_uri_boolean(((ctrlFlags & UNIXFILE_URI) ? zFilename : 0),
                           "psow", SQLITE_POWERSAFE_OVERWRITE) ){
    pNew->ctrlFlags |= UNIXFILE_PSOW;
  }
  if( memcmp(pVfs->zName,"unix-excl",10)==0 ){
    pNew->ctrlFlags |= UNIXFILE_EXCL;
  }

#if OS_VXWORKS
  pNew->pId = vxworksFindFileId(zFilename);
  if( pNew->pId==0 ){
    ctrlFlags |= UNIXFILE_NOLOCK;
    rc = SQLITE_NOMEM;
  }
#endif

  if( ctrlFlags & UNIXFILE_NOLOCK ){
    pLockingStyle = &nolockIoMethods;
  }else{
    pLockingStyle = (**(finder_type*)pVfs->pAppData)(zFilename, pNew);
#if SQLITE_ENABLE_LOCKING_STYLE
    /* Cache zFilename in the locking context (AFP and dotlock override) for
    ** proxyLock activation is possible (remote proxy is based on db name)
    ** zFilename remains valid until file is closed, to support */
    pNew->lockingContext = (void*)zFilename;
#endif
  }

  if( pLockingStyle == &posixIoMethods
#if defined(__APPLE__) && SQLITE_ENABLE_LOCKING_STYLE
    || pLockingStyle == &nfsIoMethods
#endif
  ){
    unixEnterMutex();
    rc = findInodeInfo(pNew, &pNew->pInode);
    if( rc!=SQLITE_OK ){
      /* If an error occured in findInodeInfo(), close the file descriptor
      ** immediately, before releasing the mutex. findInodeInfo() may fail
      ** in two scenarios:
      **
      **   (a) A call to fstat() failed.
      **   (b) A malloc failed.
      **
      ** Scenario (b) may only occur if the process is holding no other
      ** file descriptors open on the same file. If there were other file
      ** descriptors on this file, then no malloc would be required by
      ** findInodeInfo(). If this is the case, it is quite safe to close
      ** handle h - as it is guaranteed that no posix locks will be released
      ** by doing so.
      **
      ** If scenario (a) caused the error then things are not so safe. The
      ** implicit assumption here is that if fstat() fails, things are in
      ** such bad shape that dropping a lock or two doesn't matter much.
      */
      robust_close(pNew, h, __LINE__);
      h = -1;
    }
    unixLeaveMutex();
  }

#if SQLITE_ENABLE_LOCKING_STYLE && defined(__APPLE__)
  else if( pLockingStyle == &afpIoMethods ){
    /* AFP locking uses the file path so it needs to be included in
    ** the afpLockingContext.
    */
    afpLockingContext *pCtx;
    pNew->lockingContext = pCtx = sqlite3_malloc( sizeof(*pCtx) );
    if( pCtx==0 ){
      rc = SQLITE_NOMEM;
    }else{
      /* NB: zFilename exists and remains valid until the file is closed
      ** according to requirement F11141.  So we do not need to make a
      ** copy of the filename. */
      pCtx->dbPath = zFilename;
      pCtx->reserved = 0;
      srandomdev();
      unixEnterMutex();
      rc = findInodeInfo(pNew, &pNew->pInode);
      if( rc!=SQLITE_OK ){
        sqlite3_free(pNew->lockingContext);
        robust_close(pNew, h, __LINE__);
        h = -1;
      }
      unixLeaveMutex();        
    }
  }
#endif

  else if( pLockingStyle == &dotlockIoMethods ){
    /* Dotfile locking uses the file path so it needs to be included in
    ** the dotlockLockingContext 
    */
    char *zLockFile;
    int nFilename;
    assert( zFilename!=0 );
    nFilename = (int)strlen(zFilename) + 6;
    zLockFile = (char *)sqlite3_malloc(nFilename);
    if( zLockFile==0 ){
      rc = SQLITE_NOMEM;
    }else{
      sqlite3_snprintf(nFilename, zLockFile, "%s" DOTLOCK_SUFFIX, zFilename);
    }
    pNew->lockingContext = zLockFile;
  }

#if OS_VXWORKS
  else if( pLockingStyle == &semIoMethods ){
    /* Named semaphore locking uses the file path so it needs to be
    ** included in the semLockingContext
    */
    unixEnterMutex();
    rc = findInodeInfo(pNew, &pNew->pInode);
    if( (rc==SQLITE_OK) && (pNew->pInode->pSem==NULL) ){
      char *zSemName = pNew->pInode->aSemName;
      int n;
      sqlite3_snprintf(MAX_PATHNAME, zSemName, "/%s.sem",
                       pNew->pId->zCanonicalName);
      for( n=1; zSemName[n]; n++ )
        if( zSemName[n]=='/' ) zSemName[n] = '_';
      pNew->pInode->pSem = sem_open(zSemName, O_CREAT, 0666, 1);
      if( pNew->pInode->pSem == SEM_FAILED ){
        rc = SQLITE_NOMEM;
        pNew->pInode->aSemName[0] = '\0';
      }
    }
    unixLeaveMutex();
  }
#endif
  
  pNew->lastErrno = 0;
#if OS_VXWORKS
  if( rc!=SQLITE_OK ){
    if( h>=0 ) robust_close(pNew, h, __LINE__);
    h = -1;
    osUnlink(zFilename);
    isDelete = 0;
  }
  if( isDelete ) pNew->ctrlFlags |= UNIXFILE_DELETE;
#endif
  if( rc!=SQLITE_OK ){
    if( h>=0 ) robust_close(pNew, h, __LINE__);
  }else{
    pNew->pMethod = pLockingStyle;
    OpenCounter(+1);
  }
  return rc;
}

/*
** Return the name of a directory in which to put temporary files.
** If no suitable temporary file directory can be found, return NULL.
*/
static const char *unixTempFileDir(void){
  static const char *azDirs[] = {
     0,
     0,
     "/var/tmp",
     "/usr/tmp",
     "/tmp",
     0        /* List terminator */
  };
  unsigned int i;
  struct stat buf;
  const char *zDir = 0;

  azDirs[0] = sqlite3_temp_directory;
  if( !azDirs[1] ) azDirs[1] = getenv("TMPDIR");
  for(i=0; i<sizeof(azDirs)/sizeof(azDirs[0]); zDir=azDirs[i++]){
    if( zDir==0 ) continue;
    if( osStat(zDir, &buf) ) continue;
    if( !S_ISDIR(buf.st_mode) ) continue;
    if( osAccess(zDir, 07) ) continue;
    break;
  }
  return zDir;
}

/*
** Create a temporary file name in zBuf.  zBuf must be allocated
** by the calling process and must be big enough to hold at least
** pVfs->mxPathname bytes.
*/
static int unixGetTempname(int nBuf, char *zBuf){
  static const unsigned char zChars[] =
    "abcdefghijklmnopqrstuvwxyz"
    "ABCDEFGHIJKLMNOPQRSTUVWXYZ"
    "0123456789";
  unsigned int i, j;
  const char *zDir;

  /* It's odd to simulate an io-error here, but really this is just
  ** using the io-error infrastructure to test that SQLite handles this
  ** function failing. 
  */
  SimulateIOError( return SQLITE_IOERR );

  zDir = unixTempFileDir();
  if( zDir==0 ) zDir = ".";

  /* Check that the output buffer is large enough for the temporary file 
  ** name. If it is not, return SQLITE_ERROR.
  */
  if( (strlen(zDir) + strlen(SQLITE_TEMP_FILE_PREFIX) + 18) >= (size_t)nBuf ){
    return SQLITE_ERROR;
  }

  do{
    sqlite3_snprintf(nBuf-18, zBuf, "%s/"SQLITE_TEMP_FILE_PREFIX, zDir);
    j = (int)strlen(zBuf);
    sqlite3_randomness(15, &zBuf[j]);
    for(i=0; i<15; i++, j++){
      zBuf[j] = (char)zChars[ ((unsigned char)zBuf[j])%(sizeof(zChars)-1) ];
    }
    zBuf[j] = 0;
    zBuf[j+1] = 0;
  }while( osAccess(zBuf,0)==0 );
  return SQLITE_OK;
}

#if SQLITE_ENABLE_LOCKING_STYLE && defined(__APPLE__)
/*
** Routine to transform a unixFile into a proxy-locking unixFile.
** Implementation in the proxy-lock division, but used by unixOpen()
** if SQLITE_PREFER_PROXY_LOCKING is defined.
*/
static int proxyTransformUnixFile(unixFile*, const char*);
#endif

/*
** Search for an unused file descriptor that was opened on the database 
** file (not a journal or master-journal file) identified by pathname
** zPath with SQLITE_OPEN_XXX flags matching those passed as the second
** argument to this function.
**
** Such a file descriptor may exist if a database connection was closed
** but the associated file descriptor could not be closed because some
** other file descriptor open on the same file is holding a file-lock.
** Refer to comments in the unixClose() function and the lengthy comment
** describing "Posix Advisory Locking" at the start of this file for 
** further details. Also, ticket #4018.
**
** If a suitable file descriptor is found, then it is returned. If no
** such file descriptor is located, -1 is returned.
*/
static UnixUnusedFd *findReusableFd(const char *zPath, int flags){
  UnixUnusedFd *pUnused = 0;

  /* Do not search for an unused file descriptor on vxworks. Not because
  ** vxworks would not benefit from the change (it might, we're not sure),
  ** but because no way to test it is currently available. It is better 
  ** not to risk breaking vxworks support for the sake of such an obscure 
  ** feature.  */
#if !OS_VXWORKS
  struct stat sStat;                   /* Results of stat() call */

  /* A stat() call may fail for various reasons. If this happens, it is
  ** almost certain that an open() call on the same path will also fail.
  ** For this reason, if an error occurs in the stat() call here, it is
  ** ignored and -1 is returned. The caller will try to open a new file
  ** descriptor on the same path, fail, and return an error to SQLite.
  **
  ** Even if a subsequent open() call does succeed, the consequences of
  ** not searching for a resusable file descriptor are not dire.  */
  if( 0==osStat(zPath, &sStat) ){
    unixInodeInfo *pInode;

    unixEnterMutex();
    pInode = inodeList;
    while( pInode && (pInode->fileId.dev!=sStat.st_dev
                     || pInode->fileId.ino!=sStat.st_ino) ){
       pInode = pInode->pNext;
    }
    if( pInode ){
      UnixUnusedFd **pp;
      for(pp=&pInode->pUnused; *pp && (*pp)->flags!=flags; pp=&((*pp)->pNext));
      pUnused = *pp;
      if( pUnused ){
        *pp = pUnused->pNext;
      }
    }
    unixLeaveMutex();
  }
#endif    /* if !OS_VXWORKS */
  return pUnused;
}

/*
** This function is called by unixOpen() to determine the unix permissions
** to create new files with. If no error occurs, then SQLITE_OK is returned
** and a value suitable for passing as the third argument to open(2) is
** written to *pMode. If an IO error occurs, an SQLite error code is 
** returned and the value of *pMode is not modified.
**
** If the file being opened is a temporary file, it is always created with
** the octal permissions 0600 (read/writable by owner only). If the file
** is a database or master journal file, it is created with the permissions 
** mask SQLITE_DEFAULT_FILE_PERMISSIONS.
**
** Finally, if the file being opened is a WAL or regular journal file, then 
** this function queries the file-system for the permissions on the 
** corresponding database file and sets *pMode to this value. Whenever 
** possible, WAL and journal files are created using the same permissions 
** as the associated database file.
**
** If the SQLITE_ENABLE_8_3_NAMES option is enabled, then the
** original filename is unavailable.  But 8_3_NAMES is only used for
** FAT filesystems and permissions do not matter there, so just use
** the default permissions.
*/
static int findCreateFileMode(
  const char *zPath,              /* Path of file (possibly) being created */
  int flags,                      /* Flags passed as 4th argument to xOpen() */
  mode_t *pMode,                  /* OUT: Permissions to open file with */
  uid_t *pUid,                    /* OUT: uid to set on the file */
  gid_t *pGid                     /* OUT: gid to set on the file */
){
  int rc = SQLITE_OK;             /* Return Code */
  *pMode = SQLITE_DEFAULT_FILE_PERMISSIONS;
  if( flags & (SQLITE_OPEN_WAL|SQLITE_OPEN_MAIN_JOURNAL) ){
    char zDb[MAX_PATHNAME+1];     /* Database file path */
    int nDb;                      /* Number of valid bytes in zDb */
    struct stat sStat;            /* Output of stat() on database file */

    /* zPath is a path to a WAL or journal file. The following block derives
    ** the path to the associated database file from zPath. This block handles
    ** the following naming conventions:
    **
    **   "<path to db>-journal"
    **   "<path to db>-wal"
    **   "<path to db>-journalNN"
    **   "<path to db>-walNN"
    **
    ** where NN is a decimal number. The NN naming schemes are 
    ** used by the test_multiplex.c module.
    */
    nDb = sqlite3Strlen30(zPath) - 1; 
#ifdef SQLITE_ENABLE_8_3_NAMES
    while( nDb>0 && sqlite3Isalnum(zPath[nDb]) ) nDb--;
    if( nDb==0 || zPath[nDb]!='-' ) return SQLITE_OK;
#else
    while( zPath[nDb]!='-' ){
      assert( nDb>0 );
      assert( zPath[nDb]!='\n' );
      nDb--;
    }
#endif
    memcpy(zDb, zPath, nDb);
    zDb[nDb] = '\0';

    if( 0==osStat(zDb, &sStat) ){
      *pMode = sStat.st_mode & 0777;
      *pUid = sStat.st_uid;
      *pGid = sStat.st_gid;
    }else{
      rc = SQLITE_IOERR_FSTAT;
    }
  }else if( flags & SQLITE_OPEN_DELETEONCLOSE ){
    *pMode = 0600;
  }
  return rc;
}

/*
** Open the file zPath.
** 
** Previously, the SQLite OS layer used three functions in place of this
** one:
**
**     sqlite3OsOpenReadWrite();
**     sqlite3OsOpenReadOnly();
**     sqlite3OsOpenExclusive();
**
** These calls correspond to the following combinations of flags:
**
**     ReadWrite() ->     (READWRITE | CREATE)
**     ReadOnly()  ->     (READONLY) 
**     OpenExclusive() -> (READWRITE | CREATE | EXCLUSIVE)
**
** The old OpenExclusive() accepted a boolean argument - "delFlag". If
** true, the file was configured to be automatically deleted when the
** file handle closed. To achieve the same effect using this new 
** interface, add the DELETEONCLOSE flag to those specified above for 
** OpenExclusive().
*/
static int unixOpen(
  sqlite3_vfs *pVfs,           /* The VFS for which this is the xOpen method */
  const char *zPath,           /* Pathname of file to be opened */
  sqlite3_file *pFile,         /* The file descriptor to be filled in */
  int flags,                   /* Input flags to control the opening */
  int *pOutFlags               /* Output flags returned to SQLite core */
){
  unixFile *p = (unixFile *)pFile;
  int fd = -1;                   /* File descriptor returned by open() */
  int openFlags = 0;             /* Flags to pass to open() */
#if SQLITE_ENABLE_DATA_PROTECTION
  int eType = flags&0xFF0FFF00;  /* Type of file to open */
#else
  int eType = flags&0xFFFFFF00;  /* Type of file to open */
#endif
  int noLock;                    /* True to omit locking primitives */
  int rc = SQLITE_OK;            /* Function Return Code */
  int ctrlFlags = 0;             /* UNIXFILE_* flags */

  int isExclusive  = (flags & SQLITE_OPEN_EXCLUSIVE);
  int isDelete     = (flags & SQLITE_OPEN_DELETEONCLOSE);
  int isCreate     = (flags & SQLITE_OPEN_CREATE);
  int isReadonly   = (flags & SQLITE_OPEN_READONLY);
  int isReadWrite  = (flags & SQLITE_OPEN_READWRITE);
#if SQLITE_ENABLE_LOCKING_STYLE
  int isAutoProxy  = (flags & SQLITE_OPEN_AUTOPROXY);
#endif
#if defined(__APPLE__) || SQLITE_ENABLE_LOCKING_STYLE
  struct statfs fsInfo;
#endif

  /* If creating a master or main-file journal, this function will open
  ** a file-descriptor on the directory too. The first time unixSync()
  ** is called the directory file descriptor will be fsync()ed and close()d.
  */
  int syncDir = (isCreate && (
        eType==SQLITE_OPEN_MASTER_JOURNAL 
     || eType==SQLITE_OPEN_MAIN_JOURNAL 
     || eType==SQLITE_OPEN_WAL
  ));

  /* If argument zPath is a NULL pointer, this function is required to open
  ** a temporary file. Use this buffer to store the file name in.
  */
  char zTmpname[MAX_PATHNAME+2];
  const char *zName = zPath;

  /* Check the following statements are true: 
  **
  **   (a) Exactly one of the READWRITE and READONLY flags must be set, and 
  **   (b) if CREATE is set, then READWRITE must also be set, and
  **   (c) if EXCLUSIVE is set, then CREATE must also be set.
  **   (d) if DELETEONCLOSE is set, then CREATE must also be set.
  */
  assert((isReadonly==0 || isReadWrite==0) && (isReadWrite || isReadonly));
  assert(isCreate==0 || isReadWrite);
  assert(isExclusive==0 || isCreate);
  assert(isDelete==0 || isCreate);

  /* The main DB, main journal, WAL file and master journal are never 
  ** automatically deleted. Nor are they ever temporary files.  */
  assert( (!isDelete && zName) || eType!=SQLITE_OPEN_MAIN_DB );
  assert( (!isDelete && zName) || eType!=SQLITE_OPEN_MAIN_JOURNAL );
  assert( (!isDelete && zName) || eType!=SQLITE_OPEN_MASTER_JOURNAL );
  assert( (!isDelete && zName) || eType!=SQLITE_OPEN_WAL );

  /* Assert that the upper layer has set one of the "file-type" flags. */
  assert( eType==SQLITE_OPEN_MAIN_DB      || eType==SQLITE_OPEN_TEMP_DB 
       || eType==SQLITE_OPEN_MAIN_JOURNAL || eType==SQLITE_OPEN_TEMP_JOURNAL 
       || eType==SQLITE_OPEN_SUBJOURNAL   || eType==SQLITE_OPEN_MASTER_JOURNAL 
       || eType==SQLITE_OPEN_TRANSIENT_DB || eType==SQLITE_OPEN_WAL
  );

  memset(p, 0, sizeof(unixFile));

  if( eType==SQLITE_OPEN_MAIN_DB ){
    UnixUnusedFd *pUnused;
    pUnused = findReusableFd(zName, flags);
    if( pUnused ){
      fd = pUnused->fd;
    }else{
      pUnused = sqlite3_malloc(sizeof(*pUnused));
      if( !pUnused ){
        return SQLITE_NOMEM;
      }
    }
    p->pUnused = pUnused;

    /* Database filenames are double-zero terminated if they are not
    ** URIs with parameters.  Hence, they can always be passed into
    ** sqlite3_uri_parameter(). */
    assert( (flags & SQLITE_OPEN_URI) || zName[strlen(zName)+1]==0 );

  }else if( !zName ){
    /* If zName is NULL, the upper layer is requesting a temp file. */
    assert(isDelete && !syncDir);
    rc = unixGetTempname(MAX_PATHNAME+2, zTmpname);
    if( rc!=SQLITE_OK ){
      return rc;
    }
    zName = zTmpname;

    /* Generated temporary filenames are always double-zero terminated
    ** for use by sqlite3_uri_parameter(). */
    assert( zName[strlen(zName)+1]==0 );
  }

  /* Determine the value of the flags parameter passed to POSIX function
  ** open(). These must be calculated even if open() is not called, as
  ** they may be stored as part of the file handle and used by the 
  ** 'conch file' locking functions later on.  */
  if( isReadonly )  openFlags |= O_RDONLY;
  if( isReadWrite ) openFlags |= O_RDWR;
  if( isCreate )    openFlags |= O_CREAT;
  if( isExclusive ) openFlags |= (O_EXCL|O_NOFOLLOW);
  openFlags |= (O_LARGEFILE|O_BINARY);

#if SQLITE_ENABLE_DATA_PROTECTION
  p->protFlags = (flags & SQLITE_OPEN_FILEPROTECTION_MASK);
#endif
    
  if( fd<0 ){
    mode_t openMode;              /* Permissions to create file with */
    uid_t uid;
    gid_t gid;
    rc = findCreateFileMode(zName, flags, &openMode, &uid, &gid);
    if( rc!=SQLITE_OK ){
      assert( !p->pUnused );
      assert( eType==SQLITE_OPEN_WAL || eType==SQLITE_OPEN_MAIN_JOURNAL );
      return rc;
    }
    fd = robust_open(zName, openFlags, openMode);
    OSTRACE(("OPENX   %-3d %s 0%o\n", fd, zName, openFlags));
    if( fd<0 && errno!=EISDIR && isReadWrite && !isExclusive ){
      /* Failed to open the file for read/write access. Try read-only. */
      flags &= ~(SQLITE_OPEN_READWRITE|SQLITE_OPEN_CREATE);
      openFlags &= ~(O_RDWR|O_CREAT);
      flags |= SQLITE_OPEN_READONLY;
      openFlags |= O_RDONLY;
      isReadonly = 1;
      fd = robust_open(zName, openFlags, openMode);
    }
    if( fd<0 ){
      rc = unixLogError(SQLITE_CANTOPEN_BKPT, "open", zName);
      goto open_finished;
    }
    /* if we're opening the wal or journal and running as root, set the journal uid/gid */
    if( !isReadonly && (flags & (SQLITE_OPEN_WAL|SQLITE_OPEN_MAIN_JOURNAL)) ){
      uid_t euid = geteuid();
      if( euid==0 && (euid!=uid || getegid()!=gid) ){
        if( fchown(fd, uid, gid) ){
          rc = SQLITE_CANTOPEN_BKPT;
          goto open_finished;
        }
      }
    }
  }
  assert( fd>=0 );
  if( pOutFlags ){
    *pOutFlags = flags;
  }

  if( p->pUnused ){
    p->pUnused->fd = fd;
    p->pUnused->flags = flags;
  }

  if( isDelete ){
#if OS_VXWORKS
    zPath = zName;
#else
    osUnlink(zName);
#endif
  }
#if SQLITE_ENABLE_LOCKING_STYLE
  else{
    p->openFlags = openFlags;
  }
#endif

#ifdef FD_CLOEXEC
  osFcntl(fd, F_SETFD, osFcntl(fd, F_GETFD, 0) | FD_CLOEXEC);
#endif

  noLock = eType!=SQLITE_OPEN_MAIN_DB;

  
#if defined(__APPLE__) || SQLITE_ENABLE_LOCKING_STYLE
  if( fstatfs(fd, &fsInfo) == -1 ){
    ((unixFile*)pFile)->lastErrno = errno;
    robust_close(p, fd, __LINE__);
    return SQLITE_IOERR_ACCESS;
  }
  if (0 == strncmp("msdos", fsInfo.f_fstypename, 5)) {
    ((unixFile*)pFile)->fsFlags |= SQLITE_FSFLAGS_IS_MSDOS;
  }
  if (0 == strncmp("exfat", fsInfo.f_fstypename, 5)) {
    ((unixFile*)pFile)->fsFlags |= SQLITE_FSFLAGS_IS_MSDOS;
  }
#endif

  /* Set up appropriate ctrlFlags */
  if( isDelete )                ctrlFlags |= UNIXFILE_DELETE;
  if( isReadonly )              ctrlFlags |= UNIXFILE_RDONLY;
  if( noLock )                  ctrlFlags |= UNIXFILE_NOLOCK;
  if( syncDir )                 ctrlFlags |= UNIXFILE_DIRSYNC;
  if( flags & SQLITE_OPEN_URI ) ctrlFlags |= UNIXFILE_URI;

#if SQLITE_ENABLE_LOCKING_STYLE
#if SQLITE_PREFER_PROXY_LOCKING
  isAutoProxy = 1;
#endif
  if( isAutoProxy && (zPath!=NULL) && (!noLock) && pVfs->xOpen ){
    char *envforce = getenv("SQLITE_FORCE_PROXY_LOCKING");
    int useProxy = 0;

    /* SQLITE_FORCE_PROXY_LOCKING==1 means force always use proxy, 0 means 
    ** never use proxy, NULL means use proxy for non-local files only.  */
    if( envforce!=NULL ){
      useProxy = atoi(envforce)>0;
    }else{
      if( statfs(zPath, &fsInfo) == -1 ){
        /* In theory, the close(fd) call is sub-optimal. If the file opened
        ** with fd is a database file, and there are other connections open
        ** on that file that are currently holding advisory locks on it,
        ** then the call to close() will cancel those locks. In practice,
        ** we're assuming that statfs() doesn't fail very often. At least
        ** not while other file descriptors opened by the same process on
        ** the same file are working.  */
        p->lastErrno = errno;
        robust_close(p, fd, __LINE__);
        rc = SQLITE_IOERR_ACCESS;
        goto open_finished;
      }
      useProxy = !(fsInfo.f_flags&MNT_LOCAL);
    }
    if( useProxy ){
      rc = fillInUnixFile(pVfs, fd, pFile, zPath, ctrlFlags);
      if( rc==SQLITE_OK ){
        /* cache the pMethod in case the transform fails */
        const struct sqlite3_io_methods *pMethod = pFile->pMethods;
        rc = proxyTransformUnixFile((unixFile*)pFile, ":auto:");
        if( rc!=SQLITE_OK ){
          /* Use unixClose to clean up the resources added in fillInUnixFile 
          ** and clear all the structure's references.  Specifically, 
          ** pFile->pMethods will be NULL so sqlite3OsClose will be a no-op 
          */
          if( pMethod!=NULL ){
            pMethod->xClose(pFile);
          }else{
            unixClose(pFile);
          }
          return rc;
        }
      }
      goto open_finished;
    }
  }
#endif
  
  rc = fillInUnixFile(pVfs, fd, pFile, zPath, ctrlFlags);

open_finished:
  if( rc!=SQLITE_OK ){
    sqlite3_free(p->pUnused);
  }
  return rc;
}


/*
** Delete the file at zPath. If the dirSync argument is true, fsync()
** the directory after deleting the file.
*/
static int unixDelete(
  sqlite3_vfs *NotUsed,     /* VFS containing this as the xDelete method */
  const char *zPath,        /* Name of file to be deleted */
  int dirSync               /* If true, fsync() directory after deleting file */
){
  int rc = SQLITE_OK;
  UNUSED_PARAMETER(NotUsed);
  SimulateIOError(return SQLITE_IOERR_DELETE);
  if( osUnlink(zPath)==(-1) && errno!=ENOENT ){
    return unixLogError(SQLITE_IOERR_DELETE, "unlink", zPath);
  }
#ifndef SQLITE_DISABLE_DIRSYNC
  if( (dirSync & 1)!=0 ){
    int fd;
    rc = osOpenDirectory(zPath, &fd);
    if( rc==SQLITE_OK ){
#if OS_VXWORKS
      if( fsync(fd)==-1 )
#else
      if( fsync(fd) )
#endif
      {
        rc = unixLogError(SQLITE_IOERR_DIR_FSYNC, "fsync", zPath);
      }
#if OSCLOSE_CHECK_CLOSE_IOERR
      if( close(fd)&&!rc ){
        rc = SQLITE_IOERR_DIR_CLOSE;
      }
#else
      robust_close(0, fd, __LINE__);
#endif
    }else if( rc==SQLITE_CANTOPEN ){
      rc = SQLITE_OK;
    }
  }
#endif
  return rc;
}

/*
** Test the existance of or access permissions of file zPath. The
** test performed depends on the value of flags:
**
**     SQLITE_ACCESS_EXISTS: Return 1 if the file exists
**     SQLITE_ACCESS_READWRITE: Return 1 if the file is read and writable.
**     SQLITE_ACCESS_READONLY: Return 1 if the file is readable.
**
** Otherwise return 0.
*/
static int unixAccess(
  sqlite3_vfs *NotUsed,   /* The VFS containing this xAccess method */
  const char *zPath,      /* Path of the file to examine */
  int flags,              /* What do we want to learn about the zPath file? */
  int *pResOut            /* Write result boolean here */
){
  int amode = 0;
  UNUSED_PARAMETER(NotUsed);
  SimulateIOError( return SQLITE_IOERR_ACCESS; );
  switch( flags ){
    case SQLITE_ACCESS_EXISTS:
      amode = F_OK;
      break;
    case SQLITE_ACCESS_READWRITE:
      amode = W_OK|R_OK;
      break;
    case SQLITE_ACCESS_READ:
      amode = R_OK;
      break;

    default:
      assert(!"Invalid flags argument");
  }
  *pResOut = (osAccess(zPath, amode)==0);
  if( flags==SQLITE_ACCESS_EXISTS && *pResOut ){
    struct stat buf;
    if( 0==osStat(zPath, &buf) && buf.st_size==0 ){
      *pResOut = 0;
    }
  }
  return SQLITE_OK;
}


/*
** Turn a relative pathname into a full pathname. The relative path
** is stored as a nul-terminated string in the buffer pointed to by
** zPath. 
**
** zOut points to a buffer of at least sqlite3_vfs.mxPathname bytes 
** (in this case, MAX_PATHNAME bytes). The full-path is written to
** this buffer before returning.
*/
static int unixFullPathname(
  sqlite3_vfs *pVfs,            /* Pointer to vfs object */
  const char *zPath,            /* Possibly relative input path */
  int nOut,                     /* Size of output buffer in bytes */
  char *zOut                    /* Output buffer */
){

  /* It's odd to simulate an io-error here, but really this is just
  ** using the io-error infrastructure to test that SQLite handles this
  ** function failing. This function could fail if, for example, the
  ** current working directory has been unlinked.
  */
  SimulateIOError( return SQLITE_ERROR );

  assert( pVfs->mxPathname==MAX_PATHNAME );
  UNUSED_PARAMETER(pVfs);

  zOut[nOut-1] = '\0';
  if( zPath[0]=='/' ){
    sqlite3_snprintf(nOut, zOut, "%s", zPath);
  }else{
    int nCwd;
    if( osGetcwd(zOut, nOut-1)==0 ){
      return unixLogError(SQLITE_CANTOPEN_BKPT, "getcwd", zPath);
    }
    nCwd = (int)strlen(zOut);
    sqlite3_snprintf(nOut-nCwd, &zOut[nCwd], "/%s", zPath);
  }
  return SQLITE_OK;
}


#ifndef SQLITE_OMIT_LOAD_EXTENSION
/*
** Interfaces for opening a shared library, finding entry points
** within the shared library, and closing the shared library.
*/
#include <dlfcn.h>
static void *unixDlOpen(sqlite3_vfs *NotUsed, const char *zFilename){
  UNUSED_PARAMETER(NotUsed);
  return dlopen(zFilename, RTLD_NOW | RTLD_GLOBAL);
}

/*
** SQLite calls this function immediately after a call to unixDlSym() or
** unixDlOpen() fails (returns a null pointer). If a more detailed error
** message is available, it is written to zBufOut. If no error message
** is available, zBufOut is left unmodified and SQLite uses a default
** error message.
*/
static void unixDlError(sqlite3_vfs *NotUsed, int nBuf, char *zBufOut){
  const char *zErr;
  UNUSED_PARAMETER(NotUsed);
  unixEnterMutex();
  zErr = dlerror();
  if( zErr ){
    sqlite3_snprintf(nBuf, zBufOut, "%s", zErr);
  }
  unixLeaveMutex();
}
static void (*unixDlSym(sqlite3_vfs *NotUsed, void *p, const char*zSym))(void){
  /* 
  ** GCC with -pedantic-errors says that C90 does not allow a void* to be
  ** cast into a pointer to a function.  And yet the library dlsym() routine
  ** returns a void* which is really a pointer to a function.  So how do we
  ** use dlsym() with -pedantic-errors?
  **
  ** Variable x below is defined to be a pointer to a function taking
  ** parameters void* and const char* and returning a pointer to a function.
  ** We initialize x by assigning it a pointer to the dlsym() function.
  ** (That assignment requires a cast.)  Then we call the function that
  ** x points to.  
  **
  ** This work-around is unlikely to work correctly on any system where
  ** you really cannot cast a function pointer into void*.  But then, on the
  ** other hand, dlsym() will not work on such a system either, so we have
  ** not really lost anything.
  */
  void (*(*x)(void*,const char*))(void);
  UNUSED_PARAMETER(NotUsed);
  x = (void(*(*)(void*,const char*))(void))dlsym;
  return (*x)(p, zSym);
}
static void unixDlClose(sqlite3_vfs *NotUsed, void *pHandle){
  UNUSED_PARAMETER(NotUsed);
  dlclose(pHandle);
}
#else /* if SQLITE_OMIT_LOAD_EXTENSION is defined: */
  #define unixDlOpen  0
  #define unixDlError 0
  #define unixDlSym   0
  #define unixDlClose 0
#endif

/*
** Write nBuf bytes of random data to the supplied buffer zBuf.
*/
static int unixRandomness(sqlite3_vfs *NotUsed, int nBuf, char *zBuf){
  UNUSED_PARAMETER(NotUsed);
  assert((size_t)nBuf>=(sizeof(time_t)+sizeof(int)));

  /* We have to initialize zBuf to prevent valgrind from reporting
  ** errors.  The reports issued by valgrind are incorrect - we would
  ** prefer that the randomness be increased by making use of the
  ** uninitialized space in zBuf - but valgrind errors tend to worry
  ** some users.  Rather than argue, it seems easier just to initialize
  ** the whole array and silence valgrind, even if that means less randomness
  ** in the random seed.
  **
  ** When testing, initializing zBuf[] to zero is all we do.  That means
  ** that we always use the same random number sequence.  This makes the
  ** tests repeatable.
  */
  memset(zBuf, 0, nBuf);
#if !defined(SQLITE_TEST)
  {
    int pid, fd;
    fd = robust_open("/dev/urandom", O_RDONLY, 0);
    if( fd<0 ){
      time_t t;
      time(&t);
      memcpy(zBuf, &t, sizeof(t));
      pid = getpid();
      memcpy(&zBuf[sizeof(t)], &pid, sizeof(pid));
      assert( sizeof(t)+sizeof(pid)<=(size_t)nBuf );
      nBuf = sizeof(t) + sizeof(pid);
    }else{
      do{ nBuf = osRead(fd, zBuf, nBuf); }while( nBuf<0 && errno==EINTR );
      robust_close(0, fd, __LINE__);
    }
  }
#endif
  return nBuf;
}


/*
** Sleep for a little while.  Return the amount of time slept.
** The argument is the number of microseconds we want to sleep.
** The return value is the number of microseconds of sleep actually
** requested from the underlying operating system, a number which
** might be greater than or equal to the argument, but not less
** than the argument.
*/
static int unixSleep(sqlite3_vfs *NotUsed, int microseconds){
#if OS_VXWORKS
  struct timespec sp;

  sp.tv_sec = microseconds / 1000000;
  sp.tv_nsec = (microseconds % 1000000) * 1000;
  nanosleep(&sp, NULL);
  UNUSED_PARAMETER(NotUsed);
  return microseconds;
#elif defined(HAVE_USLEEP) && HAVE_USLEEP
  usleep(microseconds);
  UNUSED_PARAMETER(NotUsed);
  return microseconds;
#else
  int seconds = (microseconds+999999)/1000000;
  sleep(seconds);
  UNUSED_PARAMETER(NotUsed);
  return seconds*1000000;
#endif
}

/*
** The following variable, if set to a non-zero value, is interpreted as
** the number of seconds since 1970 and is used to set the result of
** sqlite3OsCurrentTime() during testing.
*/
#ifdef SQLITE_TEST
int sqlite3_current_time = 0;  /* Fake system time in seconds since 1970. */
#endif

/*
** Find the current time (in Universal Coordinated Time).  Write into *piNow
** the current time and date as a Julian Day number times 86_400_000.  In
** other words, write into *piNow the number of milliseconds since the Julian
** epoch of noon in Greenwich on November 24, 4714 B.C according to the
** proleptic Gregorian calendar.
**
** On success, return SQLITE_OK.  Return SQLITE_ERROR if the time and date 
** cannot be found.
*/
static int unixCurrentTimeInt64(sqlite3_vfs *NotUsed, sqlite3_int64 *piNow){
  static const sqlite3_int64 unixEpoch = 24405875*(sqlite3_int64)8640000;
  int rc = SQLITE_OK;
#if defined(NO_GETTOD)
  time_t t;
  time(&t);
  *piNow = ((sqlite3_int64)t)*1000 + unixEpoch;
#elif OS_VXWORKS
  struct timespec sNow;
  clock_gettime(CLOCK_REALTIME, &sNow);
  *piNow = unixEpoch + 1000*(sqlite3_int64)sNow.tv_sec + sNow.tv_nsec/1000000;
#else
  struct timeval sNow;
  if( gettimeofday(&sNow, 0)==0 ){
    *piNow = unixEpoch + 1000*(sqlite3_int64)sNow.tv_sec + sNow.tv_usec/1000;
  }else{
    rc = SQLITE_ERROR;
  }
#endif

#ifdef SQLITE_TEST
  if( sqlite3_current_time ){
    *piNow = 1000*(sqlite3_int64)sqlite3_current_time + unixEpoch;
  }
#endif
  UNUSED_PARAMETER(NotUsed);
  return rc;
}

/*
** Find the current time (in Universal Coordinated Time).  Write the
** current time and date as a Julian Day number into *prNow and
** return 0.  Return 1 if the time and date cannot be found.
*/
static int unixCurrentTime(sqlite3_vfs *NotUsed, double *prNow){
  sqlite3_int64 i = 0;
  int rc;
  UNUSED_PARAMETER(NotUsed);
  rc = unixCurrentTimeInt64(0, &i);
  *prNow = i/86400000.0;
  return rc;
}

/*
** We added the xGetLastError() method with the intention of providing
** better low-level error messages when operating-system problems come up
** during SQLite operation.  But so far, none of that has been implemented
** in the core.  So this routine is never called.  For now, it is merely
** a place-holder.
*/
static int unixGetLastError(sqlite3_vfs *NotUsed, int NotUsed2, char *NotUsed3){
  UNUSED_PARAMETER(NotUsed);
  UNUSED_PARAMETER(NotUsed2);
  UNUSED_PARAMETER(NotUsed3);
  return 0;
}


/*
************************ End of sqlite3_vfs methods ***************************
******************************************************************************/

/******************************************************************************
************************** Begin Proxy Locking ********************************
**
** Proxy locking is a "uber-locking-method" in this sense:  It uses the
** other locking methods on secondary lock files.  Proxy locking is a
** meta-layer over top of the primitive locking implemented above.  For
** this reason, the division that implements of proxy locking is deferred
** until late in the file (here) after all of the other I/O methods have
** been defined - so that the primitive locking methods are available
** as services to help with the implementation of proxy locking.
**
****
**
** The default locking schemes in SQLite use byte-range locks on the
** database file to coordinate safe, concurrent access by multiple readers
** and writers [http://sqlite.org/lockingv3.html].  The five file locking
** states (UNLOCKED, PENDING, SHARED, RESERVED, EXCLUSIVE) are implemented
** as POSIX read & write locks over fixed set of locations (via fsctl),
** on AFP and SMB only exclusive byte-range locks are available via fsctl
** with _IOWR('z', 23, struct ByteRangeLockPB2) to track the same 5 states.
** To simulate a F_RDLCK on the shared range, on AFP a randomly selected
** address in the shared range is taken for a SHARED lock, the entire
** shared range is taken for an EXCLUSIVE lock):
**
**      PENDING_BYTE        0x40000000		   	
**      RESERVED_BYTE       0x40000001
**      SHARED_RANGE        0x40000002 -> 0x40000200
**
** This works well on the local file system, but shows a nearly 100x
** slowdown in read performance on AFP because the AFP client disables
** the read cache when byte-range locks are present.  Enabling the read
** cache exposes a cache coherency problem that is present on all OS X
** supported network file systems.  NFS and AFP both observe the
** close-to-open semantics for ensuring cache coherency
** [http://nfs.sourceforge.net/#faq_a8], which does not effectively
** address the requirements for concurrent database access by multiple
** readers and writers
** [http://www.nabble.com/SQLite-on-NFS-cache-coherency-td15655701.html].
**
** To address the performance and cache coherency issues, proxy file locking
** changes the way database access is controlled by limiting access to a
** single host at a time and moving file locks off of the database file
** and onto a proxy file on the local file system.  
**
**
** Using proxy locks
** -----------------
**
** C APIs
**
**  sqlite3_file_control(db, dbname, SQLITE_SET_LOCKPROXYFILE,
**                       <proxy_path> | ":auto:");
**  sqlite3_file_control(db, dbname, SQLITE_GET_LOCKPROXYFILE, &<proxy_path>);
**
**
** SQL pragmas
**
**  PRAGMA [database.]lock_proxy_file=<proxy_path> | :auto:
**  PRAGMA [database.]lock_proxy_file
**
** Specifying ":auto:" means that if there is a conch file with a matching
** host ID in it, the proxy path in the conch file will be used, otherwise
** a proxy path based on the user's temp dir
** (via confstr(_CS_DARWIN_USER_TEMP_DIR,...)) will be used and the
** actual proxy file name is generated from the name and path of the
** database file.  For example:
**
**       For database path "/Users/me/foo.db" 
**       The lock path will be "<tmpdir>/sqliteplocks/_Users_me_foo.db:auto:")
**
** Once a lock proxy is configured for a database connection, it can not
** be removed, however it may be switched to a different proxy path via
** the above APIs (assuming the conch file is not being held by another
** connection or process). 
**
**
** How proxy locking works
** -----------------------
**
** Proxy file locking relies primarily on two new supporting files: 
**
**   *  conch file to limit access to the database file to a single host
**      at a time
**
**   *  proxy file to act as a proxy for the advisory locks normally
**      taken on the database
**
** The conch file - to use a proxy file, sqlite must first "hold the conch"
** by taking an sqlite-style shared lock on the conch file, reading the
** contents and comparing the host's unique host ID (see below) and lock
** proxy path against the values stored in the conch.  The conch file is
** stored in the same directory as the database file and the file name
** is patterned after the database file name as ".<databasename>-conch".
** If the conch file does not exist, or it's contents do not match the
** host ID and/or proxy path, then the lock is escalated to an exclusive
** lock and the conch file contents is updated with the host ID and proxy
** path and the lock is downgraded to a shared lock again.  If the conch
** is held by another process (with a shared lock), the exclusive lock
** will fail and SQLITE_BUSY is returned.
**
** The proxy file - a single-byte file used for all advisory file locks
** normally taken on the database file.   This allows for safe sharing
** of the database file for multiple readers and writers on the same
** host (the conch ensures that they all use the same local lock file).
**
** Requesting the lock proxy does not immediately take the conch, it is
** only taken when the first request to lock database file is made.  
** This matches the semantics of the traditional locking behavior, where
** opening a connection to a database file does not take a lock on it.
** The shared lock and an open file descriptor are maintained until 
** the connection to the database is closed. 
**
** The proxy file and the lock file are never deleted so they only need
** to be created the first time they are used.
**
** Configuration options
** ---------------------
**
**  SQLITE_PREFER_PROXY_LOCKING
**
**       Database files accessed on non-local file systems are
**       automatically configured for proxy locking, lock files are
**       named automatically using the same logic as
**       PRAGMA lock_proxy_file=":auto:"
**    
**  SQLITE_PROXY_DEBUG
**
**       Enables the logging of error messages during host id file
**       retrieval and creation
**
**  LOCKPROXYDIR
**
**       Overrides the default directory used for lock proxy files that
**       are named automatically via the ":auto:" setting
**
**  SQLITE_DEFAULT_PROXYDIR_PERMISSIONS
**
**       Permissions to use when creating a directory for storing the
**       lock proxy files, only used when LOCKPROXYDIR is not set.
**    
**    
** As mentioned above, when compiled with SQLITE_PREFER_PROXY_LOCKING,
** setting the environment variable SQLITE_FORCE_PROXY_LOCKING to 1 will
** force proxy locking to be used for every database file opened, and 0
** will force automatic proxy locking to be disabled for all database
** files (explicity calling the SQLITE_SET_LOCKPROXYFILE pragma or
** sqlite_file_control API is not affected by SQLITE_FORCE_PROXY_LOCKING).
*/

/*
** Proxy locking is only available on MacOSX 
*/
#if defined(__APPLE__) && SQLITE_ENABLE_LOCKING_STYLE

/*
** The proxyLockingContext has the path and file structures for the remote 
** and local proxy files in it
*/
typedef struct proxyLockingContext proxyLockingContext;
struct proxyLockingContext {
  unixFile *conchFile;         /* Open conch file */
  char *conchFilePath;         /* Name of the conch file */
  unixFile *lockProxy;         /* Open proxy lock file */
  char *lockProxyPath;         /* Name of the proxy lock file */
  char *dbPath;                /* Name of the open file */
  int conchHeld;               /* 1 if the conch is held, -1 if lockless */
  int nFails;                  /* Number of conch taking failures */
  void *oldLockingContext;     /* Original lockingcontext to restore on close */
  sqlite3_io_methods const *pOldMethod;     /* Original I/O methods for close */
};

/* 
** The proxy lock file path for the database at dbPath is written into lPath, 
** which must point to valid, writable memory large enough for a maxLen length
** file path. 
*/
static int proxyGetLockPath(const char *dbPath, char *lPath, size_t maxLen){
  int len;
  int dbLen;
  int i;

#ifdef LOCKPROXYDIR
  len = strlcpy(lPath, LOCKPROXYDIR, maxLen);
#else
# ifdef _CS_DARWIN_USER_TEMP_DIR
  {
    if( !confstr(_CS_DARWIN_USER_TEMP_DIR, lPath, maxLen) ){
      OSTRACE(("GETLOCKPATH  failed %s errno=%d pid=%d\n",
               lPath, errno, getpid()));
      return SQLITE_IOERR_LOCK;
    }
    len = strlcat(lPath, "sqliteplocks", maxLen);    
  }
# else
  len = strlcpy(lPath, "/tmp/", maxLen);
# endif
#endif

  if( lPath[len-1]!='/' ){
    len = strlcat(lPath, "/", maxLen);
  }
  
  /* transform the db path to a unique cache name */
  dbLen = (int)strlen(dbPath);
  for( i=0; i<dbLen && (i+len+7)<(int)maxLen; i++){
    char c = dbPath[i];
    lPath[i+len] = (c=='/')?'_':c;
  }
  lPath[i+len]='\0';
  strlcat(lPath, ":auto:", maxLen);
  OSTRACE(("GETLOCKPATH  proxy lock path=%s pid=%d\n", lPath, getpid()));
  return SQLITE_OK;
}

/* 
 ** Creates the lock file and any missing directories in lockPath
 */
static int proxyCreateLockPath(const char *lockPath){
  int i, len;
  char buf[MAXPATHLEN];
  int start = 0;
  
  assert(lockPath!=NULL);
  /* try to create all the intermediate directories */
  len = (int)strlen(lockPath);
  buf[0] = lockPath[0];
  for( i=1; i<len; i++ ){
    if( lockPath[i] == '/' && (i - start > 0) ){
      /* only mkdir if leaf dir != "." or "/" or ".." */
      if( i-start>2 || (i-start==1 && buf[start] != '.' && buf[start] != '/') 
         || (i-start==2 && buf[start] != '.' && buf[start+1] != '.') ){
        buf[i]='\0';
        if( osMkdir(buf, SQLITE_DEFAULT_PROXYDIR_PERMISSIONS) ){
          int err=errno;
          if( err!=EEXIST ) {
            OSTRACE(("CREATELOCKPATH  FAILED creating %s, "
                     "'%s' proxy lock path=%s pid=%d\n",
                     buf, strerror(err), lockPath, getpid()));
            return err;
          }
        }
      }
      start=i+1;
    }
    buf[i] = lockPath[i];
  }
  OSTRACE(("CREATELOCKPATH  proxy lock path=%s pid=%d\n", lockPath, getpid()));
  return 0;
}

static int isProxyLockingMode(unixFile *pFile) {
  return (pFile->pMethod == &proxyIoMethods) ? 1 : 0;
}

/*
** Return the shared memory base path based on the lock proxy file if the 
** lock proxy file is hosted on a shared memory compatible FS
*/
static const char *proxySharedMemoryBasePath(unixFile *pFile) {
  proxyLockingContext *pCtx;
  unixFile *pLockFile;
  
  assert(pFile!=NULL && pFile->lockingContext!=NULL);
  assert(pFile->pMethod == &proxyIoMethods);
  pCtx = ((proxyLockingContext *)(pFile->lockingContext));
  pLockFile = pCtx->lockProxy;
  if( pLockFile->pMethod->iVersion>=2 && pLockFile->pMethod->xShmMap!=0 ){
    return pCtx->lockProxyPath;
  }
  return NULL;
}

/*
** Create a new VFS file descriptor (stored in memory obtained from
** sqlite3_malloc) and open the file named "path" in the file descriptor.
**
** The caller is responsible not only for closing the file descriptor
** but also for freeing the memory associated with the file descriptor.
*/
static int proxyCreateUnixFile(
    const char *path,        /* path for the new unixFile */
    unixFile **ppFile,       /* unixFile created and returned by ref */
    int islockfile           /* if non zero missing dirs will be created */
) {
  int fd = -1;
  unixFile *pNew;
  int rc = SQLITE_OK;
  int openFlags = O_RDWR | O_CREAT;
  sqlite3_vfs dummyVfs;
  int terrno = 0;
  UnixUnusedFd *pUnused = NULL;

  /* 1. first try to open/create the file
  ** 2. if that fails, and this is a lock file (not-conch), try creating
  ** the parent directories and then try again.
  ** 3. if that fails, try to open the file read-only
  ** otherwise return BUSY (if lock file) or CANTOPEN for the conch file
  */
  pUnused = findReusableFd(path, openFlags);
  if( pUnused ){
    fd = pUnused->fd;
  }else{
    pUnused = sqlite3_malloc(sizeof(*pUnused));
    if( !pUnused ){
      return SQLITE_NOMEM;
    }
  }
  if( fd<0 ){
    fd = robust_open(path, openFlags, SQLITE_DEFAULT_FILE_PERMISSIONS);
    terrno = errno;
    if( fd<0 && errno==ENOENT && islockfile ){
      if( proxyCreateLockPath(path) == SQLITE_OK ){
        fd = robust_open(path, openFlags, SQLITE_DEFAULT_FILE_PERMISSIONS);
      }
    }
  }
  if( fd<0 ){
    openFlags = O_RDONLY;
    fd = robust_open(path, openFlags, SQLITE_DEFAULT_FILE_PERMISSIONS);
    terrno = errno;
  }
  if( fd<0 ){
    sqlite3_free(pUnused);
    if( islockfile ){
      return SQLITE_BUSY;
    }
    switch (terrno) {
      case EACCES:
        return SQLITE_PERM;
      case EIO: 
        return SQLITE_IOERR_LOCK; /* even though it is the conch */
      default:
        return SQLITE_CANTOPEN_BKPT;
    }
  }
  
  pNew = (unixFile *)sqlite3_malloc(sizeof(*pNew));
  if( pNew==NULL ){
    rc = SQLITE_NOMEM;
    goto end_create_proxy;
  }
  memset(pNew, 0, sizeof(unixFile));
  pNew->openFlags = openFlags;
  memset(&dummyVfs, 0, sizeof(dummyVfs));
  dummyVfs.pAppData = (void*)&autolockIoFinder;
  dummyVfs.zName = "dummy";
  pUnused->fd = fd;
  pUnused->flags = openFlags;
  pNew->pUnused = pUnused;
  
  rc = fillInUnixFile(&dummyVfs, fd, (sqlite3_file*)pNew, path, 0);
  if( rc==SQLITE_OK ){
    *ppFile = pNew;
    return SQLITE_OK;
  }
end_create_proxy:    
  robust_close(pNew, fd, __LINE__);
  sqlite3_free(pNew);
  sqlite3_free(pUnused);
  return rc;
}

#ifdef SQLITE_TEST
/* simulate multiple hosts by creating unique hostid file paths */
int sqlite3_hostid_num = 0;
#endif

#define PROXY_HOSTIDLEN    16  /* conch file host id length */

/* Not always defined in the headers as it ought to be */
extern int gethostuuid(uuid_t id, const struct timespec *wait);

/* get the host ID via gethostuuid(), pHostID must point to PROXY_HOSTIDLEN 
** bytes of writable memory.
*/
static int proxyGetHostID(unsigned char *pHostID, int *pError){
  assert(PROXY_HOSTIDLEN == sizeof(uuid_t));
  memset(pHostID, 0, PROXY_HOSTIDLEN);
#if HAVE_GETHOSTUUID
  {
    struct timespec timeout = {1, 0}; /* 1 sec timeout */
    
    if( gethostuuid(pHostID, &timeout) ){
      int err = errno;
      if( pError ){
        *pError = err;
      }
      return SQLITE_IOERR;
    }
  }
#else
  UNUSED_PARAMETER(pError);
#endif
#ifdef SQLITE_TEST
  /* simulate multiple hosts by creating unique hostid file paths */
  if( sqlite3_hostid_num != 0){
    pHostID[0] = (char)(pHostID[0] + (char)(sqlite3_hostid_num & 0xFF));
  }
#endif
  
  return SQLITE_OK;
}

/* The conch file contains the header, host id and lock file path
 */
#define PROXY_CONCHVERSION 2   /* 1-byte header, 16-byte host id, path */
#define PROXY_HEADERLEN    1   /* conch file header length */
#define PROXY_PATHINDEX    (PROXY_HEADERLEN+PROXY_HOSTIDLEN)
#define PROXY_MAXCONCHLEN  (PROXY_HEADERLEN+PROXY_HOSTIDLEN+MAXPATHLEN)

/* 
** Takes an open conch file, copies the contents to a new path and then moves 
** it back.  The newly created file's file descriptor is assigned to the
** conch file structure and finally the original conch file descriptor is 
** closed.  Returns zero if successful.
*/
static int proxyBreakConchLock(unixFile *pFile, uuid_t myHostID){
  proxyLockingContext *pCtx = (proxyLockingContext *)pFile->lockingContext; 
  unixFile *conchFile = pCtx->conchFile;
  char tPath[MAXPATHLEN];
  char buf[PROXY_MAXCONCHLEN];
  char *cPath = pCtx->conchFilePath;
  size_t readLen = 0;
  size_t pathLen = 0;
  char errmsg[64] = "";
  int fd = -1;
  int rc = -1;
  UNUSED_PARAMETER(myHostID);

  /* create a new path by replace the trailing '-conch' with '-break' */
  pathLen = strlcpy(tPath, cPath, MAXPATHLEN);
  if( pathLen>MAXPATHLEN || pathLen<6 || 
     (strlcpy(&tPath[pathLen-5], "break", 6) != 5) ){
    sqlite3_snprintf(sizeof(errmsg),errmsg,"path error (len %d)",(int)pathLen);
    goto end_breaklock;
  }
  /* read the conch content */
  readLen = osPread(conchFile->h, buf, PROXY_MAXCONCHLEN, 0);
  if( readLen<PROXY_PATHINDEX ){
    sqlite3_snprintf(sizeof(errmsg),errmsg,"read error (len %d)",(int)readLen);
    goto end_breaklock;
  }
  /* write it out to the temporary break file */
  fd = robust_open(tPath, (O_RDWR|O_CREAT|O_EXCL),
                   SQLITE_DEFAULT_FILE_PERMISSIONS);
  if( fd<0 ){
    sqlite3_snprintf(sizeof(errmsg), errmsg, "create failed (%d)", errno);
    goto end_breaklock;
  }
  if( osPwrite(fd, buf, readLen, 0) != (ssize_t)readLen ){
    sqlite3_snprintf(sizeof(errmsg), errmsg, "write failed (%d)", errno);
    goto end_breaklock;
  }
  if( rename(tPath, cPath) ){
    sqlite3_snprintf(sizeof(errmsg), errmsg, "rename failed (%d)", errno);
    goto end_breaklock;
  }
  rc = 0;
  fprintf(stderr, "broke stale lock on %s\n", cPath);
  robust_close(pFile, conchFile->h, __LINE__);
  conchFile->h = fd;
  conchFile->openFlags = O_RDWR | O_CREAT;

end_breaklock:
  if( rc ){
    if( fd>=0 ){
      osUnlink(tPath);
      robust_close(pFile, fd, __LINE__);
    }
    fprintf(stderr, "failed to break stale lock on %s, %s\n", cPath, errmsg);
  }
  return rc;
}

/* Take the requested lock on the conch file and break a stale lock if the 
** host id matches.
*/
static int proxyConchLock(unixFile *pFile, uuid_t myHostID, int lockType){
  proxyLockingContext *pCtx = (proxyLockingContext *)pFile->lockingContext; 
  unixFile *conchFile = pCtx->conchFile;
  int rc = SQLITE_OK;
  struct timespec conchModTime;
  
  memset(&conchModTime, 0, sizeof(conchModTime));
  do {
    rc = conchFile->pMethod->xLock((sqlite3_file*)conchFile, lockType);
    if( rc==SQLITE_BUSY ){
      pCtx->nFails ++;
      /* If the lock failed (busy):
       * 1st try: get the mod time of the conch, wait 0.5s and try again. 
       * 2nd try: fail if the mod time changed or host id is different, wait 
       *           10 sec and try again
       * 3rd try: break the lock unless the mod time has changed.
       */
      struct stat buf;
      if( osFstat(conchFile->h, &buf) ){
        pFile->lastErrno = errno;
        return SQLITE_IOERR_LOCK;
      }
      
      if( pCtx->nFails==1 ){
        conchModTime = buf.st_mtimespec;
        usleep(500000); /* wait 0.5 sec and try the lock again*/
        continue;  
      }

      assert( pCtx->nFails>1 );
      if( conchModTime.tv_sec != buf.st_mtimespec.tv_sec || 
         conchModTime.tv_nsec != buf.st_mtimespec.tv_nsec ){
        return SQLITE_BUSY;
      }
      
      if( pCtx->nFails==2 ){  
        char tBuf[PROXY_MAXCONCHLEN];
        int len = osPread(conchFile->h, tBuf, PROXY_MAXCONCHLEN, 0);
        if( len<0 ){
          pFile->lastErrno = errno;
          return SQLITE_IOERR_LOCK;
        }
        if( len>PROXY_PATHINDEX && tBuf[0]==(char)PROXY_CONCHVERSION){
          /* don't break the lock if the host id doesn't match, but do log
           * an error to console so users can diagnose stale NFS locks more 
           * easily 
           */
          if( 0!=memcmp(&tBuf[PROXY_HEADERLEN], myHostID, PROXY_HOSTIDLEN) ){
            uuid_t conchUUID;
            uuid_string_t conchUUIDString;
            uuid_string_t myUUIDString;
            assert(PROXY_HOSTIDLEN == sizeof(uuid_t));
            memcpy(conchUUID, &tBuf[PROXY_HEADERLEN], PROXY_HOSTIDLEN);
            uuid_unparse(conchUUID, conchUUIDString);
            uuid_unparse(myHostID, myUUIDString);
            fprintf(stderr, "ERROR: sqlite database is locked because it is in use "
                    "by another host that holds a host-exclusive lock on %s; "
                    "this host (UUID %s) cannot override the host-exclusive lock "
                    "until the other host (UUID %s) releases its locks on %s\n", 
                    pFile->zPath, myUUIDString, conchUUIDString, conchFile->zPath);
            return SQLITE_BUSY;
          }
        }else{
          /* don't break the lock on short read or a version mismatch */
          return SQLITE_BUSY;
        }
        usleep(10000000); /* wait 10 sec and try the lock again */
        continue; 
      }
      
      assert( pCtx->nFails>=3 );
      if( (pCtx->nFails==3)&&(0==proxyBreakConchLock(pFile, myHostID)) ){
        rc = SQLITE_OK;
        if( lockType==EXCLUSIVE_LOCK ){
          rc = conchFile->pMethod->xLock((sqlite3_file*)conchFile, SHARED_LOCK);          
        }
        if( !rc ){
          rc = conchFile->pMethod->xLock((sqlite3_file*)conchFile, lockType);
        }
      }
    }
  } while( rc==SQLITE_BUSY && pCtx->nFails<3 );
  
  return rc;
}

/* Takes the conch by taking a shared lock and read the contents conch, if 
** lockPath is non-NULL, the host ID and lock file path must match.  A NULL 
** lockPath means that the lockPath in the conch file will be used if the 
** host IDs match, or a new lock path will be generated automatically 
** and written to the conch file.
*/
static int proxyTakeConch(unixFile *pFile){
  proxyLockingContext *pCtx = (proxyLockingContext *)pFile->lockingContext; 
  
  if( pCtx->conchHeld!=0 ){
    return SQLITE_OK;
  }else{
    unixFile *conchFile = pCtx->conchFile;
    uuid_t myHostID;
    int pError = 0;
    char readBuf[PROXY_MAXCONCHLEN];
    char lockPath[MAXPATHLEN];
    char *tempLockPath = NULL;
    int rc = SQLITE_OK;
    int createConch = 0;
    int hostIdMatch = 0;
    int readLen = 0;
    int tryOldLockPath = 0;
    int forceNewLockPath = 0;
    
    OSTRACE(("TAKECONCH  %d for %s pid=%d\n", conchFile->h,
             (pCtx->lockProxyPath ? pCtx->lockProxyPath : ":auto:"), getpid()));

    rc = proxyGetHostID(myHostID, &pError);
    if( (rc&0xff)==SQLITE_IOERR ){
      pFile->lastErrno = pError;
      goto end_takeconch;
    }
    rc = proxyConchLock(pFile, myHostID, SHARED_LOCK);
    if( rc!=SQLITE_OK ){
      goto end_takeconch;
    }
    /* read the existing conch file */
    readLen = seekAndRead((unixFile*)conchFile, 0, readBuf, PROXY_MAXCONCHLEN);
    if( readLen<0 ){
      /* I/O error: lastErrno set by seekAndRead */
      pFile->lastErrno = conchFile->lastErrno;
      rc = SQLITE_IOERR_READ;
      goto end_takeconch;
    }else if( readLen<=(PROXY_HEADERLEN+PROXY_HOSTIDLEN) || 
             readBuf[0]!=(char)PROXY_CONCHVERSION ){
      /* a short read or version format mismatch means we need to create a new 
      ** conch file. 
      */
      createConch = 1;
    }
    /* if the host id matches and the lock path already exists in the conch
    ** we'll try to use the path there, if we can't open that path, we'll 
    ** retry with a new auto-generated path 
    */
    do { /* in case we need to try again for an :auto: named lock file */

      if( !createConch && !forceNewLockPath ){
        hostIdMatch = !memcmp(&readBuf[PROXY_HEADERLEN], myHostID, 
                                  PROXY_HOSTIDLEN);
        /* if the conch has data compare the contents */
        if( !pCtx->lockProxyPath ){
          /* for auto-named local lock file, just check the host ID and we'll
           ** use the local lock file path that's already in there
           */
          if( hostIdMatch ){
            size_t pathLen = (readLen - PROXY_PATHINDEX);
            
            if( pathLen>=MAXPATHLEN ){
              pathLen=MAXPATHLEN-1;
            }
            memcpy(lockPath, &readBuf[PROXY_PATHINDEX], pathLen);
            lockPath[pathLen] = 0;
            tempLockPath = lockPath;
            tryOldLockPath = 1;
            /* create a copy of the lock path if the conch is taken */
            goto end_takeconch;
          }
        }else if( hostIdMatch
               && !strncmp(pCtx->lockProxyPath, &readBuf[PROXY_PATHINDEX],
                           readLen-PROXY_PATHINDEX)
        ){
          /* conch host and lock path match */
          goto end_takeconch; 
        }
      }
      
      /* if the conch isn't writable and doesn't match, we can't take it */
      if( (conchFile->openFlags&O_RDWR) == 0 ){
        rc = SQLITE_BUSY;
        goto end_takeconch;
      }
      
      /* either the conch didn't match or we need to create a new one */
      if( !pCtx->lockProxyPath ){
        proxyGetLockPath(pCtx->dbPath, lockPath, MAXPATHLEN);
        tempLockPath = lockPath;
        /* create a copy of the lock path _only_ if the conch is taken */
      }
      
      /* update conch with host and path (this will fail if other process
      ** has a shared lock already), if the host id matches, use the big
      ** stick.
      */
      futimes(conchFile->h, NULL);
      if( hostIdMatch && !createConch ){
        if( conchFile->pInode && conchFile->pInode->nShared>1 ){
          /* We are trying for an exclusive lock but another thread in this
           ** same process is still holding a shared lock. */
          rc = SQLITE_BUSY;
        } else {          
          rc = proxyConchLock(pFile, myHostID, EXCLUSIVE_LOCK);
        }
      }else{
        rc = proxyConchLock(pFile, myHostID, EXCLUSIVE_LOCK);
      }
      if( rc==SQLITE_OK ){
        char writeBuffer[PROXY_MAXCONCHLEN];
        int writeSize = 0;
        
        writeBuffer[0] = (char)PROXY_CONCHVERSION;
        memcpy(&writeBuffer[PROXY_HEADERLEN], myHostID, PROXY_HOSTIDLEN);
        if( pCtx->lockProxyPath!=NULL ){
          strlcpy(&writeBuffer[PROXY_PATHINDEX], pCtx->lockProxyPath, MAXPATHLEN);
        }else{
          strlcpy(&writeBuffer[PROXY_PATHINDEX], tempLockPath, MAXPATHLEN);
        }
        writeSize = PROXY_PATHINDEX + strlen(&writeBuffer[PROXY_PATHINDEX]);
        robust_ftruncate(conchFile->h, writeSize);
        rc = unixWrite((sqlite3_file *)conchFile, writeBuffer, writeSize, 0);
        fsync(conchFile->h);
        /* If we created a new conch file (not just updated the contents of a 
         ** valid conch file), try to match the permissions of the database 
         */
        if( rc==SQLITE_OK && createConch ){
          struct stat buf;
          int err = osFstat(pFile->h, &buf);
          if( err==0 ){
            mode_t cmode = buf.st_mode&(S_IRUSR|S_IWUSR | S_IRGRP|S_IWGRP |
                                        S_IROTH|S_IWOTH);
            /* try to match the database file R/W permissions, ignore failure */
#ifndef SQLITE_PROXY_DEBUG
            osFchmod(conchFile->h, cmode);
#else
            do{
              rc = osFchmod(conchFile->h, cmode);
            }while( rc==(-1) && errno==EINTR );
            if( rc!=0 ){
              int code = errno;
              fprintf(stderr, "fchmod %o FAILED with %d %s\n",
                      cmode, code, strerror(code));
            } else {
              fprintf(stderr, "fchmod %o SUCCEDED\n",cmode);
            }
          }else{
            int code = errno;
            fprintf(stderr, "STAT FAILED[%d] with %d %s\n", 
                    err, code, strerror(code));
#endif
          }
        }
      }
      conchFile->pMethod->xUnlock((sqlite3_file*)conchFile, SHARED_LOCK);
      
    end_takeconch:
      OSTRACE(("TRANSPROXY: CLOSE  %d\n", pFile->h));
      if( rc==SQLITE_OK && pFile->openFlags ){
        int fd;
        if( pFile->h>=0 ){
#if defined(STRICT_CLOSE_ERROR) && OSCLOSE_CHECK_CLOSE_IOERR
          if( close(pFile->h) ){
            pFile->lastErrno = errno;
            return SQLITE_IOERR_CLOSE;
          }
#else
          robust_close(pFile, pFile->h, __LINE__);
#endif
        }
        pFile->h = -1;
        fd = robust_open(pCtx->dbPath, pFile->openFlags,
                      SQLITE_DEFAULT_FILE_PERMISSIONS);
        OSTRACE(("TRANSPROXY: OPEN  %d\n", fd));
        if( fd>=0 ){
          pFile->h = fd;
        }else{
          rc=SQLITE_CANTOPEN_BKPT; /* SQLITE_BUSY? proxyTakeConch called
           during locking */
        }
      }
      if( rc==SQLITE_OK && !pCtx->lockProxy ){
        char *path = tempLockPath ? tempLockPath : pCtx->lockProxyPath;
        rc = proxyCreateUnixFile(path, &pCtx->lockProxy, 1);
        if( rc!=SQLITE_OK && rc!=SQLITE_NOMEM && tryOldLockPath ){
          /* we couldn't create the proxy lock file with the old lock file path
           ** so try again via auto-naming 
           */
          forceNewLockPath = 1;
          tryOldLockPath = 0;
          continue; /* go back to the do {} while start point, try again */
        }
      }
      if( rc==SQLITE_OK ){
        /* Need to make a copy of path if we extracted the value
         ** from the conch file or the path was allocated on the stack
         */
        if( tempLockPath ){
          pCtx->lockProxyPath = sqlite3DbStrDup(0, tempLockPath);
          if( !pCtx->lockProxyPath ){
            rc = SQLITE_NOMEM;
          }
        }
      }
      if( rc==SQLITE_OK ){
        pCtx->conchHeld = 1;
        
        if( pCtx->lockProxy->pMethod == &afpIoMethods ){
          afpLockingContext *afpCtx;
          afpCtx = (afpLockingContext *)pCtx->lockProxy->lockingContext;
          afpCtx->dbPath = pCtx->lockProxyPath;
        }
      } else {
        conchFile->pMethod->xUnlock((sqlite3_file*)conchFile, NO_LOCK);
      }
      OSTRACE(("TAKECONCH  %d %s\n", conchFile->h,
               rc==SQLITE_OK?"ok":"failed"));
      return rc;
    } while (1); /* in case we need to retry the :auto: lock file - 
                 ** we should never get here except via the 'continue' call. */
  }
}

/*
** If pFile holds a lock on a conch file, then release that lock.
*/
static int proxyReleaseConch(unixFile *pFile){
  int rc = SQLITE_OK;         /* Subroutine return code */
  proxyLockingContext *pCtx;  /* The locking context for the proxy lock */
  unixFile *conchFile;        /* Name of the conch file */

  pCtx = (proxyLockingContext *)pFile->lockingContext;
  conchFile = pCtx->conchFile;
  OSTRACE(("RELEASECONCH  %d for %s pid=%d\n", conchFile->h,
           (pCtx->lockProxyPath ? pCtx->lockProxyPath : ":auto:"), 
           getpid()));
  if( pCtx->conchHeld>0 ){
    rc = conchFile->pMethod->xUnlock((sqlite3_file*)conchFile, NO_LOCK);
  }
  pCtx->conchHeld = 0;
  OSTRACE(("RELEASECONCH  %d %s\n", conchFile->h,
           (rc==SQLITE_OK ? "ok" : "failed")));
  return rc;
}

/*
** Given the name of a database file, compute the name of its conch file.
** Store the conch filename in memory obtained from sqlite3_malloc().
** Make *pConchPath point to the new name.  Return SQLITE_OK on success
** or SQLITE_NOMEM if unable to obtain memory.
**
** The caller is responsible for ensuring that the allocated memory
** space is eventually freed.
**
** *pConchPath is set to NULL if a memory allocation error occurs.
*/
static int proxyCreateConchPathname(char *dbPath, char **pConchPath){
  int i;                        /* Loop counter */
  int len = (int)strlen(dbPath); /* Length of database filename - dbPath */
  char *conchPath;              /* buffer in which to construct conch name */

  /* Allocate space for the conch filename and initialize the name to
  ** the name of the original database file. */  
  *pConchPath = conchPath = (char *)sqlite3_malloc(len + 8);
  if( conchPath==0 ){
    return SQLITE_NOMEM;
  }
  memcpy(conchPath, dbPath, len+1);
  
  /* now insert a "." before the last / character */
  for( i=(len-1); i>=0; i-- ){
    if( conchPath[i]=='/' ){
      i++;
      break;
    }
  }
  conchPath[i]='.';
  while ( i<len ){
    conchPath[i+1]=dbPath[i];
    i++;
  }

  /* append the "-conch" suffix to the file */
  memcpy(&conchPath[i+1], "-conch", 7);
  assert( (int)strlen(conchPath) == len+7 );

  return SQLITE_OK;
}


/* Takes a fully configured proxy locking-style unix file and switches
** the local lock file path 
*/
static int switchLockProxyPath(unixFile *pFile, const char *path) {
  proxyLockingContext *pCtx = (proxyLockingContext*)pFile->lockingContext;
  char *oldPath = pCtx->lockProxyPath;
  int rc = SQLITE_OK;

  if( pFile->eFileLock!=NO_LOCK ){
    return SQLITE_BUSY;
  }  

  /* nothing to do if the path is NULL, :auto: or matches the existing path */
  if( !path || path[0]=='\0' || !strcmp(path, ":auto:") ||
    (oldPath && !strncmp(oldPath, path, MAXPATHLEN)) ){
    return SQLITE_OK;
  }else{
    unixFile *lockProxy = pCtx->lockProxy;
    pCtx->lockProxy=NULL;
    pCtx->conchHeld = 0;
    if( lockProxy!=NULL ){
      rc=lockProxy->pMethod->xClose((sqlite3_file *)lockProxy);
      if( rc ) return rc;
      sqlite3_free(lockProxy);
    }
    sqlite3_free(oldPath);
    pCtx->lockProxyPath = sqlite3DbStrDup(0, path);
  }
  
  return rc;
}

/*
** pFile is a file that has been opened by a prior xOpen call.  dbPath
** is a string buffer at least MAXPATHLEN+1 characters in size.
**
** This routine find the filename associated with pFile and writes it
** int dbPath.
*/
static int getDbPathForUnixFile(unixFile *pFile, char *dbPath){
#if defined(__APPLE__)
  if( pFile->pMethod == &afpIoMethods ){
    /* afp style keeps a reference to the db path in the filePath field 
    ** of the struct */
    assert( (int)strlen((char*)pFile->lockingContext)<=MAXPATHLEN );
    strlcpy(dbPath, ((afpLockingContext *)pFile->lockingContext)->dbPath, MAXPATHLEN);
  } else
#endif
  if( pFile->pMethod == &dotlockIoMethods ){
    /* dot lock style uses the locking context to store the dot lock
    ** file path */
    int len = strlen((char *)pFile->lockingContext) - strlen(DOTLOCK_SUFFIX);
    memcpy(dbPath, (char *)pFile->lockingContext, len + 1);
  }else{
    /* all other styles use the locking context to store the db file path */
    assert( strlen((char*)pFile->lockingContext)<=MAXPATHLEN );
    strlcpy(dbPath, (char *)pFile->lockingContext, MAXPATHLEN);
  }
  return SQLITE_OK;
}

/*
** Takes an already filled in unix file and alters it so all file locking 
** will be performed on the local proxy lock file.  The following fields
** are preserved in the locking context so that they can be restored and 
** the unix structure properly cleaned up at close time:
**  ->lockingContext
**  ->pMethod
*/
static int proxyTransformUnixFile(unixFile *pFile, const char *path) {
  proxyLockingContext *pCtx;
  char dbPath[MAXPATHLEN+1];       /* Name of the database file */
  char *lockPath=NULL;
  int rc = SQLITE_OK;
  
  if( pFile->eFileLock!=NO_LOCK ){
    return SQLITE_BUSY;
  }
  getDbPathForUnixFile(pFile, dbPath);
  if( !path || path[0]=='\0' || !strcmp(path, ":auto:") ){
    lockPath=NULL;
  }else{
    lockPath=(char *)path;
  }
  
  OSTRACE(("TRANSPROXY  %d for %s pid=%d\n", pFile->h,
           (lockPath ? lockPath : ":auto:"), getpid()));

  pCtx = sqlite3_malloc( sizeof(*pCtx) );
  if( pCtx==0 ){
    return SQLITE_NOMEM;
  }
  memset(pCtx, 0, sizeof(*pCtx));

  rc = proxyCreateConchPathname(dbPath, &pCtx->conchFilePath);
  if( rc==SQLITE_OK ){
    rc = proxyCreateUnixFile(pCtx->conchFilePath, &pCtx->conchFile, 0);
    if( rc==SQLITE_CANTOPEN && ((pFile->openFlags&O_RDWR) == 0) ){
      /* if (a) the open flags are not O_RDWR, (b) the conch isn't there, and
      ** (c) the file system is read-only, then enable no-locking access.
      ** Ugh, since O_RDONLY==0x0000 we test for !O_RDWR since unixOpen asserts
      ** that openFlags will have only one of O_RDONLY or O_RDWR.
      */
      struct statfs fsInfo;
      struct stat conchInfo;
      int goLockless = 0;

      if( osStat(pCtx->conchFilePath, &conchInfo) == -1 ) {
        int err = errno;
        if( (err==ENOENT) && (statfs(dbPath, &fsInfo) != -1) ){
          goLockless = (fsInfo.f_flags&MNT_RDONLY) == MNT_RDONLY;
        }
      }
      if( goLockless ){
        pCtx->conchHeld = -1; /* read only FS/ lockless */
        rc = SQLITE_OK;
      }
    }
  }  
  if( rc==SQLITE_OK && lockPath ){
    pCtx->lockProxyPath = sqlite3DbStrDup(0, lockPath);
    if( pCtx->lockProxyPath==NULL ){
      rc = SQLITE_NOMEM;
    }
  }

  if( rc==SQLITE_OK ){
    pCtx->dbPath = sqlite3DbStrDup(0, dbPath);
    if( pCtx->dbPath==NULL ){
      rc = SQLITE_NOMEM;
    }
  }
  if( rc==SQLITE_OK ){
    /* all memory is allocated, proxys are created and assigned, 
    ** switch the locking context and pMethod then return.
    */
    pCtx->oldLockingContext = pFile->lockingContext;
    pFile->lockingContext = pCtx;
    pCtx->pOldMethod = pFile->pMethod;
    pFile->pMethod = &proxyIoMethods;
  }else{
    if( pCtx->conchFile ){ 
      pCtx->conchFile->pMethod->xClose((sqlite3_file *)pCtx->conchFile);
      sqlite3_free(pCtx->conchFile);
    }
    sqlite3DbFree(0, pCtx->lockProxyPath);
    sqlite3_free(pCtx->conchFilePath); 
    sqlite3_free(pCtx);
  }
  OSTRACE(("TRANSPROXY  %d %s\n", pFile->h,
           (rc==SQLITE_OK ? "ok" : "failed")));
  return rc;
}


/*
** This routine handles sqlite3_file_control() calls that are specific
** to proxy locking.
*/
static int proxyFileControl(sqlite3_file *id, int op, void *pArg){
  switch( op ){
    case SQLITE_GET_LOCKPROXYFILE: {
      unixFile *pFile = (unixFile*)id;
      if( isProxyLockingMode(pFile) ){
        proxyLockingContext *pCtx = (proxyLockingContext*)pFile->lockingContext;
        proxyTakeConch(pFile);
        if( pCtx->lockProxyPath ){
          *(const char **)pArg = pCtx->lockProxyPath;
        }else{
          *(const char **)pArg = ":auto: (not held)";
        }
      } else {
        *(const char **)pArg = NULL;
      }
      return SQLITE_OK;
    }
    case SQLITE_SET_LOCKPROXYFILE: {
      unixFile *pFile = (unixFile*)id;
      int rc = SQLITE_OK;
      int isProxyStyle = isProxyLockingMode(pFile);
      if( pArg==NULL || (const char *)pArg==0 ){
        if( isProxyStyle ){
          /* turn off proxy locking - not supported.  If support is added for
          ** switching proxy locking mode off then it will need to fail if
          ** the journal mode is WAL mode. 
          */
          rc = SQLITE_ERROR /*SQLITE_PROTOCOL? SQLITE_MISUSE?*/;
        }else{
          /* turn off proxy locking - already off - NOOP */
          rc = SQLITE_OK;
        }
      }else{
        const char *proxyPath = (const char *)pArg;
        if( isProxyStyle ){
          proxyLockingContext *pCtx = 
            (proxyLockingContext*)pFile->lockingContext;
          if( !strcmp(pArg, ":auto:") 
           || (pCtx->lockProxyPath &&
               !strncmp(pCtx->lockProxyPath, proxyPath, MAXPATHLEN))
          ){
            rc = SQLITE_OK;
          }else{
            rc = switchLockProxyPath(pFile, proxyPath);
          }
        }else{
          /* turn on proxy file locking */
          rc = proxyTransformUnixFile(pFile, proxyPath);
        }
      }
      return rc;
    }
    default: {
      assert( 0 );  /* The call assures that only valid opcodes are sent */
    }
  }
  /*NOTREACHED*/
  return SQLITE_ERROR;
}

/*
** Within this division (the proxying locking implementation) the procedures
** above this point are all utilities.  The lock-related methods of the
** proxy-locking sqlite3_io_method object follow.
*/


/*
** This routine checks if there is a RESERVED lock held on the specified
** file by this or any other process. If such a lock is held, set *pResOut
** to a non-zero value otherwise *pResOut is set to zero.  The return value
** is set to SQLITE_OK unless an I/O error occurs during lock checking.
*/
static int proxyCheckReservedLock(sqlite3_file *id, int *pResOut) {
  unixFile *pFile = (unixFile*)id;
  int rc = proxyTakeConch(pFile);
  if( rc==SQLITE_OK ){
    proxyLockingContext *pCtx = (proxyLockingContext *)pFile->lockingContext;
    if( pCtx->conchHeld>0 ){
      unixFile *proxy = pCtx->lockProxy;
      return proxy->pMethod->xCheckReservedLock((sqlite3_file*)proxy, pResOut);
    }else{ /* conchHeld < 0 is lockless */
      pResOut=0;
    }
  }
  return rc;
}

/*
** Lock the file with the lock specified by parameter eFileLock - one
** of the following:
**
**     (1) SHARED_LOCK
**     (2) RESERVED_LOCK
**     (3) PENDING_LOCK
**     (4) EXCLUSIVE_LOCK
**
** Sometimes when requesting one lock state, additional lock states
** are inserted in between.  The locking might fail on one of the later
** transitions leaving the lock state different from what it started but
** still short of its goal.  The following chart shows the allowed
** transitions and the inserted intermediate states:
**
**    UNLOCKED -> SHARED
**    SHARED -> RESERVED
**    SHARED -> (PENDING) -> EXCLUSIVE
**    RESERVED -> (PENDING) -> EXCLUSIVE
**    PENDING -> EXCLUSIVE
**
** This routine will only increase a lock.  Use the sqlite3OsUnlock()
** routine to lower a locking level.
*/
static int proxyLock(sqlite3_file *id, int eFileLock) {
  unixFile *pFile = (unixFile*)id;
  int rc = proxyTakeConch(pFile);
  if( rc==SQLITE_OK ){
    proxyLockingContext *pCtx = (proxyLockingContext *)pFile->lockingContext;
    if( pCtx->conchHeld>0 ){
      unixFile *proxy = pCtx->lockProxy;
      rc = proxy->pMethod->xLock((sqlite3_file*)proxy, eFileLock);
      pFile->eFileLock = proxy->eFileLock;
    }else{
      /* conchHeld < 0 is lockless */
    }
  }
  return rc;
}


/*
** Lower the locking level on file descriptor pFile to eFileLock.  eFileLock
** must be either NO_LOCK or SHARED_LOCK.
**
** If the locking level of the file descriptor is already at or below
** the requested locking level, this routine is a no-op.
*/
static int proxyUnlock(sqlite3_file *id, int eFileLock) {
  unixFile *pFile = (unixFile*)id;
  int rc = proxyTakeConch(pFile);
  if( rc==SQLITE_OK ){
    proxyLockingContext *pCtx = (proxyLockingContext *)pFile->lockingContext;
    if( pCtx->conchHeld>0 ){
      unixFile *proxy = pCtx->lockProxy;
      rc = proxy->pMethod->xUnlock((sqlite3_file*)proxy, eFileLock);
      pFile->eFileLock = proxy->eFileLock;
    }else{
      /* conchHeld < 0 is lockless */
    }
  }
  return rc;
}

/*
** Close a file that uses proxy locks.
*/
static int proxyClose(sqlite3_file *id) {
  if( id ){
    unixFile *pFile = (unixFile*)id;
    proxyLockingContext *pCtx = (proxyLockingContext *)pFile->lockingContext;
    unixFile *lockProxy = pCtx->lockProxy;
    unixFile *conchFile = pCtx->conchFile;
    int rc = SQLITE_OK;
    
    if( lockProxy ){
      rc = lockProxy->pMethod->xUnlock((sqlite3_file*)lockProxy, NO_LOCK);
      if( rc ) return rc;
      rc = lockProxy->pMethod->xClose((sqlite3_file*)lockProxy);
      if( rc ) return rc;
      sqlite3_free(lockProxy);
      pCtx->lockProxy = 0;
    }
    if( conchFile ){
      if( pCtx->conchHeld ){
        rc = proxyReleaseConch(pFile);
        if( rc ) return rc;
      }
      rc = conchFile->pMethod->xClose((sqlite3_file*)conchFile);
      if( rc ) return rc;
      sqlite3_free(conchFile);
    }
    sqlite3DbFree(0, pCtx->lockProxyPath);
    sqlite3_free(pCtx->conchFilePath);
    sqlite3DbFree(0, pCtx->dbPath);
    /* restore the original locking context and pMethod then close it */
    pFile->lockingContext = pCtx->oldLockingContext;
    pFile->pMethod = pCtx->pOldMethod;
    sqlite3_free(pCtx);
    return pFile->pMethod->xClose(id);
  }
  return SQLITE_OK;
}



#endif /* defined(__APPLE__) && SQLITE_ENABLE_LOCKING_STYLE */
/*
** The proxy locking style is intended for use with AFP filesystems.
** And since AFP is only supported on MacOSX, the proxy locking is also
** restricted to MacOSX.
** 
**
******************* End of the proxy lock implementation **********************
******************************************************************************/

/*
** Initialize the operating system interface.
**
** This routine registers all VFS implementations for unix-like operating
** systems.  This routine, and the sqlite3_os_end() routine that follows,
** should be the only routines in this file that are visible from other
** files.
**
** This routine is called once during SQLite initialization and by a
** single thread.  The memory allocation and mutex subsystems have not
** necessarily been initialized when this routine is called, and so they
** should not be used.
*/
int sqlite3_os_init(void){ 
  /* 
  ** The following macro defines an initializer for an sqlite3_vfs object.
  ** The name of the VFS is NAME.  The pAppData is a pointer to a pointer
  ** to the "finder" function.  (pAppData is a pointer to a pointer because
  ** silly C90 rules prohibit a void* from being cast to a function pointer
  ** and so we have to go through the intermediate pointer to avoid problems
  ** when compiling with -pedantic-errors on GCC.)
  **
  ** The FINDER parameter to this macro is the name of the pointer to the
  ** finder-function.  The finder-function returns a pointer to the
  ** sqlite_io_methods object that implements the desired locking
  ** behaviors.  See the division above that contains the IOMETHODS
  ** macro for addition information on finder-functions.
  **
  ** Most finders simply return a pointer to a fixed sqlite3_io_methods
  ** object.  But the "autolockIoFinder" available on MacOSX does a little
  ** more than that; it looks at the filesystem type that hosts the 
  ** database file and tries to choose an locking method appropriate for
  ** that filesystem time.
  */
  #define UNIXVFS(VFSNAME, FINDER) {                        \
    3,                    /* iVersion */                    \
    sizeof(unixFile),     /* szOsFile */                    \
    MAX_PATHNAME,         /* mxPathname */                  \
    0,                    /* pNext */                       \
    VFSNAME,              /* zName */                       \
    (void*)&FINDER,       /* pAppData */                    \
    unixOpen,             /* xOpen */                       \
    unixDelete,           /* xDelete */                     \
    unixAccess,           /* xAccess */                     \
    unixFullPathname,     /* xFullPathname */               \
    unixDlOpen,           /* xDlOpen */                     \
    unixDlError,          /* xDlError */                    \
    unixDlSym,            /* xDlSym */                      \
    unixDlClose,          /* xDlClose */                    \
    unixRandomness,       /* xRandomness */                 \
    unixSleep,            /* xSleep */                      \
    unixCurrentTime,      /* xCurrentTime */                \
    unixGetLastError,     /* xGetLastError */               \
    unixCurrentTimeInt64, /* xCurrentTimeInt64 */           \
    unixSetSystemCall,    /* xSetSystemCall */              \
    unixGetSystemCall,    /* xGetSystemCall */              \
    unixNextSystemCall,   /* xNextSystemCall */             \
  }

  /*
  ** All default VFSes for unix are contained in the following array.
  **
  ** Note that the sqlite3_vfs.pNext field of the VFS object is modified
  ** by the SQLite core when the VFS is registered.  So the following
  ** array cannot be const.
  */
  static sqlite3_vfs aVfs[] = {
#if SQLITE_ENABLE_LOCKING_STYLE && (OS_VXWORKS || defined(__APPLE__))
    UNIXVFS("unix",          autolockIoFinder ),
#else
    UNIXVFS("unix",          posixIoFinder ),
#endif
    UNIXVFS("unix-none",     nolockIoFinder ),
    UNIXVFS("unix-dotfile",  dotlockIoFinder ),
    UNIXVFS("unix-excl",     posixIoFinder ),
#if OS_VXWORKS
    UNIXVFS("unix-namedsem", semIoFinder ),
#endif
#if SQLITE_ENABLE_LOCKING_STYLE
    UNIXVFS("unix-posix",    posixIoFinder ),
#if !OS_VXWORKS
    UNIXVFS("unix-flock",    flockIoFinder ),
#endif
#endif
#if SQLITE_ENABLE_LOCKING_STYLE && defined(__APPLE__)
    UNIXVFS("unix-afp",      afpIoFinder ),
    UNIXVFS("unix-nfs",      nfsIoFinder ),
    UNIXVFS("unix-proxy",    proxyIoFinder ),
#endif
  };
  unsigned int i;          /* Loop counter */

  /* Double-check that the aSyscall[] array has been constructed
  ** correctly.  See ticket [bb3a86e890c8e96ab] */
  assert( ArraySize(aSyscall)==20 );

  /* Register all VFSes defined in the aVfs[] array */
  for(i=0; i<(sizeof(aVfs)/sizeof(sqlite3_vfs)); i++){
    sqlite3_vfs_register(&aVfs[i], i==0);
  }
  return SQLITE_OK; 
}

/*
** Shutdown the operating system interface.
**
** Some operating systems might need to do some cleanup in this routine,
** to release dynamically allocated objects.  But not on unix.
** This routine is a no-op for unix.
*/
int sqlite3_os_end(void){ 
  return SQLITE_OK; 
}
 
#endif /* SQLITE_OS_UNIX */<|MERGE_RESOLUTION|>--- conflicted
+++ resolved
@@ -4378,12 +4378,11 @@
     }
 #endif
 #if SQLITE_ENABLE_LOCKING_STYLE && defined(__APPLE__)
-    case SQLITE_FCNTL_SET_LOCKPROXYFILE:
-    case SQLITE_FCNTL_GET_LOCKPROXYFILE: {
+    case SQLITE_SET_LOCKPROXYFILE:
+    case SQLITE_GET_LOCKPROXYFILE: {
       return proxyFileControl(id,op,pArg);
     }
 #endif /* SQLITE_ENABLE_LOCKING_STYLE && defined(__APPLE__) */
-<<<<<<< HEAD
 #if (SQLITE_ENABLE_APPLE_SPI>0) && defined(__APPLE__)
     case SQLITE_FCNTL_TRUNCATE_DATABASE: {
       return unixTruncateDatabase(pFile, (pArg ? (*(int *)pArg) : 0));
@@ -4404,11 +4403,6 @@
     }
       
 #endif /* (SQLITE_ENABLE_APPLE_SPI>0) && defined(__APPLE__) */
-    case SQLITE_FCNTL_SYNC_OMITTED: {
-      return SQLITE_OK;  /* A no-op */
-    }
-=======
->>>>>>> 1b904bf7
   }
   return SQLITE_NOTFOUND;
 }
