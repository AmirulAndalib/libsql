/*
** 2004 April 6
**
** The author disclaims copyright to this source code.  In place of
** a legal notice, here is a blessing:
**
**    May you do good and not evil.
**    May you find forgiveness for yourself and forgive others.
**    May you share freely, never taking more than you give.
**
*************************************************************************
** This file implements an external (disk-based) database using BTrees.
** See the header comment on "btreeInt.h" for additional information.
** Including a description of file format and an overview of operation.
*/
#include "btreeInt.h"

/*
** The header string that appears at the beginning of every
** SQLite database.
*/
static const char zMagicHeader[] = SQLITE_FILE_HEADER;

/*
** Set this global variable to 1 to enable tracing using the TRACE
** macro.
*/
#if 0
int sqlite3BtreeTrace=1;  /* True to enable tracing */
# define TRACE(X)  if(sqlite3BtreeTrace){printf X;fflush(stdout);}
#else
# define TRACE(X)
#endif

/*
** Extract a 2-byte big-endian integer from an array of unsigned bytes.
** But if the value is zero, make it 65536.
**
** This routine is used to extract the "offset to cell content area" value
** from the header of a btree page.  If the page size is 65536 and the page
** is empty, the offset should be 65536, but the 2-byte value stores zero.
** This routine makes the necessary adjustment to 65536.
*/
#define get2byteNotZero(X)  (((((int)get2byte(X))-1)&0xffff)+1)

/*
** Values passed as the 5th argument to allocateBtreePage()
*/
#define BTALLOC_ANY   0           /* Allocate any page */
#define BTALLOC_EXACT 1           /* Allocate exact page if possible */
#define BTALLOC_LE    2           /* Allocate any page <= the parameter */

/*
** Macro IfNotOmitAV(x) returns (x) if SQLITE_OMIT_AUTOVACUUM is not 
** defined, or 0 if it is. For example:
**
**   bIncrVacuum = IfNotOmitAV(pBtShared->incrVacuum);
*/
#ifndef SQLITE_OMIT_AUTOVACUUM
#define IfNotOmitAV(expr) (expr)
#else
#define IfNotOmitAV(expr) 0
#endif

#ifndef SQLITE_OMIT_SHARED_CACHE
/*
** A list of BtShared objects that are eligible for participation
** in shared cache.  This variable has file scope during normal builds,
** but the test harness needs to access it so we make it global for 
** test builds.
**
** Access to this variable is protected by SQLITE_MUTEX_STATIC_MASTER.
*/
#ifdef SQLITE_TEST
BtShared *SQLITE_WSD sqlite3SharedCacheList = 0;
#else
static BtShared *SQLITE_WSD sqlite3SharedCacheList = 0;
#endif
#endif /* SQLITE_OMIT_SHARED_CACHE */

#ifndef SQLITE_OMIT_SHARED_CACHE
/*
** Enable or disable the shared pager and schema features.
**
** This routine has no effect on existing database connections.
** The shared cache setting effects only future calls to
** sqlite3_open(), sqlite3_open16(), or sqlite3_open_v2().
*/
int sqlite3_enable_shared_cache(int enable){
  sqlite3GlobalConfig.sharedCacheEnabled = enable;
  return SQLITE_OK;
}
#endif



#ifdef SQLITE_OMIT_SHARED_CACHE
  /*
  ** The functions querySharedCacheTableLock(), setSharedCacheTableLock(),
  ** and clearAllSharedCacheTableLocks()
  ** manipulate entries in the BtShared.pLock linked list used to store
  ** shared-cache table level locks. If the library is compiled with the
  ** shared-cache feature disabled, then there is only ever one user
  ** of each BtShared structure and so this locking is not necessary. 
  ** So define the lock related functions as no-ops.
  */
  #define querySharedCacheTableLock(a,b,c) SQLITE_OK
  #define setSharedCacheTableLock(a,b,c) SQLITE_OK
  #define clearAllSharedCacheTableLocks(a)
  #define downgradeAllSharedCacheTableLocks(a)
  #define hasSharedCacheTableLock(a,b,c,d) 1
  #define hasReadConflicts(a, b) 0
#endif

/*
** Implementation of the SQLITE_CORRUPT_PAGE() macro. Takes a single
** (MemPage*) as an argument. The (MemPage*) must not be NULL.
**
** If SQLITE_DEBUG is not defined, then this macro is equivalent to
** SQLITE_CORRUPT_BKPT. Or, if SQLITE_DEBUG is set, then the log message
** normally produced as a side-effect of SQLITE_CORRUPT_BKPT is augmented
** with the page number and filename associated with the (MemPage*).
*/
#ifdef SQLITE_DEBUG
int corruptPageError(int lineno, MemPage *p){
  char *zMsg;
  sqlite3BeginBenignMalloc();
  zMsg = sqlite3_mprintf("database corruption page %d of %s",
      (int)p->pgno, sqlite3PagerFilename(p->pBt->pPager, 0)
  );
  sqlite3EndBenignMalloc();
  if( zMsg ){
    sqlite3ReportError(SQLITE_CORRUPT, lineno, zMsg);
  }
  sqlite3_free(zMsg);
  return SQLITE_CORRUPT_BKPT;
}
# define SQLITE_CORRUPT_PAGE(pMemPage) corruptPageError(__LINE__, pMemPage)
#else
# define SQLITE_CORRUPT_PAGE(pMemPage) SQLITE_CORRUPT_PGNO(pMemPage->pgno)
#endif

#ifndef SQLITE_OMIT_SHARED_CACHE

#ifdef SQLITE_DEBUG
/*
**** This function is only used as part of an assert() statement. ***
**
** Check to see if pBtree holds the required locks to read or write to the 
** table with root page iRoot.   Return 1 if it does and 0 if not.
**
** For example, when writing to a table with root-page iRoot via 
** Btree connection pBtree:
**
**    assert( hasSharedCacheTableLock(pBtree, iRoot, 0, WRITE_LOCK) );
**
** When writing to an index that resides in a sharable database, the 
** caller should have first obtained a lock specifying the root page of
** the corresponding table. This makes things a bit more complicated,
** as this module treats each table as a separate structure. To determine
** the table corresponding to the index being written, this
** function has to search through the database schema.
**
** Instead of a lock on the table/index rooted at page iRoot, the caller may
** hold a write-lock on the schema table (root page 1). This is also
** acceptable.
*/
static int hasSharedCacheTableLock(
  Btree *pBtree,         /* Handle that must hold lock */
  Pgno iRoot,            /* Root page of b-tree */
  int isIndex,           /* True if iRoot is the root of an index b-tree */
  int eLockType          /* Required lock type (READ_LOCK or WRITE_LOCK) */
){
  Schema *pSchema = (Schema *)pBtree->pBt->pSchema;
  Pgno iTab = 0;
  BtLock *pLock;

  /* If this database is not shareable, or if the client is reading
  ** and has the read-uncommitted flag set, then no lock is required. 
  ** Return true immediately.
  */
  if( (pBtree->sharable==0)
   || (eLockType==READ_LOCK && (pBtree->db->flags & SQLITE_ReadUncommit))
  ){
    return 1;
  }

  /* If the client is reading  or writing an index and the schema is
  ** not loaded, then it is too difficult to actually check to see if
  ** the correct locks are held.  So do not bother - just return true.
  ** This case does not come up very often anyhow.
  */
  if( isIndex && (!pSchema || (pSchema->schemaFlags&DB_SchemaLoaded)==0) ){
    return 1;
  }

  /* Figure out the root-page that the lock should be held on. For table
  ** b-trees, this is just the root page of the b-tree being read or
  ** written. For index b-trees, it is the root page of the associated
  ** table.  */
  if( isIndex ){
    HashElem *p;
    for(p=sqliteHashFirst(&pSchema->idxHash); p; p=sqliteHashNext(p)){
      Index *pIdx = (Index *)sqliteHashData(p);
      if( pIdx->tnum==(int)iRoot ){
        if( iTab ){
          /* Two or more indexes share the same root page.  There must
          ** be imposter tables.  So just return true.  The assert is not
          ** useful in that case. */
          return 1;
        }
        iTab = pIdx->pTable->tnum;
      }
    }
  }else{
    iTab = iRoot;
  }

  /* Search for the required lock. Either a write-lock on root-page iTab, a 
  ** write-lock on the schema table, or (if the client is reading) a
  ** read-lock on iTab will suffice. Return 1 if any of these are found.  */
  for(pLock=pBtree->pBt->pLock; pLock; pLock=pLock->pNext){
    if( pLock->pBtree==pBtree 
     && (pLock->iTable==iTab || (pLock->eLock==WRITE_LOCK && pLock->iTable==1))
     && pLock->eLock>=eLockType 
    ){
      return 1;
    }
  }

  /* Failed to find the required lock. */
  return 0;
}
#endif /* SQLITE_DEBUG */

#ifdef SQLITE_DEBUG
/*
**** This function may be used as part of assert() statements only. ****
**
** Return true if it would be illegal for pBtree to write into the
** table or index rooted at iRoot because other shared connections are
** simultaneously reading that same table or index.
**
** It is illegal for pBtree to write if some other Btree object that
** shares the same BtShared object is currently reading or writing
** the iRoot table.  Except, if the other Btree object has the
** read-uncommitted flag set, then it is OK for the other object to
** have a read cursor.
**
** For example, before writing to any part of the table or index
** rooted at page iRoot, one should call:
**
**    assert( !hasReadConflicts(pBtree, iRoot) );
*/
static int hasReadConflicts(Btree *pBtree, Pgno iRoot){
  BtCursor *p;
  for(p=pBtree->pBt->pCursor; p; p=p->pNext){
    if( p->pgnoRoot==iRoot 
     && p->pBtree!=pBtree
     && 0==(p->pBtree->db->flags & SQLITE_ReadUncommit)
    ){
      return 1;
    }
  }
  return 0;
}
#endif    /* #ifdef SQLITE_DEBUG */

/*
** Query to see if Btree handle p may obtain a lock of type eLock 
** (READ_LOCK or WRITE_LOCK) on the table with root-page iTab. Return
** SQLITE_OK if the lock may be obtained (by calling
** setSharedCacheTableLock()), or SQLITE_LOCKED if not.
*/
static int querySharedCacheTableLock(Btree *p, Pgno iTab, u8 eLock){
  BtShared *pBt = p->pBt;
  BtLock *pIter;

  assert( sqlite3BtreeHoldsMutex(p) );
  assert( eLock==READ_LOCK || eLock==WRITE_LOCK );
  assert( p->db!=0 );
  assert( !(p->db->flags&SQLITE_ReadUncommit)||eLock==WRITE_LOCK||iTab==1 );
  
  /* If requesting a write-lock, then the Btree must have an open write
  ** transaction on this file. And, obviously, for this to be so there 
  ** must be an open write transaction on the file itself.
  */
  assert( eLock==READ_LOCK || (p==pBt->pWriter && p->inTrans==TRANS_WRITE) );
  assert( eLock==READ_LOCK || pBt->inTransaction==TRANS_WRITE );
  
  /* This routine is a no-op if the shared-cache is not enabled */
  if( !p->sharable ){
    return SQLITE_OK;
  }

  /* If some other connection is holding an exclusive lock, the
  ** requested lock may not be obtained.
  */
  if( pBt->pWriter!=p && (pBt->btsFlags & BTS_EXCLUSIVE)!=0 ){
    sqlite3ConnectionBlocked(p->db, pBt->pWriter->db);
    return SQLITE_LOCKED_SHAREDCACHE;
  }

  for(pIter=pBt->pLock; pIter; pIter=pIter->pNext){
    /* The condition (pIter->eLock!=eLock) in the following if(...) 
    ** statement is a simplification of:
    **
    **   (eLock==WRITE_LOCK || pIter->eLock==WRITE_LOCK)
    **
    ** since we know that if eLock==WRITE_LOCK, then no other connection
    ** may hold a WRITE_LOCK on any table in this file (since there can
    ** only be a single writer).
    */
    assert( pIter->eLock==READ_LOCK || pIter->eLock==WRITE_LOCK );
    assert( eLock==READ_LOCK || pIter->pBtree==p || pIter->eLock==READ_LOCK);
    if( pIter->pBtree!=p && pIter->iTable==iTab && pIter->eLock!=eLock ){
      sqlite3ConnectionBlocked(p->db, pIter->pBtree->db);
      if( eLock==WRITE_LOCK ){
        assert( p==pBt->pWriter );
        pBt->btsFlags |= BTS_PENDING;
      }
      return SQLITE_LOCKED_SHAREDCACHE;
    }
  }
  return SQLITE_OK;
}
#endif /* !SQLITE_OMIT_SHARED_CACHE */

#ifndef SQLITE_OMIT_SHARED_CACHE
/*
** Add a lock on the table with root-page iTable to the shared-btree used
** by Btree handle p. Parameter eLock must be either READ_LOCK or 
** WRITE_LOCK.
**
** This function assumes the following:
**
**   (a) The specified Btree object p is connected to a sharable
**       database (one with the BtShared.sharable flag set), and
**
**   (b) No other Btree objects hold a lock that conflicts
**       with the requested lock (i.e. querySharedCacheTableLock() has
**       already been called and returned SQLITE_OK).
**
** SQLITE_OK is returned if the lock is added successfully. SQLITE_NOMEM 
** is returned if a malloc attempt fails.
*/
static int setSharedCacheTableLock(Btree *p, Pgno iTable, u8 eLock){
  BtShared *pBt = p->pBt;
  BtLock *pLock = 0;
  BtLock *pIter;

  assert( sqlite3BtreeHoldsMutex(p) );
  assert( eLock==READ_LOCK || eLock==WRITE_LOCK );
  assert( p->db!=0 );

  /* A connection with the read-uncommitted flag set will never try to
  ** obtain a read-lock using this function. The only read-lock obtained
  ** by a connection in read-uncommitted mode is on the sqlite_master 
  ** table, and that lock is obtained in BtreeBeginTrans().  */
  assert( 0==(p->db->flags&SQLITE_ReadUncommit) || eLock==WRITE_LOCK );

  /* This function should only be called on a sharable b-tree after it 
  ** has been determined that no other b-tree holds a conflicting lock.  */
  assert( p->sharable );
  assert( SQLITE_OK==querySharedCacheTableLock(p, iTable, eLock) );

  /* First search the list for an existing lock on this table. */
  for(pIter=pBt->pLock; pIter; pIter=pIter->pNext){
    if( pIter->iTable==iTable && pIter->pBtree==p ){
      pLock = pIter;
      break;
    }
  }

  /* If the above search did not find a BtLock struct associating Btree p
  ** with table iTable, allocate one and link it into the list.
  */
  if( !pLock ){
    pLock = (BtLock *)sqlite3MallocZero(sizeof(BtLock));
    if( !pLock ){
      return SQLITE_NOMEM_BKPT;
    }
    pLock->iTable = iTable;
    pLock->pBtree = p;
    pLock->pNext = pBt->pLock;
    pBt->pLock = pLock;
  }

  /* Set the BtLock.eLock variable to the maximum of the current lock
  ** and the requested lock. This means if a write-lock was already held
  ** and a read-lock requested, we don't incorrectly downgrade the lock.
  */
  assert( WRITE_LOCK>READ_LOCK );
  if( eLock>pLock->eLock ){
    pLock->eLock = eLock;
  }

  return SQLITE_OK;
}
#endif /* !SQLITE_OMIT_SHARED_CACHE */

#ifndef SQLITE_OMIT_SHARED_CACHE
/*
** Release all the table locks (locks obtained via calls to
** the setSharedCacheTableLock() procedure) held by Btree object p.
**
** This function assumes that Btree p has an open read or write 
** transaction. If it does not, then the BTS_PENDING flag
** may be incorrectly cleared.
*/
static void clearAllSharedCacheTableLocks(Btree *p){
  BtShared *pBt = p->pBt;
  BtLock **ppIter = &pBt->pLock;

  assert( sqlite3BtreeHoldsMutex(p) );
  assert( p->sharable || 0==*ppIter );
  assert( p->inTrans>0 );

  while( *ppIter ){
    BtLock *pLock = *ppIter;
    assert( (pBt->btsFlags & BTS_EXCLUSIVE)==0 || pBt->pWriter==pLock->pBtree );
    assert( pLock->pBtree->inTrans>=pLock->eLock );
    if( pLock->pBtree==p ){
      *ppIter = pLock->pNext;
      assert( pLock->iTable!=1 || pLock==&p->lock );
      if( pLock->iTable!=1 ){
        sqlite3_free(pLock);
      }
    }else{
      ppIter = &pLock->pNext;
    }
  }

  assert( (pBt->btsFlags & BTS_PENDING)==0 || pBt->pWriter );
  if( pBt->pWriter==p ){
    pBt->pWriter = 0;
    pBt->btsFlags &= ~(BTS_EXCLUSIVE|BTS_PENDING);
  }else if( pBt->nTransaction==2 ){
    /* This function is called when Btree p is concluding its 
    ** transaction. If there currently exists a writer, and p is not
    ** that writer, then the number of locks held by connections other
    ** than the writer must be about to drop to zero. In this case
    ** set the BTS_PENDING flag to 0.
    **
    ** If there is not currently a writer, then BTS_PENDING must
    ** be zero already. So this next line is harmless in that case.
    */
    pBt->btsFlags &= ~BTS_PENDING;
  }
}

/*
** This function changes all write-locks held by Btree p into read-locks.
*/
static void downgradeAllSharedCacheTableLocks(Btree *p){
  BtShared *pBt = p->pBt;
  if( pBt->pWriter==p ){
    BtLock *pLock;
    pBt->pWriter = 0;
    pBt->btsFlags &= ~(BTS_EXCLUSIVE|BTS_PENDING);
    for(pLock=pBt->pLock; pLock; pLock=pLock->pNext){
      assert( pLock->eLock==READ_LOCK || pLock->pBtree==p );
      pLock->eLock = READ_LOCK;
    }
  }
}

#endif /* SQLITE_OMIT_SHARED_CACHE */

#ifndef SQLITE_OMIT_CONCURRENT
/*
** The following structure - BtreePtrmap - stores the in-memory pointer map
** used for newly allocated pages in CONCURRENT transactions. Such pages are
** always allocated in a contiguous block (from the end of the file) starting
** with page BtreePtrmap.iFirst.
*/
typedef struct RollbackEntry RollbackEntry;
typedef struct PtrmapEntry PtrmapEntry;
struct PtrmapEntry {
  Pgno parent;
  u8 eType;
};
struct RollbackEntry {
  Pgno pgno;
  Pgno parent;
  u8 eType;
};
struct BtreePtrmap {
  Pgno iFirst;                    /* First new page number aPtr[0] */

  int nPtrAlloc;                  /* Allocated size of aPtr[] array */
  PtrmapEntry *aPtr;              /* Array of parent page numbers */

  int nSvpt;                      /* Used size of aSvpt[] array */
  int nSvptAlloc;                 /* Allocated size of aSvpt[] */
  int *aSvpt;                     /* First aRollback[] entry for savepoint i */

  int nRollback;                  /* Used size of aRollback[] array */
  int nRollbackAlloc;             /* Allocated size of aRollback[] array */
  RollbackEntry *aRollback;       /* Array of rollback entries */
};

/* !defined(SQLITE_OMIT_CONCURRENT)
**
** If page number pgno is greater than or equal to BtreePtrmap.iFirst, 
** store an entry for it in the pointer-map structure.
*/
static int btreePtrmapStore(
  BtShared *pBt,
  Pgno pgno,
  u8 eType, 
  Pgno parent
){
  BtreePtrmap *pMap = pBt->pMap;
  if( pgno>=pMap->iFirst ){
    int iEntry = pgno - pMap->iFirst;

    /* Grow the aPtr[] array as required */
    while( iEntry>=pMap->nPtrAlloc ){
      int nNew = pMap->nPtrAlloc ? pMap->nPtrAlloc*2 : 16;
      PtrmapEntry *aNew = (PtrmapEntry*)sqlite3_realloc(
          pMap->aPtr, nNew*sizeof(PtrmapEntry)
      );
      if( aNew==0 ){
        return SQLITE_NOMEM;
      }else{
        int nByte = (nNew-pMap->nPtrAlloc)*sizeof(PtrmapEntry);
        memset(&aNew[pMap->nPtrAlloc], 0, nByte);
        pMap->aPtr = aNew;
        pMap->nPtrAlloc = nNew;
      }
    }

    /* Add an entry to the rollback log if required */
    if( pMap->nSvpt>0 && pMap->aPtr[iEntry].parent ){
      if( pMap->nRollback>=pMap->nRollbackAlloc ){
        int nNew = pMap->nRollback ? pMap->nRollback*2 : 16;
        RollbackEntry *aNew = (RollbackEntry*)sqlite3_realloc(
            pMap->aRollback, nNew*sizeof(RollbackEntry)
        );
        if( aNew==0 ){
          return SQLITE_NOMEM;
        }else{
          pMap->aRollback = aNew;
          pMap->nRollbackAlloc = nNew;
        }
      }

      pMap->aRollback[pMap->nRollback].pgno = pgno;
      pMap->aRollback[pMap->nRollback].parent = pMap->aPtr[iEntry].parent;
      pMap->aRollback[pMap->nRollback].eType = pMap->aPtr[iEntry].eType;
      pMap->nRollback++;
    }

    /* Update the aPtr[] array */
    pMap->aPtr[iEntry].parent = parent;
    pMap->aPtr[iEntry].eType = eType;
  }

  return SQLITE_OK;
}

/* !defined(SQLITE_OMIT_CONCURRENT)
**
** Open savepoint iSavepoint, if it is not already open.
*/
static int btreePtrmapBegin(BtShared *pBt, int nSvpt){
  BtreePtrmap *pMap = pBt->pMap;
  if( pMap && nSvpt>pMap->nSvpt ){
    int i;
    if( nSvpt>=pMap->nSvptAlloc ){
      int nNew = pMap->nSvptAlloc ? pMap->nSvptAlloc*2 : 16;
      int *aNew = sqlite3_realloc(pMap->aSvpt, sizeof(int) * nNew);
      if( aNew==0 ){
        return SQLITE_NOMEM;
      }else{
        pMap->aSvpt = aNew;
        pMap->nSvptAlloc = nNew;
      }
    }

    for(i=pMap->nSvpt; i<nSvpt; i++){
      pMap->aSvpt[i] = pMap->nRollback;
    }
    pMap->nSvpt = nSvpt;
  }

  return SQLITE_OK;
}

/* !defined(SQLITE_OMIT_CONCURRENT)
**
** Rollback (if op==SAVEPOINT_ROLLBACK) or release (if op==SAVEPOINT_RELEASE)
** savepoint iSvpt.
*/
static void btreePtrmapEnd(BtShared *pBt, int op, int iSvpt){
  BtreePtrmap *pMap = pBt->pMap;
  if( pMap ){
    assert( op==SAVEPOINT_ROLLBACK || op==SAVEPOINT_RELEASE );
    assert( iSvpt>=0 || (iSvpt==-1 && op==SAVEPOINT_ROLLBACK) );
    if( iSvpt<0 ){
      pMap->nSvpt = 0;
      pMap->nRollback = 0;
      memset(pMap->aPtr, 0, sizeof(Pgno) * pMap->nPtrAlloc);
    }else if( iSvpt<pMap->nSvpt ){
      if( op==SAVEPOINT_ROLLBACK ){
        int ii;
        for(ii=pMap->nRollback-1; ii>=pMap->aSvpt[iSvpt]; ii--){
          RollbackEntry *p = &pMap->aRollback[ii];
          PtrmapEntry *pEntry = &pMap->aPtr[p->pgno - pMap->iFirst];
          pEntry->parent = p->parent;
          pEntry->eType = p->eType;
        }
      }
      pMap->nSvpt = iSvpt + (op==SAVEPOINT_ROLLBACK);
      pMap->nRollback = pMap->aSvpt[iSvpt];
    }
  }
}

/* !defined(SQLITE_OMIT_CONCURRENT)
**
** This function is called after an CONCURRENT transaction is opened on the
** database. It allocates the BtreePtrmap structure used to track pointers
** to allocated pages and zeroes the nFree/iTrunk fields in the database 
** header on page 1.
*/
static int btreePtrmapAllocate(BtShared *pBt){
  int rc = SQLITE_OK;
  if( pBt->pMap==0 ){
    BtreePtrmap *pMap = sqlite3_malloc(sizeof(BtreePtrmap));
    if( pMap==0 ){
      rc = SQLITE_NOMEM;
    }else{
      memset(&pBt->pPage1->aData[32], 0, sizeof(u32)*2);
      memset(pMap, 0, sizeof(BtreePtrmap));
      pMap->iFirst = pBt->nPage + 1;
      pBt->pMap = pMap;
    }
  }
  return rc;
}

/* !defined(SQLITE_OMIT_CONCURRENT)
**
** Free any BtreePtrmap structure allocated by an earlier call to
** btreePtrmapAllocate().
*/
static void btreePtrmapDelete(BtShared *pBt){
  BtreePtrmap *pMap = pBt->pMap;
  if( pMap ){
    sqlite3_free(pMap->aRollback);
    sqlite3_free(pMap->aPtr);
    sqlite3_free(pMap->aSvpt);
    sqlite3_free(pMap);
    pBt->pMap = 0;
  }
}

/*
** Check that the pointer-map does not contain any entries with a parent
** page of 0. Call sqlite3_log() multiple times to output the entire
** data structure if it does.
*/
static void btreePtrmapCheck(BtShared *pBt, Pgno nPage){
  Pgno i;
  int bProblem = 0;
  BtreePtrmap *p = pBt->pMap;

  for(i=p->iFirst; i<=nPage; i++){
    PtrmapEntry *pEntry = &p->aPtr[i-p->iFirst];
    if( pEntry->eType==PTRMAP_OVERFLOW1
     || pEntry->eType==PTRMAP_OVERFLOW2
     || pEntry->eType==PTRMAP_BTREE
    ){
      if( pEntry->parent==0 ){
        bProblem = 1;
        break;
      }
    }
  }

  if( bProblem ){
    for(i=p->iFirst; i<=nPage; i++){
      PtrmapEntry *pEntry = &p->aPtr[i-p->iFirst];
      sqlite3_log(SQLITE_CORRUPT, 
          "btreePtrmapCheck: pgno=%d eType=%d parent=%d", 
          (int)i, (int)pEntry->eType, (int)pEntry->parent
      );
    }
    abort();
  }
}

#else  /* SQLITE_OMIT_CONCURRENT */
# define btreePtrmapAllocate(x) SQLITE_OK
# define btreePtrmapDelete(x) 
# define btreePtrmapBegin(x,y)  SQLITE_OK
# define btreePtrmapEnd(x,y,z) 
# define btreePtrmapCheck(y,z) 
#endif /* SQLITE_OMIT_CONCURRENT */

static void releasePage(MemPage *pPage);  /* Forward reference */
static void releasePageOne(MemPage *pPage);      /* Forward reference */
static void releasePageNotNull(MemPage *pPage);  /* Forward reference */

/*
***** This routine is used inside of assert() only ****
**
** Verify that the cursor holds the mutex on its BtShared
*/
#ifdef SQLITE_DEBUG
static int cursorHoldsMutex(BtCursor *p){
  return sqlite3_mutex_held(p->pBt->mutex);
}

/* Verify that the cursor and the BtShared agree about what is the current
** database connetion. This is important in shared-cache mode. If the database 
** connection pointers get out-of-sync, it is possible for routines like
** btreeInitPage() to reference an stale connection pointer that references a
** a connection that has already closed.  This routine is used inside assert()
** statements only and for the purpose of double-checking that the btree code
** does keep the database connection pointers up-to-date.
*/
static int cursorOwnsBtShared(BtCursor *p){
  assert( cursorHoldsMutex(p) );
  return (p->pBtree->db==p->pBt->db);
}
#endif

/*
** Invalidate the overflow cache of the cursor passed as the first argument.
** on the shared btree structure pBt.
*/
#define invalidateOverflowCache(pCur) (pCur->curFlags &= ~BTCF_ValidOvfl)

/*
** Invalidate the overflow page-list cache for all cursors opened
** on the shared btree structure pBt.
*/
static void invalidateAllOverflowCache(BtShared *pBt){
  BtCursor *p;
  assert( sqlite3_mutex_held(pBt->mutex) );
  for(p=pBt->pCursor; p; p=p->pNext){
    invalidateOverflowCache(p);
  }
}

#ifndef SQLITE_OMIT_INCRBLOB
/*
** This function is called before modifying the contents of a table
** to invalidate any incrblob cursors that are open on the
** row or one of the rows being modified.
**
** If argument isClearTable is true, then the entire contents of the
** table is about to be deleted. In this case invalidate all incrblob
** cursors open on any row within the table with root-page pgnoRoot.
**
** Otherwise, if argument isClearTable is false, then the row with
** rowid iRow is being replaced or deleted. In this case invalidate
** only those incrblob cursors open on that specific row.
*/
static void invalidateIncrblobCursors(
  Btree *pBtree,          /* The database file to check */
  Pgno pgnoRoot,          /* The table that might be changing */
  i64 iRow,               /* The rowid that might be changing */
  int isClearTable        /* True if all rows are being deleted */
){
  BtCursor *p;
  if( pBtree->hasIncrblobCur==0 ) return;
  assert( sqlite3BtreeHoldsMutex(pBtree) );
  pBtree->hasIncrblobCur = 0;
  for(p=pBtree->pBt->pCursor; p; p=p->pNext){
    if( (p->curFlags & BTCF_Incrblob)!=0 ){
      pBtree->hasIncrblobCur = 1;
      if( p->pgnoRoot==pgnoRoot && (isClearTable || p->info.nKey==iRow) ){
        p->eState = CURSOR_INVALID;
      }
    }
  }
}

#else
  /* Stub function when INCRBLOB is omitted */
  #define invalidateIncrblobCursors(w,x,y,z)
#endif /* SQLITE_OMIT_INCRBLOB */

/*
** Set bit pgno of the BtShared.pHasContent bitvec. This is called 
** when a page that previously contained data becomes a free-list leaf 
** page.
**
** The BtShared.pHasContent bitvec exists to work around an obscure
** bug caused by the interaction of two useful IO optimizations surrounding
** free-list leaf pages:
**
**   1) When all data is deleted from a page and the page becomes
**      a free-list leaf page, the page is not written to the database
**      (as free-list leaf pages contain no meaningful data). Sometimes
**      such a page is not even journalled (as it will not be modified,
**      why bother journalling it?).
**
**   2) When a free-list leaf page is reused, its content is not read
**      from the database or written to the journal file (why should it
**      be, if it is not at all meaningful?).
**
** By themselves, these optimizations work fine and provide a handy
** performance boost to bulk delete or insert operations. However, if
** a page is moved to the free-list and then reused within the same
** transaction, a problem comes up. If the page is not journalled when
** it is moved to the free-list and it is also not journalled when it
** is extracted from the free-list and reused, then the original data
** may be lost. In the event of a rollback, it may not be possible
** to restore the database to its original configuration.
**
** The solution is the BtShared.pHasContent bitvec. Whenever a page is 
** moved to become a free-list leaf page, the corresponding bit is
** set in the bitvec. Whenever a leaf page is extracted from the free-list,
** optimization 2 above is omitted if the corresponding bit is already
** set in BtShared.pHasContent. The contents of the bitvec are cleared
** at the end of every transaction.
*/
static int btreeSetHasContent(BtShared *pBt, Pgno pgno){
  int rc = SQLITE_OK;
  if( !pBt->pHasContent ){
    assert( pgno<=pBt->nPage );
    pBt->pHasContent = sqlite3BitvecCreate(pBt->nPage);
    if( !pBt->pHasContent ){
      rc = SQLITE_NOMEM_BKPT;
    }
  }
  if( rc==SQLITE_OK && pgno<=sqlite3BitvecSize(pBt->pHasContent) ){
    rc = sqlite3BitvecSet(pBt->pHasContent, pgno);
  }
  return rc;
}

/*
** Query the BtShared.pHasContent vector.
**
** This function is called when a free-list leaf page is removed from the
** free-list for reuse. It returns false if it is safe to retrieve the
** page from the pager layer with the 'no-content' flag set. True otherwise.
*/
static int btreeGetHasContent(BtShared *pBt, Pgno pgno){
  Bitvec *p = pBt->pHasContent;
  return p && (pgno>sqlite3BitvecSize(p) || sqlite3BitvecTestNotNull(p, pgno));
}

/*
** Clear (destroy) the BtShared.pHasContent bitvec. This should be
** invoked at the conclusion of each write-transaction.
*/
static void btreeClearHasContent(BtShared *pBt){
  sqlite3BitvecDestroy(pBt->pHasContent);
  pBt->pHasContent = 0;
}

/*
** Release all of the apPage[] pages for a cursor.
*/
static void btreeReleaseAllCursorPages(BtCursor *pCur){
  int i;
  if( pCur->iPage>=0 ){
    for(i=0; i<pCur->iPage; i++){
      releasePageNotNull(pCur->apPage[i]);
    }
    releasePageNotNull(pCur->pPage);
    pCur->iPage = -1;
  }
}

/*
** The cursor passed as the only argument must point to a valid entry
** when this function is called (i.e. have eState==CURSOR_VALID). This
** function saves the current cursor key in variables pCur->nKey and
** pCur->pKey. SQLITE_OK is returned if successful or an SQLite error 
** code otherwise.
**
** If the cursor is open on an intkey table, then the integer key
** (the rowid) is stored in pCur->nKey and pCur->pKey is left set to
** NULL. If the cursor is open on a non-intkey table, then pCur->pKey is 
** set to point to a malloced buffer pCur->nKey bytes in size containing 
** the key.
*/
static int saveCursorKey(BtCursor *pCur){
  int rc = SQLITE_OK;
  assert( CURSOR_VALID==pCur->eState );
  assert( 0==pCur->pKey );
  assert( cursorHoldsMutex(pCur) );

  if( pCur->curIntKey ){
    /* Only the rowid is required for a table btree */
    pCur->nKey = sqlite3BtreeIntegerKey(pCur);
  }else{
    /* For an index btree, save the complete key content. It is possible
    ** that the current key is corrupt. In that case, it is possible that
    ** the sqlite3VdbeRecordUnpack() function may overread the buffer by
    ** up to the size of 1 varint plus 1 8-byte value when the cursor 
    ** position is restored. Hence the 17 bytes of padding allocated 
    ** below. */
    void *pKey;
    pCur->nKey = sqlite3BtreePayloadSize(pCur);
    pKey = sqlite3Malloc( pCur->nKey + 9 + 8 );
    if( pKey ){
      rc = sqlite3BtreePayload(pCur, 0, (int)pCur->nKey, pKey);
      if( rc==SQLITE_OK ){
        memset(((u8*)pKey)+pCur->nKey, 0, 9+8);
        pCur->pKey = pKey;
      }else{
        sqlite3_free(pKey);
      }
    }else{
      rc = SQLITE_NOMEM_BKPT;
    }
  }
  assert( !pCur->curIntKey || !pCur->pKey );
  return rc;
}

/*
** Save the current cursor position in the variables BtCursor.nKey 
** and BtCursor.pKey. The cursor's state is set to CURSOR_REQUIRESEEK.
**
** The caller must ensure that the cursor is valid (has eState==CURSOR_VALID)
** prior to calling this routine.  
*/
static int saveCursorPosition(BtCursor *pCur){
  int rc;

  assert( CURSOR_VALID==pCur->eState || CURSOR_SKIPNEXT==pCur->eState );
  assert( 0==pCur->pKey );
  assert( cursorHoldsMutex(pCur) );

  if( pCur->curFlags & BTCF_Pinned ){
    return SQLITE_CONSTRAINT_PINNED;
  }
  if( pCur->eState==CURSOR_SKIPNEXT ){
    pCur->eState = CURSOR_VALID;
  }else{
    pCur->skipNext = 0;
  }

  rc = saveCursorKey(pCur);
  if( rc==SQLITE_OK ){
    btreeReleaseAllCursorPages(pCur);
    pCur->eState = CURSOR_REQUIRESEEK;
  }

  pCur->curFlags &= ~(BTCF_ValidNKey|BTCF_ValidOvfl|BTCF_AtLast);
  return rc;
}

/* Forward reference */
static int SQLITE_NOINLINE saveCursorsOnList(BtCursor*,Pgno,BtCursor*);

/*
** Save the positions of all cursors (except pExcept) that are open on
** the table with root-page iRoot.  "Saving the cursor position" means that
** the location in the btree is remembered in such a way that it can be
** moved back to the same spot after the btree has been modified.  This
** routine is called just before cursor pExcept is used to modify the
** table, for example in BtreeDelete() or BtreeInsert().
**
** If there are two or more cursors on the same btree, then all such 
** cursors should have their BTCF_Multiple flag set.  The btreeCursor()
** routine enforces that rule.  This routine only needs to be called in
** the uncommon case when pExpect has the BTCF_Multiple flag set.
**
** If pExpect!=NULL and if no other cursors are found on the same root-page,
** then the BTCF_Multiple flag on pExpect is cleared, to avoid another
** pointless call to this routine.
**
** Implementation note:  This routine merely checks to see if any cursors
** need to be saved.  It calls out to saveCursorsOnList() in the (unusual)
** event that cursors are in need to being saved.
*/
static int saveAllCursors(BtShared *pBt, Pgno iRoot, BtCursor *pExcept){
  BtCursor *p;
  assert( sqlite3_mutex_held(pBt->mutex) );
  assert( pExcept==0 || pExcept->pBt==pBt );
  for(p=pBt->pCursor; p; p=p->pNext){
    if( p!=pExcept && (0==iRoot || p->pgnoRoot==iRoot) ) break;
  }
  if( p ) return saveCursorsOnList(p, iRoot, pExcept);
  if( pExcept ) pExcept->curFlags &= ~BTCF_Multiple;
  return SQLITE_OK;
}

/* This helper routine to saveAllCursors does the actual work of saving
** the cursors if and when a cursor is found that actually requires saving.
** The common case is that no cursors need to be saved, so this routine is
** broken out from its caller to avoid unnecessary stack pointer movement.
*/
static int SQLITE_NOINLINE saveCursorsOnList(
  BtCursor *p,         /* The first cursor that needs saving */
  Pgno iRoot,          /* Only save cursor with this iRoot. Save all if zero */
  BtCursor *pExcept    /* Do not save this cursor */
){
  do{
    if( p!=pExcept && (0==iRoot || p->pgnoRoot==iRoot) ){
      if( p->eState==CURSOR_VALID || p->eState==CURSOR_SKIPNEXT ){
        int rc = saveCursorPosition(p);
        if( SQLITE_OK!=rc ){
          return rc;
        }
      }else{
        testcase( p->iPage>=0 );
        btreeReleaseAllCursorPages(p);
      }
    }
    p = p->pNext;
  }while( p );
  return SQLITE_OK;
}

/*
** Clear the current cursor position.
*/
void sqlite3BtreeClearCursor(BtCursor *pCur){
  assert( cursorHoldsMutex(pCur) );
  sqlite3_free(pCur->pKey);
  pCur->pKey = 0;
  pCur->eState = CURSOR_INVALID;
}

/*
** In this version of BtreeMoveto, pKey is a packed index record
** such as is generated by the OP_MakeRecord opcode.  Unpack the
** record and then call BtreeMovetoUnpacked() to do the work.
*/
static int btreeMoveto(
  BtCursor *pCur,     /* Cursor open on the btree to be searched */
  const void *pKey,   /* Packed key if the btree is an index */
  i64 nKey,           /* Integer key for tables.  Size of pKey for indices */
  int bias,           /* Bias search to the high end */
  int *pRes           /* Write search results here */
){
  int rc;                    /* Status code */
  UnpackedRecord *pIdxKey;   /* Unpacked index key */

  if( pKey ){
    KeyInfo *pKeyInfo = pCur->pKeyInfo;
    assert( nKey==(i64)(int)nKey );
    pIdxKey = sqlite3VdbeAllocUnpackedRecord(pKeyInfo);
    if( pIdxKey==0 ) return SQLITE_NOMEM_BKPT;
    sqlite3VdbeRecordUnpack(pKeyInfo, (int)nKey, pKey, pIdxKey);
    if( pIdxKey->nField==0 || pIdxKey->nField>pKeyInfo->nAllField ){
      rc = SQLITE_CORRUPT_BKPT;
      goto moveto_done;
    }
  }else{
    pIdxKey = 0;
  }
  rc = sqlite3BtreeMovetoUnpacked(pCur, pIdxKey, nKey, bias, pRes);
moveto_done:
  if( pIdxKey ){
    sqlite3DbFree(pCur->pKeyInfo->db, pIdxKey);
  }
  return rc;
}

/*
** Restore the cursor to the position it was in (or as close to as possible)
** when saveCursorPosition() was called. Note that this call deletes the 
** saved position info stored by saveCursorPosition(), so there can be
** at most one effective restoreCursorPosition() call after each 
** saveCursorPosition().
*/
static int btreeRestoreCursorPosition(BtCursor *pCur){
  int rc;
  int skipNext = 0;
  assert( cursorOwnsBtShared(pCur) );
  assert( pCur->eState>=CURSOR_REQUIRESEEK );
  if( pCur->eState==CURSOR_FAULT ){
    return pCur->skipNext;
  }
  pCur->eState = CURSOR_INVALID;
  if( sqlite3FaultSim(410) ){
    rc = SQLITE_IOERR;
  }else{
    rc = btreeMoveto(pCur, pCur->pKey, pCur->nKey, 0, &skipNext);
  }
  if( rc==SQLITE_OK ){
    sqlite3_free(pCur->pKey);
    pCur->pKey = 0;
    assert( pCur->eState==CURSOR_VALID || pCur->eState==CURSOR_INVALID );
    if( skipNext ) pCur->skipNext = skipNext;
    if( pCur->skipNext && pCur->eState==CURSOR_VALID ){
      pCur->eState = CURSOR_SKIPNEXT;
    }
  }
  return rc;
}

#define restoreCursorPosition(p) \
  (p->eState>=CURSOR_REQUIRESEEK ? \
         btreeRestoreCursorPosition(p) : \
         SQLITE_OK)

/*
** Determine whether or not a cursor has moved from the position where
** it was last placed, or has been invalidated for any other reason.
** Cursors can move when the row they are pointing at is deleted out
** from under them, for example.  Cursor might also move if a btree
** is rebalanced.
**
** Calling this routine with a NULL cursor pointer returns false.
**
** Use the separate sqlite3BtreeCursorRestore() routine to restore a cursor
** back to where it ought to be if this routine returns true.
*/
int sqlite3BtreeCursorHasMoved(BtCursor *pCur){
  assert( EIGHT_BYTE_ALIGNMENT(pCur)
       || pCur==sqlite3BtreeFakeValidCursor() );
  assert( offsetof(BtCursor, eState)==0 );
  assert( sizeof(pCur->eState)==1 );
  return CURSOR_VALID != *(u8*)pCur;
}

/*
** Return a pointer to a fake BtCursor object that will always answer
** false to the sqlite3BtreeCursorHasMoved() routine above.  The fake
** cursor returned must not be used with any other Btree interface.
*/
BtCursor *sqlite3BtreeFakeValidCursor(void){
  static u8 fakeCursor = CURSOR_VALID;
  assert( offsetof(BtCursor, eState)==0 );
  return (BtCursor*)&fakeCursor;
}

/*
** This routine restores a cursor back to its original position after it
** has been moved by some outside activity (such as a btree rebalance or
** a row having been deleted out from under the cursor).  
**
** On success, the *pDifferentRow parameter is false if the cursor is left
** pointing at exactly the same row.  *pDifferntRow is the row the cursor
** was pointing to has been deleted, forcing the cursor to point to some
** nearby row.
**
** This routine should only be called for a cursor that just returned
** TRUE from sqlite3BtreeCursorHasMoved().
*/
int sqlite3BtreeCursorRestore(BtCursor *pCur, int *pDifferentRow){
  int rc;

  assert( pCur!=0 );
  assert( pCur->eState!=CURSOR_VALID );
  rc = restoreCursorPosition(pCur);
  if( rc ){
    *pDifferentRow = 1;
    return rc;
  }
  if( pCur->eState!=CURSOR_VALID ){
    *pDifferentRow = 1;
  }else{
    *pDifferentRow = 0;
  }
  return SQLITE_OK;
}

#ifdef SQLITE_ENABLE_CURSOR_HINTS
/*
** Provide hints to the cursor.  The particular hint given (and the type
** and number of the varargs parameters) is determined by the eHintType
** parameter.  See the definitions of the BTREE_HINT_* macros for details.
*/
void sqlite3BtreeCursorHint(BtCursor *pCur, int eHintType, ...){
  /* Used only by system that substitute their own storage engine */
}
#endif

/*
** Provide flag hints to the cursor.
*/
void sqlite3BtreeCursorHintFlags(BtCursor *pCur, unsigned x){
  assert( x==BTREE_SEEK_EQ || x==BTREE_BULKLOAD || x==0 );
  pCur->hints = x;
}


#ifndef SQLITE_OMIT_AUTOVACUUM
/*
** Given a page number of a regular database page, return the page
** number for the pointer-map page that contains the entry for the
** input page number.
**
** Return 0 (not a valid page) for pgno==1 since there is
** no pointer map associated with page 1.  The integrity_check logic
** requires that ptrmapPageno(*,1)!=1.
*/
static Pgno ptrmapPageno(BtShared *pBt, Pgno pgno){
  int nPagesPerMapPage;
  Pgno iPtrMap, ret;
  assert( sqlite3_mutex_held(pBt->mutex) );
  if( pgno<2 ) return 0;
  nPagesPerMapPage = (pBt->usableSize/5)+1;
  iPtrMap = (pgno-2)/nPagesPerMapPage;
  ret = (iPtrMap*nPagesPerMapPage) + 2; 
  if( ret==PENDING_BYTE_PAGE(pBt) ){
    ret++;
  }
  return ret;
}

/*
** Write an entry into the pointer map.
**
** This routine updates the pointer map entry for page number 'key'
** so that it maps to type 'eType' and parent page number 'pgno'.
**
** If *pRC is initially non-zero (non-SQLITE_OK) then this routine is
** a no-op.  If an error occurs, the appropriate error code is written
** into *pRC.
*/
static void ptrmapPut(BtShared *pBt, Pgno key, u8 eType, Pgno parent, int *pRC){
  DbPage *pDbPage;  /* The pointer map page */
  u8 *pPtrmap;      /* The pointer map data */
  Pgno iPtrmap;     /* The pointer map page number */
  int offset;       /* Offset in pointer map page */
  int rc;           /* Return code from subfunctions */

  if( *pRC ) return;

  assert( sqlite3_mutex_held(pBt->mutex) );
  /* The master-journal page number is never added to a pointer-map page */
  assert( 0==PTRMAP_ISPAGE(pBt, PENDING_BYTE_PAGE(pBt)) );

#ifndef SQLITE_OMIT_CONCURRENT
  if( pBt->pMap ){
    *pRC = btreePtrmapStore(pBt, key, eType, parent);
    return;
  }
#endif

  assert( pBt->autoVacuum );
  if( key==0 ){
    *pRC = SQLITE_CORRUPT_BKPT;
    return;
  }
  iPtrmap = PTRMAP_PAGENO(pBt, key);
  rc = sqlite3PagerGet(pBt->pPager, iPtrmap, &pDbPage, 0);
  if( rc!=SQLITE_OK ){
    *pRC = rc;
    return;
  }
  if( ((char*)sqlite3PagerGetExtra(pDbPage))[0]!=0 ){
    /* The first byte of the extra data is the MemPage.isInit byte.
    ** If that byte is set, it means this page is also being used
    ** as a btree page. */
    *pRC = SQLITE_CORRUPT_BKPT;
    goto ptrmap_exit;
  }
  offset = PTRMAP_PTROFFSET(iPtrmap, key);
  if( offset<0 ){
    *pRC = SQLITE_CORRUPT_BKPT;
    goto ptrmap_exit;
  }
  assert( offset <= (int)pBt->usableSize-5 );
  pPtrmap = (u8 *)sqlite3PagerGetData(pDbPage);

  if( eType!=pPtrmap[offset] || get4byte(&pPtrmap[offset+1])!=parent ){
    TRACE(("PTRMAP_UPDATE: %d->(%d,%d)\n", key, eType, parent));
    *pRC= rc = sqlite3PagerWrite(pDbPage);
    if( rc==SQLITE_OK ){
      pPtrmap[offset] = eType;
      put4byte(&pPtrmap[offset+1], parent);
    }
  }

ptrmap_exit:
  sqlite3PagerUnref(pDbPage);
}

/*
** Read an entry from the pointer map.
**
** This routine retrieves the pointer map entry for page 'key', writing
** the type and parent page number to *pEType and *pPgno respectively.
** An error code is returned if something goes wrong, otherwise SQLITE_OK.
*/
static int ptrmapGet(BtShared *pBt, Pgno key, u8 *pEType, Pgno *pPgno){
  DbPage *pDbPage;   /* The pointer map page */
  int iPtrmap;       /* Pointer map page index */
  u8 *pPtrmap;       /* Pointer map page data */
  int offset;        /* Offset of entry in pointer map */
  int rc;

  assert( sqlite3_mutex_held(pBt->mutex) );

  iPtrmap = PTRMAP_PAGENO(pBt, key);
  rc = sqlite3PagerGet(pBt->pPager, iPtrmap, &pDbPage, 0);
  if( rc!=0 ){
    return rc;
  }
  pPtrmap = (u8 *)sqlite3PagerGetData(pDbPage);

  offset = PTRMAP_PTROFFSET(iPtrmap, key);
  if( offset<0 ){
    sqlite3PagerUnref(pDbPage);
    return SQLITE_CORRUPT_BKPT;
  }
  assert( offset <= (int)pBt->usableSize-5 );
  assert( pEType!=0 );
  *pEType = pPtrmap[offset];
  if( pPgno ) *pPgno = get4byte(&pPtrmap[offset+1]);

  sqlite3PagerUnref(pDbPage);
  if( *pEType<1 || *pEType>5 ) return SQLITE_CORRUPT_PGNO(iPtrmap);
  return SQLITE_OK;
}

#else /* if defined SQLITE_OMIT_AUTOVACUUM */
  #define ptrmapPut(w,x,y,z,rc)
  #define ptrmapGet(w,x,y,z) SQLITE_OK
  #define ptrmapPutOvflPtr(x, y, z, rc)
#endif

/*
** Given a btree page and a cell index (0 means the first cell on
** the page, 1 means the second cell, and so forth) return a pointer
** to the cell content.
**
** findCellPastPtr() does the same except it skips past the initial
** 4-byte child pointer found on interior pages, if there is one.
**
** This routine works only for pages that do not contain overflow cells.
*/
#define findCell(P,I) \
  ((P)->aData + ((P)->maskPage & get2byteAligned(&(P)->aCellIdx[2*(I)])))
#define findCellPastPtr(P,I) \
  ((P)->aDataOfst + ((P)->maskPage & get2byteAligned(&(P)->aCellIdx[2*(I)])))


/*
** This is common tail processing for btreeParseCellPtr() and
** btreeParseCellPtrIndex() for the case when the cell does not fit entirely
** on a single B-tree page.  Make necessary adjustments to the CellInfo
** structure.
*/
static SQLITE_NOINLINE void btreeParseCellAdjustSizeForOverflow(
  MemPage *pPage,         /* Page containing the cell */
  u8 *pCell,              /* Pointer to the cell text. */
  CellInfo *pInfo         /* Fill in this structure */
){
  /* If the payload will not fit completely on the local page, we have
  ** to decide how much to store locally and how much to spill onto
  ** overflow pages.  The strategy is to minimize the amount of unused
  ** space on overflow pages while keeping the amount of local storage
  ** in between minLocal and maxLocal.
  **
  ** Warning:  changing the way overflow payload is distributed in any
  ** way will result in an incompatible file format.
  */
  int minLocal;  /* Minimum amount of payload held locally */
  int maxLocal;  /* Maximum amount of payload held locally */
  int surplus;   /* Overflow payload available for local storage */

  minLocal = pPage->minLocal;
  maxLocal = pPage->maxLocal;
  surplus = minLocal + (pInfo->nPayload - minLocal)%(pPage->pBt->usableSize-4);
  testcase( surplus==maxLocal );
  testcase( surplus==maxLocal+1 );
  if( surplus <= maxLocal ){
    pInfo->nLocal = (u16)surplus;
  }else{
    pInfo->nLocal = (u16)minLocal;
  }
  pInfo->nSize = (u16)(&pInfo->pPayload[pInfo->nLocal] - pCell) + 4;
}

/*
** The following routines are implementations of the MemPage.xParseCell()
** method.
**
** Parse a cell content block and fill in the CellInfo structure.
**
** btreeParseCellPtr()        =>   table btree leaf nodes
** btreeParseCellNoPayload()  =>   table btree internal nodes
** btreeParseCellPtrIndex()   =>   index btree nodes
**
** There is also a wrapper function btreeParseCell() that works for
** all MemPage types and that references the cell by index rather than
** by pointer.
*/
static void btreeParseCellPtrNoPayload(
  MemPage *pPage,         /* Page containing the cell */
  u8 *pCell,              /* Pointer to the cell text. */
  CellInfo *pInfo         /* Fill in this structure */
){
  assert( sqlite3_mutex_held(pPage->pBt->mutex) );
  assert( pPage->leaf==0 );
  assert( pPage->childPtrSize==4 );
#ifndef SQLITE_DEBUG
  UNUSED_PARAMETER(pPage);
#endif
  pInfo->nSize = 4 + getVarint(&pCell[4], (u64*)&pInfo->nKey);
  pInfo->nPayload = 0;
  pInfo->nLocal = 0;
  pInfo->pPayload = 0;
  return;
}
static void btreeParseCellPtr(
  MemPage *pPage,         /* Page containing the cell */
  u8 *pCell,              /* Pointer to the cell text. */
  CellInfo *pInfo         /* Fill in this structure */
){
  u8 *pIter;              /* For scanning through pCell */
  u32 nPayload;           /* Number of bytes of cell payload */
  u64 iKey;               /* Extracted Key value */

  assert( sqlite3_mutex_held(pPage->pBt->mutex) );
  assert( pPage->leaf==0 || pPage->leaf==1 );
  assert( pPage->intKeyLeaf );
  assert( pPage->childPtrSize==0 );
  pIter = pCell;

  /* The next block of code is equivalent to:
  **
  **     pIter += getVarint32(pIter, nPayload);
  **
  ** The code is inlined to avoid a function call.
  */
  nPayload = *pIter;
  if( nPayload>=0x80 ){
    u8 *pEnd = &pIter[8];
    nPayload &= 0x7f;
    do{
      nPayload = (nPayload<<7) | (*++pIter & 0x7f);
    }while( (*pIter)>=0x80 && pIter<pEnd );
  }
  pIter++;

  /* The next block of code is equivalent to:
  **
  **     pIter += getVarint(pIter, (u64*)&pInfo->nKey);
  **
  ** The code is inlined to avoid a function call.
  */
  iKey = *pIter;
  if( iKey>=0x80 ){
    u8 *pEnd = &pIter[7];
    iKey &= 0x7f;
    while(1){
      iKey = (iKey<<7) | (*++pIter & 0x7f);
      if( (*pIter)<0x80 ) break;
      if( pIter>=pEnd ){
        iKey = (iKey<<8) | *++pIter;
        break;
      }
    }
  }
  pIter++;

  pInfo->nKey = *(i64*)&iKey;
  pInfo->nPayload = nPayload;
  pInfo->pPayload = pIter;
  testcase( nPayload==pPage->maxLocal );
  testcase( nPayload==pPage->maxLocal+1 );
  if( nPayload<=pPage->maxLocal ){
    /* This is the (easy) common case where the entire payload fits
    ** on the local page.  No overflow is required.
    */
    pInfo->nSize = nPayload + (u16)(pIter - pCell);
    if( pInfo->nSize<4 ) pInfo->nSize = 4;
    pInfo->nLocal = (u16)nPayload;
  }else{
    btreeParseCellAdjustSizeForOverflow(pPage, pCell, pInfo);
  }
}
static void btreeParseCellPtrIndex(
  MemPage *pPage,         /* Page containing the cell */
  u8 *pCell,              /* Pointer to the cell text. */
  CellInfo *pInfo         /* Fill in this structure */
){
  u8 *pIter;              /* For scanning through pCell */
  u32 nPayload;           /* Number of bytes of cell payload */

  assert( sqlite3_mutex_held(pPage->pBt->mutex) );
  assert( pPage->leaf==0 || pPage->leaf==1 );
  assert( pPage->intKeyLeaf==0 );
  pIter = pCell + pPage->childPtrSize;
  nPayload = *pIter;
  if( nPayload>=0x80 ){
    u8 *pEnd = &pIter[8];
    nPayload &= 0x7f;
    do{
      nPayload = (nPayload<<7) | (*++pIter & 0x7f);
    }while( *(pIter)>=0x80 && pIter<pEnd );
  }
  pIter++;
  pInfo->nKey = nPayload;
  pInfo->nPayload = nPayload;
  pInfo->pPayload = pIter;
  testcase( nPayload==pPage->maxLocal );
  testcase( nPayload==pPage->maxLocal+1 );
  if( nPayload<=pPage->maxLocal ){
    /* This is the (easy) common case where the entire payload fits
    ** on the local page.  No overflow is required.
    */
    pInfo->nSize = nPayload + (u16)(pIter - pCell);
    if( pInfo->nSize<4 ) pInfo->nSize = 4;
    pInfo->nLocal = (u16)nPayload;
  }else{
    btreeParseCellAdjustSizeForOverflow(pPage, pCell, pInfo);
  }
}
static void btreeParseCell(
  MemPage *pPage,         /* Page containing the cell */
  int iCell,              /* The cell index.  First cell is 0 */
  CellInfo *pInfo         /* Fill in this structure */
){
  pPage->xParseCell(pPage, findCell(pPage, iCell), pInfo);
}

/*
** The following routines are implementations of the MemPage.xCellSize
** method.
**
** Compute the total number of bytes that a Cell needs in the cell
** data area of the btree-page.  The return number includes the cell
** data header and the local payload, but not any overflow page or
** the space used by the cell pointer.
**
** cellSizePtrNoPayload()    =>   table internal nodes
** cellSizePtr()             =>   all index nodes & table leaf nodes
*/
static u16 cellSizePtr(MemPage *pPage, u8 *pCell){
  u8 *pIter = pCell + pPage->childPtrSize; /* For looping over bytes of pCell */
  u8 *pEnd;                                /* End mark for a varint */
  u32 nSize;                               /* Size value to return */

#ifdef SQLITE_DEBUG
  /* The value returned by this function should always be the same as
  ** the (CellInfo.nSize) value found by doing a full parse of the
  ** cell. If SQLITE_DEBUG is defined, an assert() at the bottom of
  ** this function verifies that this invariant is not violated. */
  CellInfo debuginfo;
  pPage->xParseCell(pPage, pCell, &debuginfo);
#endif

  nSize = *pIter;
  if( nSize>=0x80 ){
    pEnd = &pIter[8];
    nSize &= 0x7f;
    do{
      nSize = (nSize<<7) | (*++pIter & 0x7f);
    }while( *(pIter)>=0x80 && pIter<pEnd );
  }
  pIter++;
  if( pPage->intKey ){
    /* pIter now points at the 64-bit integer key value, a variable length 
    ** integer. The following block moves pIter to point at the first byte
    ** past the end of the key value. */
    pEnd = &pIter[9];
    while( (*pIter++)&0x80 && pIter<pEnd );
  }
  testcase( nSize==pPage->maxLocal );
  testcase( nSize==pPage->maxLocal+1 );
  if( nSize<=pPage->maxLocal ){
    nSize += (u32)(pIter - pCell);
    if( nSize<4 ) nSize = 4;
  }else{
    int minLocal = pPage->minLocal;
    nSize = minLocal + (nSize - minLocal) % (pPage->pBt->usableSize - 4);
    testcase( nSize==pPage->maxLocal );
    testcase( nSize==pPage->maxLocal+1 );
    if( nSize>pPage->maxLocal ){
      nSize = minLocal;
    }
    nSize += 4 + (u16)(pIter - pCell);
  }
  assert( nSize==debuginfo.nSize || CORRUPT_DB );
  return (u16)nSize;
}
static u16 cellSizePtrNoPayload(MemPage *pPage, u8 *pCell){
  u8 *pIter = pCell + 4; /* For looping over bytes of pCell */
  u8 *pEnd;              /* End mark for a varint */

#ifdef SQLITE_DEBUG
  /* The value returned by this function should always be the same as
  ** the (CellInfo.nSize) value found by doing a full parse of the
  ** cell. If SQLITE_DEBUG is defined, an assert() at the bottom of
  ** this function verifies that this invariant is not violated. */
  CellInfo debuginfo;
  pPage->xParseCell(pPage, pCell, &debuginfo);
#else
  UNUSED_PARAMETER(pPage);
#endif

  assert( pPage->childPtrSize==4 );
  pEnd = pIter + 9;
  while( (*pIter++)&0x80 && pIter<pEnd );
  assert( debuginfo.nSize==(u16)(pIter - pCell) || CORRUPT_DB );
  return (u16)(pIter - pCell);
}


#ifdef SQLITE_DEBUG
/* This variation on cellSizePtr() is used inside of assert() statements
** only. */
static u16 cellSize(MemPage *pPage, int iCell){
  return pPage->xCellSize(pPage, findCell(pPage, iCell));
}
#endif

#ifndef SQLITE_OMIT_AUTOVACUUM
/*
** The cell pCell is currently part of page pSrc but will ultimately be part
** of pPage.  (pSrc and pPager are often the same.)  If pCell contains a
** pointer to an overflow page, insert an entry into the pointer-map for
** the overflow page that will be valid after pCell has been moved to pPage.
*/
static void ptrmapPutOvflPtr(MemPage *pPage, MemPage *pSrc, u8 *pCell,int *pRC){
  CellInfo info;
  if( *pRC ) return;
  assert( pCell!=0 );
  pPage->xParseCell(pPage, pCell, &info);
  if( info.nLocal<info.nPayload ){
    Pgno ovfl;
    if( SQLITE_WITHIN(pSrc->aDataEnd, pCell, pCell+info.nLocal) ){
      testcase( pSrc!=pPage );
      *pRC = SQLITE_CORRUPT_BKPT;
      return;
    }
    ovfl = get4byte(&pCell[info.nSize-4]);
    ptrmapPut(pPage->pBt, ovfl, PTRMAP_OVERFLOW1, pPage->pgno, pRC);
  }
}
#endif


/*
** Defragment the page given. This routine reorganizes cells within the
** page so that there are no free-blocks on the free-block list.
**
** Parameter nMaxFrag is the maximum amount of fragmented space that may be
** present in the page after this routine returns.
**
** EVIDENCE-OF: R-44582-60138 SQLite may from time to time reorganize a
** b-tree page so that there are no freeblocks or fragment bytes, all
** unused bytes are contained in the unallocated space region, and all
** cells are packed tightly at the end of the page.
*/
static int defragmentPage(MemPage *pPage, int nMaxFrag){
  int i;                     /* Loop counter */
  int pc;                    /* Address of the i-th cell */
  int hdr;                   /* Offset to the page header */
  int size;                  /* Size of a cell */
  int usableSize;            /* Number of usable bytes on a page */
  int cellOffset;            /* Offset to the cell pointer array */
  int cbrk;                  /* Offset to the cell content area */
  int nCell;                 /* Number of cells on the page */
  unsigned char *data;       /* The page data */
  unsigned char *temp;       /* Temp area for cell content */
  unsigned char *src;        /* Source of content */
  int iCellFirst;            /* First allowable cell index */
  int iCellLast;             /* Last possible cell index */

  assert( sqlite3PagerIswriteable(pPage->pDbPage) );
  assert( pPage->pBt!=0 );
  assert( pPage->pBt->usableSize <= SQLITE_MAX_PAGE_SIZE );
  assert( pPage->nOverflow==0 );
  assert( sqlite3_mutex_held(pPage->pBt->mutex) );
  temp = 0;
  src = data = pPage->aData;
  hdr = pPage->hdrOffset;
  cellOffset = pPage->cellOffset;
  nCell = pPage->nCell;
  assert( nCell==get2byte(&data[hdr+3]) || CORRUPT_DB );
  iCellFirst = cellOffset + 2*nCell;
  usableSize = pPage->pBt->usableSize;

  /* This block handles pages with two or fewer free blocks and nMaxFrag
  ** or fewer fragmented bytes. In this case it is faster to move the
  ** two (or one) blocks of cells using memmove() and add the required
  ** offsets to each pointer in the cell-pointer array than it is to 
  ** reconstruct the entire page.  */
  if( (int)data[hdr+7]<=nMaxFrag ){
    int iFree = get2byte(&data[hdr+1]);
    if( iFree>usableSize-4 ) return SQLITE_CORRUPT_PAGE(pPage);
    if( iFree ){
      int iFree2 = get2byte(&data[iFree]);
      if( iFree2>usableSize-4 ) return SQLITE_CORRUPT_PAGE(pPage);
      if( 0==iFree2 || (data[iFree2]==0 && data[iFree2+1]==0) ){
        u8 *pEnd = &data[cellOffset + nCell*2];
        u8 *pAddr;
        int sz2 = 0;
        int sz = get2byte(&data[iFree+2]);
        int top = get2byte(&data[hdr+5]);
        if( top>=iFree ){
          return SQLITE_CORRUPT_PAGE(pPage);
        }
        if( iFree2 ){
          if( iFree+sz>iFree2 ) return SQLITE_CORRUPT_PAGE(pPage);
          sz2 = get2byte(&data[iFree2+2]);
          if( iFree2+sz2 > usableSize ) return SQLITE_CORRUPT_PAGE(pPage);
          memmove(&data[iFree+sz+sz2], &data[iFree+sz], iFree2-(iFree+sz));
          sz += sz2;
        }else if( NEVER(iFree+sz>usableSize) ){
          return SQLITE_CORRUPT_PAGE(pPage);
        }

        cbrk = top+sz;
        assert( cbrk+(iFree-top) <= usableSize );
        memmove(&data[cbrk], &data[top], iFree-top);
        for(pAddr=&data[cellOffset]; pAddr<pEnd; pAddr+=2){
          pc = get2byte(pAddr);
          if( pc<iFree ){ put2byte(pAddr, pc+sz); }
          else if( pc<iFree2 ){ put2byte(pAddr, pc+sz2); }
        }
        goto defragment_out;
      }
    }
  }

  cbrk = usableSize;
  iCellLast = usableSize - 4;
  for(i=0; i<nCell; i++){
    u8 *pAddr;     /* The i-th cell pointer */
    pAddr = &data[cellOffset + i*2];
    pc = get2byte(pAddr);
    testcase( pc==iCellFirst );
    testcase( pc==iCellLast );
    /* These conditions have already been verified in btreeInitPage()
    ** if PRAGMA cell_size_check=ON.
    */
    if( pc<iCellFirst || pc>iCellLast ){
      return SQLITE_CORRUPT_PAGE(pPage);
    }
    assert( pc>=iCellFirst && pc<=iCellLast );
    size = pPage->xCellSize(pPage, &src[pc]);
    cbrk -= size;
    if( cbrk<iCellFirst || pc+size>usableSize ){
      return SQLITE_CORRUPT_PAGE(pPage);
    }
    assert( cbrk+size<=usableSize && cbrk>=iCellFirst );
    testcase( cbrk+size==usableSize );
    testcase( pc+size==usableSize );
    put2byte(pAddr, cbrk);
    if( temp==0 ){
      int x;
      if( cbrk==pc ) continue;
      temp = sqlite3PagerTempSpace(pPage->pBt->pPager);
      x = get2byte(&data[hdr+5]);
      memcpy(&temp[x], &data[x], (cbrk+size) - x);
      src = temp;
    }
    memcpy(&data[cbrk], &src[pc], size);
  }
  data[hdr+7] = 0;

 defragment_out:
  assert( pPage->nFree>=0 );
  if( data[hdr+7]+cbrk-iCellFirst!=pPage->nFree ){
    return SQLITE_CORRUPT_PAGE(pPage);
  }
  assert( cbrk>=iCellFirst );
  put2byte(&data[hdr+5], cbrk);
  data[hdr+1] = 0;
  data[hdr+2] = 0;
  memset(&data[iCellFirst], 0, cbrk-iCellFirst);
  assert( sqlite3PagerIswriteable(pPage->pDbPage) );
  return SQLITE_OK;
}

/*
** Search the free-list on page pPg for space to store a cell nByte bytes in
** size. If one can be found, return a pointer to the space and remove it
** from the free-list.
**
** If no suitable space can be found on the free-list, return NULL.
**
** This function may detect corruption within pPg.  If corruption is
** detected then *pRc is set to SQLITE_CORRUPT and NULL is returned.
**
** Slots on the free list that are between 1 and 3 bytes larger than nByte
** will be ignored if adding the extra space to the fragmentation count
** causes the fragmentation count to exceed 60.
*/
static u8 *pageFindSlot(MemPage *pPg, int nByte, int *pRc){
  const int hdr = pPg->hdrOffset;            /* Offset to page header */
  u8 * const aData = pPg->aData;             /* Page data */
  int iAddr = hdr + 1;                       /* Address of ptr to pc */
  int pc = get2byte(&aData[iAddr]);          /* Address of a free slot */
  int x;                                     /* Excess size of the slot */
  int maxPC = pPg->pBt->usableSize - nByte;  /* Max address for a usable slot */
  int size;                                  /* Size of the free slot */

  assert( pc>0 );
  while( pc<=maxPC ){
    /* EVIDENCE-OF: R-22710-53328 The third and fourth bytes of each
    ** freeblock form a big-endian integer which is the size of the freeblock
    ** in bytes, including the 4-byte header. */
    size = get2byte(&aData[pc+2]);
    if( (x = size - nByte)>=0 ){
      testcase( x==4 );
      testcase( x==3 );
      if( x<4 ){
        /* EVIDENCE-OF: R-11498-58022 In a well-formed b-tree page, the total
        ** number of bytes in fragments may not exceed 60. */
        if( aData[hdr+7]>57 ) return 0;

        /* Remove the slot from the free-list. Update the number of
        ** fragmented bytes within the page. */
        memcpy(&aData[iAddr], &aData[pc], 2);
        aData[hdr+7] += (u8)x;
      }else if( x+pc > maxPC ){
        /* This slot extends off the end of the usable part of the page */
        *pRc = SQLITE_CORRUPT_PAGE(pPg);
        return 0;
      }else{
        /* The slot remains on the free-list. Reduce its size to account
        ** for the portion used by the new allocation. */
        put2byte(&aData[pc+2], x);
      }
      return &aData[pc + x];
    }
    iAddr = pc;
    pc = get2byte(&aData[pc]);
    if( pc<=iAddr+size ){
      if( pc ){
        /* The next slot in the chain is not past the end of the current slot */
        *pRc = SQLITE_CORRUPT_PAGE(pPg);
      }
      return 0;
    }
  }
  if( pc>maxPC+nByte-4 ){
    /* The free slot chain extends off the end of the page */
    *pRc = SQLITE_CORRUPT_PAGE(pPg);
  }
  return 0;
}

/*
** Allocate nByte bytes of space from within the B-Tree page passed
** as the first argument. Write into *pIdx the index into pPage->aData[]
** of the first byte of allocated space. Return either SQLITE_OK or
** an error code (usually SQLITE_CORRUPT).
**
** The caller guarantees that there is sufficient space to make the
** allocation.  This routine might need to defragment in order to bring
** all the space together, however.  This routine will avoid using
** the first two bytes past the cell pointer area since presumably this
** allocation is being made in order to insert a new cell, so we will
** also end up needing a new cell pointer.
*/
static int allocateSpace(MemPage *pPage, int nByte, int *pIdx){
  const int hdr = pPage->hdrOffset;    /* Local cache of pPage->hdrOffset */
  u8 * const data = pPage->aData;      /* Local cache of pPage->aData */
  int top;                             /* First byte of cell content area */
  int rc = SQLITE_OK;                  /* Integer return code */
  int gap;        /* First byte of gap between cell pointers and cell content */
  
  assert( sqlite3PagerIswriteable(pPage->pDbPage) );
  assert( pPage->pBt );
  assert( sqlite3_mutex_held(pPage->pBt->mutex) );
  assert( nByte>=0 );  /* Minimum cell size is 4 */
  assert( pPage->nFree>=nByte );
  assert( pPage->nOverflow==0 );
  assert( nByte < (int)(pPage->pBt->usableSize-8) );

  assert( pPage->cellOffset == hdr + 12 - 4*pPage->leaf );
  gap = pPage->cellOffset + 2*pPage->nCell;
  assert( gap<=65536 );
  /* EVIDENCE-OF: R-29356-02391 If the database uses a 65536-byte page size
  ** and the reserved space is zero (the usual value for reserved space)
  ** then the cell content offset of an empty page wants to be 65536.
  ** However, that integer is too large to be stored in a 2-byte unsigned
  ** integer, so a value of 0 is used in its place. */
  top = get2byte(&data[hdr+5]);
  assert( top<=(int)pPage->pBt->usableSize ); /* by btreeComputeFreeSpace() */
  if( gap>top ){
    if( top==0 && pPage->pBt->usableSize==65536 ){
      top = 65536;
    }else{
      return SQLITE_CORRUPT_PAGE(pPage);
    }
  }

  /* If there is enough space between gap and top for one more cell pointer,
  ** and if the freelist is not empty, then search the
  ** freelist looking for a slot big enough to satisfy the request.
  */
  testcase( gap+2==top );
  testcase( gap+1==top );
  testcase( gap==top );
  if( (data[hdr+2] || data[hdr+1]) && gap+2<=top ){
    u8 *pSpace = pageFindSlot(pPage, nByte, &rc);
    if( pSpace ){
      int g2;
      assert( pSpace+nByte<=data+pPage->pBt->usableSize );
      *pIdx = g2 = (int)(pSpace-data);
      if( NEVER(g2<=gap) ){
        return SQLITE_CORRUPT_PAGE(pPage);
      }else{
        return SQLITE_OK;
      }
    }else if( rc ){
      return rc;
    }
  }

  /* The request could not be fulfilled using a freelist slot.  Check
  ** to see if defragmentation is necessary.
  */
  testcase( gap+2+nByte==top );
  if( gap+2+nByte>top ){
    assert( pPage->nCell>0 || CORRUPT_DB );
    assert( pPage->nFree>=0 );
    rc = defragmentPage(pPage, MIN(4, pPage->nFree - (2+nByte)));
    if( rc ) return rc;
    top = get2byteNotZero(&data[hdr+5]);
    assert( gap+2+nByte<=top );
  }


  /* Allocate memory from the gap in between the cell pointer array
  ** and the cell content area.  The btreeComputeFreeSpace() call has already
  ** validated the freelist.  Given that the freelist is valid, there
  ** is no way that the allocation can extend off the end of the page.
  ** The assert() below verifies the previous sentence.
  */
  top -= nByte;
  put2byte(&data[hdr+5], top);
  assert( top+nByte <= (int)pPage->pBt->usableSize );
  *pIdx = top;
  return SQLITE_OK;
}

/*
** Return a section of the pPage->aData to the freelist.
** The first byte of the new free block is pPage->aData[iStart]
** and the size of the block is iSize bytes.
**
** Adjacent freeblocks are coalesced.
**
** Even though the freeblock list was checked by btreeComputeFreeSpace(),
** that routine will not detect overlap between cells or freeblocks.  Nor
** does it detect cells or freeblocks that encrouch into the reserved bytes
** at the end of the page.  So do additional corruption checks inside this
** routine and return SQLITE_CORRUPT if any problems are found.
*/
static int freeSpace(MemPage *pPage, u16 iStart, u16 iSize){
  u16 iPtr;                             /* Address of ptr to next freeblock */
  u16 iFreeBlk;                         /* Address of the next freeblock */
  u8 hdr;                               /* Page header size.  0 or 100 */
  u8 nFrag = 0;                         /* Reduction in fragmentation */
  u16 iOrigSize = iSize;                /* Original value of iSize */
  u16 x;                                /* Offset to cell content area */
  u32 iEnd = iStart + iSize;            /* First byte past the iStart buffer */
  unsigned char *data = pPage->aData;   /* Page content */

  assert( pPage->pBt!=0 );
  assert( sqlite3PagerIswriteable(pPage->pDbPage) );
  assert( CORRUPT_DB || iStart>=pPage->hdrOffset+6+pPage->childPtrSize );
  assert( CORRUPT_DB || iEnd <= pPage->pBt->usableSize );
  assert( sqlite3_mutex_held(pPage->pBt->mutex) );
  assert( iSize>=4 );   /* Minimum cell size is 4 */
  assert( iStart<=pPage->pBt->usableSize-4 );

  /* The list of freeblocks must be in ascending order.  Find the 
  ** spot on the list where iStart should be inserted.
  */
  hdr = pPage->hdrOffset;
  iPtr = hdr + 1;
  if( data[iPtr+1]==0 && data[iPtr]==0 ){
    iFreeBlk = 0;  /* Shortcut for the case when the freelist is empty */
  }else{
    while( (iFreeBlk = get2byte(&data[iPtr]))<iStart ){
      if( iFreeBlk<iPtr+4 ){
        if( iFreeBlk==0 ) break; /* TH3: corrupt082.100 */
        return SQLITE_CORRUPT_PAGE(pPage);
      }
      iPtr = iFreeBlk;
    }
    if( iFreeBlk>pPage->pBt->usableSize-4 ){ /* TH3: corrupt081.100 */
      return SQLITE_CORRUPT_PAGE(pPage);
    }
    assert( iFreeBlk>iPtr || iFreeBlk==0 );
  
    /* At this point:
    **    iFreeBlk:   First freeblock after iStart, or zero if none
    **    iPtr:       The address of a pointer to iFreeBlk
    **
    ** Check to see if iFreeBlk should be coalesced onto the end of iStart.
    */
    if( iFreeBlk && iEnd+3>=iFreeBlk ){
      nFrag = iFreeBlk - iEnd;
      if( iEnd>iFreeBlk ) return SQLITE_CORRUPT_PAGE(pPage);
      iEnd = iFreeBlk + get2byte(&data[iFreeBlk+2]);
      if( NEVER(iEnd > pPage->pBt->usableSize) ){
        return SQLITE_CORRUPT_PAGE(pPage);
      }
      iSize = iEnd - iStart;
      iFreeBlk = get2byte(&data[iFreeBlk]);
    }
  
    /* If iPtr is another freeblock (that is, if iPtr is not the freelist
    ** pointer in the page header) then check to see if iStart should be
    ** coalesced onto the end of iPtr.
    */
    if( iPtr>hdr+1 ){
      int iPtrEnd = iPtr + get2byte(&data[iPtr+2]);
      if( iPtrEnd+3>=iStart ){
        if( iPtrEnd>iStart ) return SQLITE_CORRUPT_PAGE(pPage);
        nFrag += iStart - iPtrEnd;
        iSize = iEnd - iPtr;
        iStart = iPtr;
      }
    }
    if( nFrag>data[hdr+7] ) return SQLITE_CORRUPT_PAGE(pPage);
    data[hdr+7] -= nFrag;
  }
  x = get2byte(&data[hdr+5]);
  if( iStart<=x ){
    /* The new freeblock is at the beginning of the cell content area,
    ** so just extend the cell content area rather than create another
    ** freelist entry */
    if( iStart<x ) return SQLITE_CORRUPT_PAGE(pPage);
    if( iPtr!=hdr+1 ) return SQLITE_CORRUPT_PAGE(pPage);
    put2byte(&data[hdr+1], iFreeBlk);
    put2byte(&data[hdr+5], iEnd);
  }else{
    /* Insert the new freeblock into the freelist */
    put2byte(&data[iPtr], iStart);
  }
  if( pPage->pBt->btsFlags & BTS_FAST_SECURE ){
    /* Overwrite deleted information with zeros when the secure_delete
    ** option is enabled */
    memset(&data[iStart], 0, iSize);
  }
  put2byte(&data[iStart], iFreeBlk);
  put2byte(&data[iStart+2], iSize);
  pPage->nFree += iOrigSize;
  return SQLITE_OK;
}

/*
** Decode the flags byte (the first byte of the header) for a page
** and initialize fields of the MemPage structure accordingly.
**
** Only the following combinations are supported.  Anything different
** indicates a corrupt database files:
**
**         PTF_ZERODATA
**         PTF_ZERODATA | PTF_LEAF
**         PTF_LEAFDATA | PTF_INTKEY
**         PTF_LEAFDATA | PTF_INTKEY | PTF_LEAF
*/
static int decodeFlags(MemPage *pPage, int flagByte){
  BtShared *pBt;     /* A copy of pPage->pBt */

  assert( pPage->hdrOffset==(pPage->pgno==1 ? 100 : 0) );
  assert( sqlite3_mutex_held(pPage->pBt->mutex) );
  pPage->leaf = (u8)(flagByte>>3);  assert( PTF_LEAF == 1<<3 );
  flagByte &= ~PTF_LEAF;
  pPage->childPtrSize = 4-4*pPage->leaf;
  pPage->xCellSize = cellSizePtr;
  pBt = pPage->pBt;
  if( flagByte==(PTF_LEAFDATA | PTF_INTKEY) ){
    /* EVIDENCE-OF: R-07291-35328 A value of 5 (0x05) means the page is an
    ** interior table b-tree page. */
    assert( (PTF_LEAFDATA|PTF_INTKEY)==5 );
    /* EVIDENCE-OF: R-26900-09176 A value of 13 (0x0d) means the page is a
    ** leaf table b-tree page. */
    assert( (PTF_LEAFDATA|PTF_INTKEY|PTF_LEAF)==13 );
    pPage->intKey = 1;
    if( pPage->leaf ){
      pPage->intKeyLeaf = 1;
      pPage->xParseCell = btreeParseCellPtr;
    }else{
      pPage->intKeyLeaf = 0;
      pPage->xCellSize = cellSizePtrNoPayload;
      pPage->xParseCell = btreeParseCellPtrNoPayload;
    }
    pPage->maxLocal = pBt->maxLeaf;
    pPage->minLocal = pBt->minLeaf;
  }else if( flagByte==PTF_ZERODATA ){
    /* EVIDENCE-OF: R-43316-37308 A value of 2 (0x02) means the page is an
    ** interior index b-tree page. */
    assert( (PTF_ZERODATA)==2 );
    /* EVIDENCE-OF: R-59615-42828 A value of 10 (0x0a) means the page is a
    ** leaf index b-tree page. */
    assert( (PTF_ZERODATA|PTF_LEAF)==10 );
    pPage->intKey = 0;
    pPage->intKeyLeaf = 0;
    pPage->xParseCell = btreeParseCellPtrIndex;
    pPage->maxLocal = pBt->maxLocal;
    pPage->minLocal = pBt->minLocal;
  }else{
    /* EVIDENCE-OF: R-47608-56469 Any other value for the b-tree page type is
    ** an error. */
    return SQLITE_CORRUPT_PAGE(pPage);
  }
  pPage->max1bytePayload = pBt->max1bytePayload;
  return SQLITE_OK;
}

/*
** Compute the amount of freespace on the page.  In other words, fill
** in the pPage->nFree field.
*/
static int btreeComputeFreeSpace(MemPage *pPage){
  int pc;            /* Address of a freeblock within pPage->aData[] */
  u8 hdr;            /* Offset to beginning of page header */
  u8 *data;          /* Equal to pPage->aData */
  int usableSize;    /* Amount of usable space on each page */
  int nFree;         /* Number of unused bytes on the page */
  int top;           /* First byte of the cell content area */
  int iCellFirst;    /* First allowable cell or freeblock offset */
  int iCellLast;     /* Last possible cell or freeblock offset */

  assert( pPage->pBt!=0 );
  assert( pPage->pBt->db!=0 );
  assert( sqlite3_mutex_held(pPage->pBt->mutex) );
  assert( pPage->pgno==sqlite3PagerPagenumber(pPage->pDbPage) );
  assert( pPage == sqlite3PagerGetExtra(pPage->pDbPage) );
  assert( pPage->aData == sqlite3PagerGetData(pPage->pDbPage) );
  assert( pPage->isInit==1 );
  assert( pPage->nFree<0 );

  usableSize = pPage->pBt->usableSize;
  hdr = pPage->hdrOffset;
  data = pPage->aData;
  /* EVIDENCE-OF: R-58015-48175 The two-byte integer at offset 5 designates
  ** the start of the cell content area. A zero value for this integer is
  ** interpreted as 65536. */
  top = get2byteNotZero(&data[hdr+5]);
  iCellFirst = hdr + 8 + pPage->childPtrSize + 2*pPage->nCell;
  iCellLast = usableSize - 4;

  /* Compute the total free space on the page
  ** EVIDENCE-OF: R-23588-34450 The two-byte integer at offset 1 gives the
  ** start of the first freeblock on the page, or is zero if there are no
  ** freeblocks. */
  pc = get2byte(&data[hdr+1]);
  nFree = data[hdr+7] + top;  /* Init nFree to non-freeblock free space */
  if( pc>0 ){
    u32 next, size;
    if( pc<top ){
      /* EVIDENCE-OF: R-55530-52930 In a well-formed b-tree page, there will
      ** always be at least one cell before the first freeblock.
      */
      return SQLITE_CORRUPT_PAGE(pPage); 
    }
    while( 1 ){
      if( pc>iCellLast ){
        /* Freeblock off the end of the page */
        return SQLITE_CORRUPT_PAGE(pPage);
      }
      next = get2byte(&data[pc]);
      size = get2byte(&data[pc+2]);
      nFree = nFree + size;
      if( next<=pc+size+3 ) break;
      pc = next;
    }
    if( next>0 ){
      /* Freeblock not in ascending order */
      return SQLITE_CORRUPT_PAGE(pPage);
    }
    if( pc+size>(unsigned int)usableSize ){
      /* Last freeblock extends past page end */
      return SQLITE_CORRUPT_PAGE(pPage);
    }
  }

  /* At this point, nFree contains the sum of the offset to the start
  ** of the cell-content area plus the number of free bytes within
  ** the cell-content area. If this is greater than the usable-size
  ** of the page, then the page must be corrupted. This check also
  ** serves to verify that the offset to the start of the cell-content
  ** area, according to the page header, lies within the page.
  */
  if( nFree>usableSize || nFree<iCellFirst ){
    return SQLITE_CORRUPT_PAGE(pPage);
  }
  pPage->nFree = (u16)(nFree - iCellFirst);
  return SQLITE_OK;
}

/*
** Do additional sanity check after btreeInitPage() if
** PRAGMA cell_size_check=ON 
*/
static SQLITE_NOINLINE int btreeCellSizeCheck(MemPage *pPage){
  int iCellFirst;    /* First allowable cell or freeblock offset */
  int iCellLast;     /* Last possible cell or freeblock offset */
  int i;             /* Index into the cell pointer array */
  int sz;            /* Size of a cell */
  int pc;            /* Address of a freeblock within pPage->aData[] */
  u8 *data;          /* Equal to pPage->aData */
  int usableSize;    /* Maximum usable space on the page */
  int cellOffset;    /* Start of cell content area */

  iCellFirst = pPage->cellOffset + 2*pPage->nCell;
  usableSize = pPage->pBt->usableSize;
  iCellLast = usableSize - 4;
  data = pPage->aData;
  cellOffset = pPage->cellOffset;
  if( !pPage->leaf ) iCellLast--;
  for(i=0; i<pPage->nCell; i++){
    pc = get2byteAligned(&data[cellOffset+i*2]);
    testcase( pc==iCellFirst );
    testcase( pc==iCellLast );
    if( pc<iCellFirst || pc>iCellLast ){
      return SQLITE_CORRUPT_PAGE(pPage);
    }
    sz = pPage->xCellSize(pPage, &data[pc]);
    testcase( pc+sz==usableSize );
    if( pc+sz>usableSize ){
      return SQLITE_CORRUPT_PAGE(pPage);
    }
  }
  return SQLITE_OK;
}

/*
** Initialize the auxiliary information for a disk block.
**
** Return SQLITE_OK on success.  If we see that the page does
** not contain a well-formed database page, then return 
** SQLITE_CORRUPT.  Note that a return of SQLITE_OK does not
** guarantee that the page is well-formed.  It only shows that
** we failed to detect any corruption.
*/
static int btreeInitPage(MemPage *pPage){
  u8 *data;          /* Equal to pPage->aData */
  BtShared *pBt;        /* The main btree structure */

  assert( pPage->pBt!=0 );
  assert( pPage->pBt->db!=0 );
  assert( sqlite3_mutex_held(pPage->pBt->mutex) );
  assert( pPage->pgno==sqlite3PagerPagenumber(pPage->pDbPage) );
  assert( pPage == sqlite3PagerGetExtra(pPage->pDbPage) );
  assert( pPage->aData == sqlite3PagerGetData(pPage->pDbPage) );
  assert( pPage->isInit==0 );

  pBt = pPage->pBt;
  data = pPage->aData + pPage->hdrOffset;
  /* EVIDENCE-OF: R-28594-02890 The one-byte flag at offset 0 indicating
  ** the b-tree page type. */
  if( decodeFlags(pPage, data[0]) ){
    return SQLITE_CORRUPT_PAGE(pPage);
  }
  assert( pBt->pageSize>=512 && pBt->pageSize<=65536 );
  pPage->maskPage = (u16)(pBt->pageSize - 1);
  pPage->nOverflow = 0;
  pPage->cellOffset = pPage->hdrOffset + 8 + pPage->childPtrSize;
  pPage->aCellIdx = data + pPage->childPtrSize + 8;
  pPage->aDataEnd = pPage->aData + pBt->usableSize;
  pPage->aDataOfst = pPage->aData + pPage->childPtrSize;
  /* EVIDENCE-OF: R-37002-32774 The two-byte integer at offset 3 gives the
  ** number of cells on the page. */
  pPage->nCell = get2byte(&data[3]);
  if( pPage->nCell>MX_CELL(pBt) ){
    /* To many cells for a single page.  The page must be corrupt */
    return SQLITE_CORRUPT_PAGE(pPage);
  }
  testcase( pPage->nCell==MX_CELL(pBt) );
  /* EVIDENCE-OF: R-24089-57979 If a page contains no cells (which is only
  ** possible for a root page of a table that contains no rows) then the
  ** offset to the cell content area will equal the page size minus the
  ** bytes of reserved space. */
  assert( pPage->nCell>0
       || get2byteNotZero(&data[5])==(int)pBt->usableSize
       || CORRUPT_DB );
  pPage->nFree = -1;  /* Indicate that this value is yet uncomputed */
  pPage->isInit = 1;
  if( pBt->db->flags & SQLITE_CellSizeCk ){
    return btreeCellSizeCheck(pPage);
  }
  return SQLITE_OK;
}

/*
** Set up a raw page so that it looks like a database page holding
** no entries.
*/
static void zeroPage(MemPage *pPage, int flags){
  unsigned char *data = pPage->aData;
  BtShared *pBt = pPage->pBt;
  u8 hdr = pPage->hdrOffset;
  u16 first;

  assert( sqlite3PagerPagenumber(pPage->pDbPage)==pPage->pgno );
  assert( sqlite3PagerGetExtra(pPage->pDbPage) == (void*)pPage );
  assert( sqlite3PagerGetData(pPage->pDbPage) == data );
  assert( sqlite3PagerIswriteable(pPage->pDbPage) );
  assert( sqlite3_mutex_held(pBt->mutex) );
  if( pBt->btsFlags & BTS_FAST_SECURE ){
    memset(&data[hdr], 0, pBt->usableSize - hdr);
  }
  data[hdr] = (char)flags;
  first = hdr + ((flags&PTF_LEAF)==0 ? 12 : 8);
  memset(&data[hdr+1], 0, 4);
  data[hdr+7] = 0;
  put2byte(&data[hdr+5], pBt->usableSize);
  pPage->nFree = (u16)(pBt->usableSize - first);
  decodeFlags(pPage, flags);
  pPage->cellOffset = first;
  pPage->aDataEnd = &data[pBt->usableSize];
  pPage->aCellIdx = &data[first];
  pPage->aDataOfst = &data[pPage->childPtrSize];
  pPage->nOverflow = 0;
  assert( pBt->pageSize>=512 && pBt->pageSize<=65536 );
  pPage->maskPage = (u16)(pBt->pageSize - 1);
  pPage->nCell = 0;
  pPage->isInit = 1;
}


/*
** Convert a DbPage obtained from the pager into a MemPage used by
** the btree layer.
*/
static MemPage *btreePageFromDbPage(DbPage *pDbPage, Pgno pgno, BtShared *pBt){
  MemPage *pPage = (MemPage*)sqlite3PagerGetExtra(pDbPage);
  if( pgno!=pPage->pgno ){
    pPage->aData = sqlite3PagerGetData(pDbPage);
    pPage->pDbPage = pDbPage;
    pPage->pBt = pBt;
    pPage->pgno = pgno;
    pPage->hdrOffset = pgno==1 ? 100 : 0;
  }
  assert( pPage->aData==sqlite3PagerGetData(pDbPage) );
  return pPage; 
}

/*
** Get a page from the pager.  Initialize the MemPage.pBt and
** MemPage.aData elements if needed.  See also: btreeGetUnusedPage().
**
** If the PAGER_GET_NOCONTENT flag is set, it means that we do not care
** about the content of the page at this time.  So do not go to the disk
** to fetch the content.  Just fill in the content with zeros for now.
** If in the future we call sqlite3PagerWrite() on this page, that
** means we have started to be concerned about content and the disk
** read should occur at that point.
*/
static int btreeGetPage(
  BtShared *pBt,       /* The btree */
  Pgno pgno,           /* Number of the page to fetch */
  MemPage **ppPage,    /* Return the page in this parameter */
  int flags            /* PAGER_GET_NOCONTENT or PAGER_GET_READONLY */
){
  int rc;
  DbPage *pDbPage;

  assert( flags==0 || flags==PAGER_GET_NOCONTENT || flags==PAGER_GET_READONLY );
  assert( sqlite3_mutex_held(pBt->mutex) );
  rc = sqlite3PagerGet(pBt->pPager, pgno, (DbPage**)&pDbPage, flags);
  if( rc ) return rc;
  *ppPage = btreePageFromDbPage(pDbPage, pgno, pBt);
  return SQLITE_OK;
}

/*
** Retrieve a page from the pager cache. If the requested page is not
** already in the pager cache return NULL. Initialize the MemPage.pBt and
** MemPage.aData elements if needed.
*/
static MemPage *btreePageLookup(BtShared *pBt, Pgno pgno){
  DbPage *pDbPage;
  assert( sqlite3_mutex_held(pBt->mutex) );
  pDbPage = sqlite3PagerLookup(pBt->pPager, pgno);
  if( pDbPage ){
    return btreePageFromDbPage(pDbPage, pgno, pBt);
  }
  return 0;
}

/*
** Return the size of the database file in pages. If there is any kind of
** error, return ((unsigned int)-1).
*/
static Pgno btreePagecount(BtShared *pBt){
  assert( (pBt->nPage & 0x80000000)==0 || CORRUPT_DB );
  return pBt->nPage;
}
u32 sqlite3BtreeLastPage(Btree *p){
  assert( sqlite3BtreeHoldsMutex(p) );
  return btreePagecount(p->pBt) & 0x7fffffff;
}

/*
** Get a page from the pager and initialize it.
**
** If pCur!=0 then the page is being fetched as part of a moveToChild()
** call.  Do additional sanity checking on the page in this case.
** And if the fetch fails, this routine must decrement pCur->iPage.
**
** The page is fetched as read-write unless pCur is not NULL and is
** a read-only cursor.
**
** If an error occurs, then *ppPage is undefined. It
** may remain unchanged, or it may be set to an invalid value.
*/
static int getAndInitPage(
  BtShared *pBt,                  /* The database file */
  Pgno pgno,                      /* Number of the page to get */
  MemPage **ppPage,               /* Write the page pointer here */
  BtCursor *pCur,                 /* Cursor to receive the page, or NULL */
  int bReadOnly                   /* True for a read-only page */
){
  int rc;
  DbPage *pDbPage;
  assert( sqlite3_mutex_held(pBt->mutex) );
  assert( pCur==0 || ppPage==&pCur->pPage );
  assert( pCur==0 || bReadOnly==pCur->curPagerFlags );
  assert( pCur==0 || pCur->iPage>0 );

  if( pgno>btreePagecount(pBt) ){
    rc = SQLITE_CORRUPT_BKPT;
    goto getAndInitPage_error1;
  }
  rc = sqlite3PagerGet(pBt->pPager, pgno, (DbPage**)&pDbPage, bReadOnly);
  if( rc ){
    goto getAndInitPage_error1;
  }
  *ppPage = (MemPage*)sqlite3PagerGetExtra(pDbPage);
  if( (*ppPage)->isInit==0 ){
    btreePageFromDbPage(pDbPage, pgno, pBt);
    rc = btreeInitPage(*ppPage);
    if( rc!=SQLITE_OK ){
      goto getAndInitPage_error2;
    }
  }
  assert( (*ppPage)->pgno==pgno );
  assert( (*ppPage)->aData==sqlite3PagerGetData(pDbPage) );

  /* If obtaining a child page for a cursor, we must verify that the page is
  ** compatible with the root page. */
  if( pCur && ((*ppPage)->nCell<1 || (*ppPage)->intKey!=pCur->curIntKey) ){
    rc = SQLITE_CORRUPT_PGNO(pgno);
    goto getAndInitPage_error2;
  }
  return SQLITE_OK;

getAndInitPage_error2:
  releasePage(*ppPage);
getAndInitPage_error1:
  if( pCur ){
    pCur->iPage--;
    pCur->pPage = pCur->apPage[pCur->iPage];
  }
  testcase( pgno==0 );
  assert( pgno!=0 || rc==SQLITE_CORRUPT );
  return rc;
}

#ifndef SQLITE_OMIT_CONCURRENT
/* 
** Set the value of the MemPage.pgnoRoot variable, if it exists.
*/
static void setMempageRoot(MemPage *pPg, u32 pgnoRoot){
  pPg->pgnoRoot = pgnoRoot;
}
#else
# define setMempageRoot(x,y)
#endif

/*
** Release a MemPage.  This should be called once for each prior
** call to btreeGetPage.
**
** Page1 is a special case and must be released using releasePageOne().
*/
static void releasePageNotNull(MemPage *pPage){
  assert( pPage->aData );
  assert( pPage->pBt );
  assert( pPage->pDbPage!=0 );
  assert( sqlite3PagerGetExtra(pPage->pDbPage) == (void*)pPage );
  assert( sqlite3PagerGetData(pPage->pDbPage)==pPage->aData );
  assert( sqlite3_mutex_held(pPage->pBt->mutex) );
  sqlite3PagerUnrefNotNull(pPage->pDbPage);
}
static void releasePage(MemPage *pPage){
  if( pPage ) releasePageNotNull(pPage);
}
static void releasePageOne(MemPage *pPage){
  assert( pPage!=0 );
  assert( pPage->aData );
  assert( pPage->pBt );
  assert( pPage->pDbPage!=0 );
  assert( sqlite3PagerGetExtra(pPage->pDbPage) == (void*)pPage );
  assert( sqlite3PagerGetData(pPage->pDbPage)==pPage->aData );
  assert( sqlite3_mutex_held(pPage->pBt->mutex) );
  sqlite3PagerUnrefPageOne(pPage->pDbPage);
}

/*
** Get an unused page.
**
** This works just like btreeGetPage() with the addition:
**
**   *  If the page is already in use for some other purpose, immediately
**      release it and return an SQLITE_CURRUPT error.
**   *  Make sure the isInit flag is clear
*/
static int btreeGetUnusedPage(
  BtShared *pBt,       /* The btree */
  Pgno pgno,           /* Number of the page to fetch */
  MemPage **ppPage,    /* Return the page in this parameter */
  int flags            /* PAGER_GET_NOCONTENT or PAGER_GET_READONLY */
){
  int rc = btreeGetPage(pBt, pgno, ppPage, flags);
  if( rc==SQLITE_OK ){
    if( sqlite3PagerPageRefcount((*ppPage)->pDbPage)>1 ){
      releasePage(*ppPage);
      *ppPage = 0;
      return SQLITE_CORRUPT_BKPT;
    }
    (*ppPage)->isInit = 0;
  }else{
    *ppPage = 0;
  }
  return rc;
}


/*
** During a rollback, when the pager reloads information into the cache
** so that the cache is restored to its original state at the start of
** the transaction, for each page restored this routine is called.
**
** This routine needs to reset the extra data section at the end of the
** page to agree with the restored data.
*/
static void pageReinit(DbPage *pData){
  MemPage *pPage;
  pPage = (MemPage *)sqlite3PagerGetExtra(pData);
  assert( sqlite3PagerPageRefcount(pData)>0 );
  if( pPage->isInit ){
    assert( sqlite3_mutex_held(pPage->pBt->mutex) );
    pPage->isInit = 0;
    if( sqlite3PagerPageRefcount(pData)>1 ){
      /* pPage might not be a btree page;  it might be an overflow page
      ** or ptrmap page or a free page.  In those cases, the following
      ** call to btreeInitPage() will likely return SQLITE_CORRUPT.
      ** But no harm is done by this.  And it is very important that
      ** btreeInitPage() be called on every btree page so we make
      ** the call for every page that comes in for re-initing. */
      btreeInitPage(pPage);
    }
  }
}

/*
** Invoke the busy handler for a btree.
*/
static int btreeInvokeBusyHandler(void *pArg){
  BtShared *pBt = (BtShared*)pArg;
  assert( pBt->db );
  assert( sqlite3_mutex_held(pBt->db->mutex) );
  return sqlite3InvokeBusyHandler(&pBt->db->busyHandler);
}

/*
** Open a database file.
** 
** zFilename is the name of the database file.  If zFilename is NULL
** then an ephemeral database is created.  The ephemeral database might
** be exclusively in memory, or it might use a disk-based memory cache.
** Either way, the ephemeral database will be automatically deleted 
** when sqlite3BtreeClose() is called.
**
** If zFilename is ":memory:" then an in-memory database is created
** that is automatically destroyed when it is closed.
**
** The "flags" parameter is a bitmask that might contain bits like
** BTREE_OMIT_JOURNAL and/or BTREE_MEMORY.
**
** If the database is already opened in the same database connection
** and we are in shared cache mode, then the open will fail with an
** SQLITE_CONSTRAINT error.  We cannot allow two or more BtShared
** objects in the same database connection since doing so will lead
** to problems with locking.
*/
int sqlite3BtreeOpen(
  sqlite3_vfs *pVfs,      /* VFS to use for this b-tree */
  const char *zFilename,  /* Name of the file containing the BTree database */
  sqlite3 *db,            /* Associated database handle */
  Btree **ppBtree,        /* Pointer to new Btree object written here */
  int flags,              /* Options */
  int vfsFlags            /* Flags passed through to sqlite3_vfs.xOpen() */
){
  BtShared *pBt = 0;             /* Shared part of btree structure */
  Btree *p;                      /* Handle to return */
  sqlite3_mutex *mutexOpen = 0;  /* Prevents a race condition. Ticket #3537 */
  int rc = SQLITE_OK;            /* Result code from this function */
  u8 nReserve;                   /* Byte of unused space on each page */
  unsigned char zDbHeader[100];  /* Database header content */

  /* True if opening an ephemeral, temporary database */
  const int isTempDb = zFilename==0 || zFilename[0]==0;

  /* Set the variable isMemdb to true for an in-memory database, or 
  ** false for a file-based database.
  */
#ifdef SQLITE_OMIT_MEMORYDB
  const int isMemdb = 0;
#else
  const int isMemdb = (zFilename && strcmp(zFilename, ":memory:")==0)
                       || (isTempDb && sqlite3TempInMemory(db))
                       || (vfsFlags & SQLITE_OPEN_MEMORY)!=0;
#endif

  assert( db!=0 );
  assert( pVfs!=0 );
  assert( sqlite3_mutex_held(db->mutex) );
  assert( (flags&0xff)==flags );   /* flags fit in 8 bits */

  /* Only a BTREE_SINGLE database can be BTREE_UNORDERED */
  assert( (flags & BTREE_UNORDERED)==0 || (flags & BTREE_SINGLE)!=0 );

  /* A BTREE_SINGLE database is always a temporary and/or ephemeral */
  assert( (flags & BTREE_SINGLE)==0 || isTempDb );

  if( isMemdb ){
    flags |= BTREE_MEMORY;
  }
  if( (vfsFlags & SQLITE_OPEN_MAIN_DB)!=0 && (isMemdb || isTempDb) ){
    vfsFlags = (vfsFlags & ~SQLITE_OPEN_MAIN_DB) | SQLITE_OPEN_TEMP_DB;
  }
  p = sqlite3MallocZero(sizeof(Btree));
  if( !p ){
    return SQLITE_NOMEM_BKPT;
  }
  p->inTrans = TRANS_NONE;
  p->db = db;
#ifndef SQLITE_OMIT_SHARED_CACHE
  p->lock.pBtree = p;
  p->lock.iTable = 1;
#endif

#if !defined(SQLITE_OMIT_SHARED_CACHE) && !defined(SQLITE_OMIT_DISKIO)
  /*
  ** If this Btree is a candidate for shared cache, try to find an
  ** existing BtShared object that we can share with
  */
  if( isTempDb==0 && (isMemdb==0 || (vfsFlags&SQLITE_OPEN_URI)!=0) ){
    if( vfsFlags & SQLITE_OPEN_SHAREDCACHE ){
      int nFilename = sqlite3Strlen30(zFilename)+1;
      int nFullPathname = pVfs->mxPathname+1;
      char *zFullPathname = sqlite3Malloc(MAX(nFullPathname,nFilename));
      MUTEX_LOGIC( sqlite3_mutex *mutexShared; )

      p->sharable = 1;
      if( !zFullPathname ){
        sqlite3_free(p);
        return SQLITE_NOMEM_BKPT;
      }
      if( isMemdb ){
        memcpy(zFullPathname, zFilename, nFilename);
      }else{
        rc = sqlite3OsFullPathname(pVfs, zFilename,
                                   nFullPathname, zFullPathname);
        if( rc ){
          if( rc==SQLITE_OK_SYMLINK ){
            rc = SQLITE_OK;
          }else{
            sqlite3_free(zFullPathname);
            sqlite3_free(p);
            return rc;
          }
        }
      }
#if SQLITE_THREADSAFE
      mutexOpen = sqlite3MutexAlloc(SQLITE_MUTEX_STATIC_OPEN);
      sqlite3_mutex_enter(mutexOpen);
      mutexShared = sqlite3MutexAlloc(SQLITE_MUTEX_STATIC_MASTER);
      sqlite3_mutex_enter(mutexShared);
#endif
      for(pBt=GLOBAL(BtShared*,sqlite3SharedCacheList); pBt; pBt=pBt->pNext){
        assert( pBt->nRef>0 );
        if( 0==strcmp(zFullPathname, sqlite3PagerFilename(pBt->pPager, 0))
                 && sqlite3PagerVfs(pBt->pPager)==pVfs ){
          int iDb;
          for(iDb=db->nDb-1; iDb>=0; iDb--){
            Btree *pExisting = db->aDb[iDb].pBt;
            if( pExisting && pExisting->pBt==pBt ){
              sqlite3_mutex_leave(mutexShared);
              sqlite3_mutex_leave(mutexOpen);
              sqlite3_free(zFullPathname);
              sqlite3_free(p);
              return SQLITE_CONSTRAINT;
            }
          }
          p->pBt = pBt;
          pBt->nRef++;
          break;
        }
      }
      sqlite3_mutex_leave(mutexShared);
      sqlite3_free(zFullPathname);
    }
#ifdef SQLITE_DEBUG
    else{
      /* In debug mode, we mark all persistent databases as sharable
      ** even when they are not.  This exercises the locking code and
      ** gives more opportunity for asserts(sqlite3_mutex_held())
      ** statements to find locking problems.
      */
      p->sharable = 1;
    }
#endif
  }
#endif
  if( pBt==0 ){
    /*
    ** The following asserts make sure that structures used by the btree are
    ** the right size.  This is to guard against size changes that result
    ** when compiling on a different architecture.
    */
    assert( sizeof(i64)==8 );
    assert( sizeof(u64)==8 );
    assert( sizeof(u32)==4 );
    assert( sizeof(u16)==2 );
    assert( sizeof(Pgno)==4 );
  
    pBt = sqlite3MallocZero( sizeof(*pBt) );
    if( pBt==0 ){
      rc = SQLITE_NOMEM_BKPT;
      goto btree_open_out;
    }
    rc = sqlite3PagerOpen(pVfs, &pBt->pPager, zFilename,
                          sizeof(MemPage), flags, vfsFlags, pageReinit);
    if( rc==SQLITE_OK ){
      sqlite3PagerSetMmapLimit(pBt->pPager, db->szMmap);
      rc = sqlite3PagerReadFileheader(pBt->pPager,sizeof(zDbHeader),zDbHeader);
    }
    if( rc!=SQLITE_OK ){
      goto btree_open_out;
    }
    pBt->openFlags = (u8)flags;
    pBt->db = db;
    sqlite3PagerSetBusyHandler(pBt->pPager, btreeInvokeBusyHandler, pBt);
    p->pBt = pBt;
  
    pBt->pCursor = 0;
    pBt->pPage1 = 0;
    if( sqlite3PagerIsreadonly(pBt->pPager) ) pBt->btsFlags |= BTS_READ_ONLY;
#if defined(SQLITE_SECURE_DELETE)
    pBt->btsFlags |= BTS_SECURE_DELETE;
#elif defined(SQLITE_FAST_SECURE_DELETE)
    pBt->btsFlags |= BTS_OVERWRITE;
#endif
    /* EVIDENCE-OF: R-51873-39618 The page size for a database file is
    ** determined by the 2-byte integer located at an offset of 16 bytes from
    ** the beginning of the database file. */
    pBt->pageSize = (zDbHeader[16]<<8) | (zDbHeader[17]<<16);
    if( pBt->pageSize<512 || pBt->pageSize>SQLITE_MAX_PAGE_SIZE
         || ((pBt->pageSize-1)&pBt->pageSize)!=0 ){
      pBt->pageSize = 0;
#ifndef SQLITE_OMIT_AUTOVACUUM
      /* If the magic name ":memory:" will create an in-memory database, then
      ** leave the autoVacuum mode at 0 (do not auto-vacuum), even if
      ** SQLITE_DEFAULT_AUTOVACUUM is true. On the other hand, if
      ** SQLITE_OMIT_MEMORYDB has been defined, then ":memory:" is just a
      ** regular file-name. In this case the auto-vacuum applies as per normal.
      */
      if( zFilename && !isMemdb ){
        pBt->autoVacuum = (SQLITE_DEFAULT_AUTOVACUUM ? 1 : 0);
        pBt->incrVacuum = (SQLITE_DEFAULT_AUTOVACUUM==2 ? 1 : 0);
      }
#endif
      nReserve = 0;
    }else{
      /* EVIDENCE-OF: R-37497-42412 The size of the reserved region is
      ** determined by the one-byte unsigned integer found at an offset of 20
      ** into the database file header. */
      nReserve = zDbHeader[20];
      pBt->btsFlags |= BTS_PAGESIZE_FIXED;
#ifndef SQLITE_OMIT_AUTOVACUUM
      pBt->autoVacuum = (get4byte(&zDbHeader[36 + 4*4])?1:0);
      pBt->incrVacuum = (get4byte(&zDbHeader[36 + 7*4])?1:0);
#endif
    }
    rc = sqlite3PagerSetPagesize(pBt->pPager, &pBt->pageSize, nReserve);
    if( rc ) goto btree_open_out;
    pBt->usableSize = pBt->pageSize - nReserve;
    assert( (pBt->pageSize & 7)==0 );  /* 8-byte alignment of pageSize */
   
#if !defined(SQLITE_OMIT_SHARED_CACHE) && !defined(SQLITE_OMIT_DISKIO)
    /* Add the new BtShared object to the linked list sharable BtShareds.
    */
    pBt->nRef = 1;
    if( p->sharable ){
      MUTEX_LOGIC( sqlite3_mutex *mutexShared; )
      MUTEX_LOGIC( mutexShared = sqlite3MutexAlloc(SQLITE_MUTEX_STATIC_MASTER);)
      if( SQLITE_THREADSAFE && sqlite3GlobalConfig.bCoreMutex ){
        pBt->mutex = sqlite3MutexAlloc(SQLITE_MUTEX_FAST);
        if( pBt->mutex==0 ){
          rc = SQLITE_NOMEM_BKPT;
          goto btree_open_out;
        }
      }
      sqlite3_mutex_enter(mutexShared);
      pBt->pNext = GLOBAL(BtShared*,sqlite3SharedCacheList);
      GLOBAL(BtShared*,sqlite3SharedCacheList) = pBt;
      sqlite3_mutex_leave(mutexShared);
    }
#endif
  }

#if !defined(SQLITE_OMIT_SHARED_CACHE) && !defined(SQLITE_OMIT_DISKIO)
  /* If the new Btree uses a sharable pBtShared, then link the new
  ** Btree into the list of all sharable Btrees for the same connection.
  ** The list is kept in ascending order by pBt address.
  */
  if( p->sharable ){
    int i;
    Btree *pSib;
    for(i=0; i<db->nDb; i++){
      if( (pSib = db->aDb[i].pBt)!=0 && pSib->sharable ){
        while( pSib->pPrev ){ pSib = pSib->pPrev; }
        if( (uptr)p->pBt<(uptr)pSib->pBt ){
          p->pNext = pSib;
          p->pPrev = 0;
          pSib->pPrev = p;
        }else{
          while( pSib->pNext && (uptr)pSib->pNext->pBt<(uptr)p->pBt ){
            pSib = pSib->pNext;
          }
          p->pNext = pSib->pNext;
          p->pPrev = pSib;
          if( p->pNext ){
            p->pNext->pPrev = p;
          }
          pSib->pNext = p;
        }
        break;
      }
    }
  }
#endif
  *ppBtree = p;

btree_open_out:
  if( rc!=SQLITE_OK ){
    if( pBt && pBt->pPager ){
      sqlite3PagerClose(pBt->pPager, 0);
    }
    sqlite3_free(pBt);
    sqlite3_free(p);
    *ppBtree = 0;
  }else{
    sqlite3_file *pFile;

    /* If the B-Tree was successfully opened, set the pager-cache size to the
    ** default value. Except, when opening on an existing shared pager-cache,
    ** do not change the pager-cache size.
    */
    if( sqlite3BtreeSchema(p, 0, 0)==0 ){
      sqlite3PagerSetCachesize(p->pBt->pPager, SQLITE_DEFAULT_CACHE_SIZE);
    }

    pFile = sqlite3PagerFile(pBt->pPager);
    if( pFile->pMethods ){
      sqlite3OsFileControlHint(pFile, SQLITE_FCNTL_PDB, (void*)&pBt->db);
    }
  }
  if( mutexOpen ){
    assert( sqlite3_mutex_held(mutexOpen) );
    sqlite3_mutex_leave(mutexOpen);
  }
  assert( rc!=SQLITE_OK || sqlite3BtreeConnectionCount(*ppBtree)>0 );
  return rc;
}

/*
** Decrement the BtShared.nRef counter.  When it reaches zero,
** remove the BtShared structure from the sharing list.  Return
** true if the BtShared.nRef counter reaches zero and return
** false if it is still positive.
*/
static int removeFromSharingList(BtShared *pBt){
#ifndef SQLITE_OMIT_SHARED_CACHE
  MUTEX_LOGIC( sqlite3_mutex *pMaster; )
  BtShared *pList;
  int removed = 0;

  assert( sqlite3_mutex_notheld(pBt->mutex) );
  MUTEX_LOGIC( pMaster = sqlite3MutexAlloc(SQLITE_MUTEX_STATIC_MASTER); )
  sqlite3_mutex_enter(pMaster);
  pBt->nRef--;
  if( pBt->nRef<=0 ){
    if( GLOBAL(BtShared*,sqlite3SharedCacheList)==pBt ){
      GLOBAL(BtShared*,sqlite3SharedCacheList) = pBt->pNext;
    }else{
      pList = GLOBAL(BtShared*,sqlite3SharedCacheList);
      while( ALWAYS(pList) && pList->pNext!=pBt ){
        pList=pList->pNext;
      }
      if( ALWAYS(pList) ){
        pList->pNext = pBt->pNext;
      }
    }
    if( SQLITE_THREADSAFE ){
      sqlite3_mutex_free(pBt->mutex);
    }
    removed = 1;
  }
  sqlite3_mutex_leave(pMaster);
  return removed;
#else
  return 1;
#endif
}

/*
** Make sure pBt->pTmpSpace points to an allocation of 
** MX_CELL_SIZE(pBt) bytes with a 4-byte prefix for a left-child
** pointer.
*/
static void allocateTempSpace(BtShared *pBt){
  if( !pBt->pTmpSpace ){
    pBt->pTmpSpace = sqlite3PageMalloc( pBt->pageSize );

    /* One of the uses of pBt->pTmpSpace is to format cells before
    ** inserting them into a leaf page (function fillInCell()). If
    ** a cell is less than 4 bytes in size, it is rounded up to 4 bytes
    ** by the various routines that manipulate binary cells. Which
    ** can mean that fillInCell() only initializes the first 2 or 3
    ** bytes of pTmpSpace, but that the first 4 bytes are copied from
    ** it into a database page. This is not actually a problem, but it
    ** does cause a valgrind error when the 1 or 2 bytes of unitialized 
    ** data is passed to system call write(). So to avoid this error,
    ** zero the first 4 bytes of temp space here.
    **
    ** Also:  Provide four bytes of initialized space before the
    ** beginning of pTmpSpace as an area available to prepend the
    ** left-child pointer to the beginning of a cell.
    */
    if( pBt->pTmpSpace ){
      memset(pBt->pTmpSpace, 0, 8);
      pBt->pTmpSpace += 4;
    }
  }
}

/*
** Free the pBt->pTmpSpace allocation
*/
static void freeTempSpace(BtShared *pBt){
  if( pBt->pTmpSpace ){
    pBt->pTmpSpace -= 4;
    sqlite3PageFree(pBt->pTmpSpace);
    pBt->pTmpSpace = 0;
  }
}

/*
** Close an open database and invalidate all cursors.
*/
int sqlite3BtreeClose(Btree *p){
  BtShared *pBt = p->pBt;
  BtCursor *pCur;

  /* Close all cursors opened via this handle.  */
  assert( sqlite3_mutex_held(p->db->mutex) );
  sqlite3BtreeEnter(p);
  pCur = pBt->pCursor;
  while( pCur ){
    BtCursor *pTmp = pCur;
    pCur = pCur->pNext;
    if( pTmp->pBtree==p ){
      sqlite3BtreeCloseCursor(pTmp);
    }
  }

  /* Rollback any active transaction and free the handle structure.
  ** The call to sqlite3BtreeRollback() drops any table-locks held by
  ** this handle.
  */
  sqlite3BtreeRollback(p, SQLITE_OK, 0);
  sqlite3BtreeLeave(p);

  /* If there are still other outstanding references to the shared-btree
  ** structure, return now. The remainder of this procedure cleans 
  ** up the shared-btree.
  */
  assert( p->wantToLock==0 && p->locked==0 );
  if( !p->sharable || removeFromSharingList(pBt) ){
    /* The pBt is no longer on the sharing list, so we can access
    ** it without having to hold the mutex.
    **
    ** Clean out and delete the BtShared object.
    */
    assert( !pBt->pCursor );
    sqlite3PagerClose(pBt->pPager, p->db);
    if( pBt->xFreeSchema && pBt->pSchema ){
      pBt->xFreeSchema(pBt->pSchema);
    }
    sqlite3DbFree(0, pBt->pSchema);
    freeTempSpace(pBt);
    sqlite3_free(pBt);
  }

#ifndef SQLITE_OMIT_SHARED_CACHE
  assert( p->wantToLock==0 );
  assert( p->locked==0 );
  if( p->pPrev ) p->pPrev->pNext = p->pNext;
  if( p->pNext ) p->pNext->pPrev = p->pPrev;
#endif

  sqlite3_free(p);
  return SQLITE_OK;
}

/*
** Change the "soft" limit on the number of pages in the cache.
** Unused and unmodified pages will be recycled when the number of
** pages in the cache exceeds this soft limit.  But the size of the
** cache is allowed to grow larger than this limit if it contains
** dirty pages or pages still in active use.
*/
int sqlite3BtreeSetCacheSize(Btree *p, int mxPage){
  BtShared *pBt = p->pBt;
  assert( sqlite3_mutex_held(p->db->mutex) );
  sqlite3BtreeEnter(p);
  sqlite3PagerSetCachesize(pBt->pPager, mxPage);
  sqlite3BtreeLeave(p);
  return SQLITE_OK;
}

/*
** Change the "spill" limit on the number of pages in the cache.
** If the number of pages exceeds this limit during a write transaction,
** the pager might attempt to "spill" pages to the journal early in
** order to free up memory.
**
** The value returned is the current spill size.  If zero is passed
** as an argument, no changes are made to the spill size setting, so
** using mxPage of 0 is a way to query the current spill size.
*/
int sqlite3BtreeSetSpillSize(Btree *p, int mxPage){
  BtShared *pBt = p->pBt;
  int res;
  assert( sqlite3_mutex_held(p->db->mutex) );
  sqlite3BtreeEnter(p);
  res = sqlite3PagerSetSpillsize(pBt->pPager, mxPage);
  sqlite3BtreeLeave(p);
  return res;
}

#if SQLITE_MAX_MMAP_SIZE>0
/*
** Change the limit on the amount of the database file that may be
** memory mapped.
*/
int sqlite3BtreeSetMmapLimit(Btree *p, sqlite3_int64 szMmap){
  BtShared *pBt = p->pBt;
  assert( sqlite3_mutex_held(p->db->mutex) );
  sqlite3BtreeEnter(p);
  sqlite3PagerSetMmapLimit(pBt->pPager, szMmap);
  sqlite3BtreeLeave(p);
  return SQLITE_OK;
}
#endif /* SQLITE_MAX_MMAP_SIZE>0 */

/*
** Change the way data is synced to disk in order to increase or decrease
** how well the database resists damage due to OS crashes and power
** failures.  Level 1 is the same as asynchronous (no syncs() occur and
** there is a high probability of damage)  Level 2 is the default.  There
** is a very low but non-zero probability of damage.  Level 3 reduces the
** probability of damage to near zero but with a write performance reduction.
*/
#ifndef SQLITE_OMIT_PAGER_PRAGMAS
int sqlite3BtreeSetPagerFlags(
  Btree *p,              /* The btree to set the safety level on */
  unsigned pgFlags       /* Various PAGER_* flags */
){
  BtShared *pBt = p->pBt;
  assert( sqlite3_mutex_held(p->db->mutex) );
  sqlite3BtreeEnter(p);
  sqlite3PagerSetFlags(pBt->pPager, pgFlags);
  sqlite3BtreeLeave(p);
  return SQLITE_OK;
}
#endif

/*
** Change the default pages size and the number of reserved bytes per page.
** Or, if the page size has already been fixed, return SQLITE_READONLY 
** without changing anything.
**
** The page size must be a power of 2 between 512 and 65536.  If the page
** size supplied does not meet this constraint then the page size is not
** changed.
**
** Page sizes are constrained to be a power of two so that the region
** of the database file used for locking (beginning at PENDING_BYTE,
** the first byte past the 1GB boundary, 0x40000000) needs to occur
** at the beginning of a page.
**
** If parameter nReserve is less than zero, then the number of reserved
** bytes per page is left unchanged.
**
** If the iFix!=0 then the BTS_PAGESIZE_FIXED flag is set so that the page size
** and autovacuum mode can no longer be changed.
*/
int sqlite3BtreeSetPageSize(Btree *p, int pageSize, int nReserve, int iFix){
  int rc = SQLITE_OK;
  int x;
  BtShared *pBt = p->pBt;
  assert( nReserve>=0 && nReserve<=255 );
  sqlite3BtreeEnter(p);
  pBt->nReserveWanted = nReserve;
  x = pBt->pageSize - pBt->usableSize;
  if( nReserve<x ) nReserve = x;
  if( pBt->btsFlags & BTS_PAGESIZE_FIXED ){
    sqlite3BtreeLeave(p);
    return SQLITE_READONLY;
  }
  assert( nReserve>=0 && nReserve<=255 );
  if( pageSize>=512 && pageSize<=SQLITE_MAX_PAGE_SIZE &&
        ((pageSize-1)&pageSize)==0 ){
    assert( (pageSize & 7)==0 );
    assert( !pBt->pCursor );
    pBt->pageSize = (u32)pageSize;
    freeTempSpace(pBt);
  }
  rc = sqlite3PagerSetPagesize(pBt->pPager, &pBt->pageSize, nReserve);
  pBt->usableSize = pBt->pageSize - (u16)nReserve;
  if( iFix ) pBt->btsFlags |= BTS_PAGESIZE_FIXED;
  sqlite3BtreeLeave(p);
  return rc;
}

/*
** Return the currently defined page size
*/
int sqlite3BtreeGetPageSize(Btree *p){
  return p->pBt->pageSize;
}

/*
** This function is similar to sqlite3BtreeGetReserve(), except that it
** may only be called if it is guaranteed that the b-tree mutex is already
** held.
**
** This is useful in one special case in the backup API code where it is
** known that the shared b-tree mutex is held, but the mutex on the 
** database handle that owns *p is not. In this case if sqlite3BtreeEnter()
** were to be called, it might collide with some other operation on the
** database handle that owns *p, causing undefined behavior.
*/
int sqlite3BtreeGetReserveNoMutex(Btree *p){
  int n;
  assert( sqlite3_mutex_held(p->pBt->mutex) );
  n = p->pBt->pageSize - p->pBt->usableSize;
  return n;
}

/*
** Return the number of bytes of space at the end of every page that
** are intentually left unused.  This is the "reserved" space that is
** sometimes used by extensions.
**
** The value returned is the larger of the current reserve size and
** the latest reserve size requested by SQLITE_FILECTRL_RESERVE_BYTES.
** The amount of reserve can only grow - never shrink.
*/
int sqlite3BtreeGetRequestedReserve(Btree *p){
  int n1, n2;
  sqlite3BtreeEnter(p);
  n1 = (int)p->pBt->nReserveWanted;
  n2 = sqlite3BtreeGetReserveNoMutex(p);
  sqlite3BtreeLeave(p);
  return n1>n2 ? n1 : n2;
}


/*
** Set the maximum page count for a database if mxPage is positive.
** No changes are made if mxPage is 0 or negative.
** Regardless of the value of mxPage, return the maximum page count.
*/
int sqlite3BtreeMaxPageCount(Btree *p, int mxPage){
  int n;
  sqlite3BtreeEnter(p);
  n = sqlite3PagerMaxPageCount(p->pBt->pPager, mxPage);
  sqlite3BtreeLeave(p);
  return n;
}

/*
** Change the values for the BTS_SECURE_DELETE and BTS_OVERWRITE flags:
**
**    newFlag==0       Both BTS_SECURE_DELETE and BTS_OVERWRITE are cleared
**    newFlag==1       BTS_SECURE_DELETE set and BTS_OVERWRITE is cleared
**    newFlag==2       BTS_SECURE_DELETE cleared and BTS_OVERWRITE is set
**    newFlag==(-1)    No changes
**
** This routine acts as a query if newFlag is less than zero
**
** With BTS_OVERWRITE set, deleted content is overwritten by zeros, but
** freelist leaf pages are not written back to the database.  Thus in-page
** deleted content is cleared, but freelist deleted content is not.
**
** With BTS_SECURE_DELETE, operation is like BTS_OVERWRITE with the addition
** that freelist leaf pages are written back into the database, increasing
** the amount of disk I/O.
*/
int sqlite3BtreeSecureDelete(Btree *p, int newFlag){
  int b;
  if( p==0 ) return 0;
  sqlite3BtreeEnter(p);
  assert( BTS_OVERWRITE==BTS_SECURE_DELETE*2 );
  assert( BTS_FAST_SECURE==(BTS_OVERWRITE|BTS_SECURE_DELETE) );
  if( newFlag>=0 ){
    p->pBt->btsFlags &= ~BTS_FAST_SECURE;
    p->pBt->btsFlags |= BTS_SECURE_DELETE*newFlag;
  }
  b = (p->pBt->btsFlags & BTS_FAST_SECURE)/BTS_SECURE_DELETE;
  sqlite3BtreeLeave(p);
  return b;
}

/*
** Change the 'auto-vacuum' property of the database. If the 'autoVacuum'
** parameter is non-zero, then auto-vacuum mode is enabled. If zero, it
** is disabled. The default value for the auto-vacuum property is 
** determined by the SQLITE_DEFAULT_AUTOVACUUM macro.
*/
int sqlite3BtreeSetAutoVacuum(Btree *p, int autoVacuum){
#ifdef SQLITE_OMIT_AUTOVACUUM
  return SQLITE_READONLY;
#else
  BtShared *pBt = p->pBt;
  int rc = SQLITE_OK;
  u8 av = (u8)autoVacuum;

  sqlite3BtreeEnter(p);
  if( (pBt->btsFlags & BTS_PAGESIZE_FIXED)!=0 && (av ?1:0)!=pBt->autoVacuum ){
    rc = SQLITE_READONLY;
  }else{
    pBt->autoVacuum = av ?1:0;
    pBt->incrVacuum = av==2 ?1:0;
  }
  sqlite3BtreeLeave(p);
  return rc;
#endif
}

/*
** Return the value of the 'auto-vacuum' property. If auto-vacuum is 
** enabled 1 is returned. Otherwise 0.
*/
int sqlite3BtreeGetAutoVacuum(Btree *p){
#ifdef SQLITE_OMIT_AUTOVACUUM
  return BTREE_AUTOVACUUM_NONE;
#else
  int rc;
  sqlite3BtreeEnter(p);
  rc = (
    (!p->pBt->autoVacuum)?BTREE_AUTOVACUUM_NONE:
    (!p->pBt->incrVacuum)?BTREE_AUTOVACUUM_FULL:
    BTREE_AUTOVACUUM_INCR
  );
  sqlite3BtreeLeave(p);
  return rc;
#endif
}

/*
** If the user has not set the safety-level for this database connection
** using "PRAGMA synchronous", and if the safety-level is not already
** set to the value passed to this function as the second parameter,
** set it so.
*/
#if SQLITE_DEFAULT_SYNCHRONOUS!=SQLITE_DEFAULT_WAL_SYNCHRONOUS \
    && !defined(SQLITE_OMIT_WAL)
static void setDefaultSyncFlag(BtShared *pBt, u8 safety_level){
  sqlite3 *db;
  Db *pDb;
  if( (db=pBt->db)!=0 && (pDb=db->aDb)!=0 ){
    while( pDb->pBt==0 || pDb->pBt->pBt!=pBt ){ pDb++; }
    if( pDb->bSyncSet==0 
     && pDb->safety_level!=safety_level 
     && pDb!=&db->aDb[1] 
    ){
      pDb->safety_level = safety_level;
      sqlite3PagerSetFlags(pBt->pPager,
          pDb->safety_level | (db->flags & PAGER_FLAGS_MASK));
    }
  }
}
#else
# define setDefaultSyncFlag(pBt,safety_level)
#endif

/* Forward declaration */
static int newDatabase(BtShared*);


/*
** Get a reference to pPage1 of the database file.  This will
** also acquire a readlock on that file.
**
** SQLITE_OK is returned on success.  If the file is not a
** well-formed database file, then SQLITE_CORRUPT is returned.
** SQLITE_BUSY is returned if the database is locked.  SQLITE_NOMEM
** is returned if we run out of memory. 
*/
static int lockBtree(BtShared *pBt){
  int rc;              /* Result code from subfunctions */
  MemPage *pPage1;     /* Page 1 of the database file */
  u32 nPage;           /* Number of pages in the database */
  u32 nPageFile = 0;   /* Number of pages in the database file */
  u32 nPageHeader;     /* Number of pages in the database according to hdr */

  assert( sqlite3_mutex_held(pBt->mutex) );
  assert( pBt->pPage1==0 );
  rc = sqlite3PagerSharedLock(pBt->pPager);
  if( rc!=SQLITE_OK ) return rc;
  rc = btreeGetPage(pBt, 1, &pPage1, 0);
  if( rc!=SQLITE_OK ) return rc;

  /* Do some checking to help insure the file we opened really is
  ** a valid database file. 
  */
  nPage = nPageHeader = get4byte(28+(u8*)pPage1->aData);
  sqlite3PagerPagecount(pBt->pPager, (int*)&nPageFile);
  if( nPage==0 || memcmp(24+(u8*)pPage1->aData, 92+(u8*)pPage1->aData,4)!=0 ){
    nPage = nPageFile;
  }
  if( (pBt->db->flags & SQLITE_ResetDatabase)!=0 ){
    nPage = 0;
  }
  if( nPage>0 ){
    u32 pageSize;
    u32 usableSize;
    u8 *page1 = pPage1->aData;
    rc = SQLITE_NOTADB;
    /* EVIDENCE-OF: R-43737-39999 Every valid SQLite database file begins
    ** with the following 16 bytes (in hex): 53 51 4c 69 74 65 20 66 6f 72 6d
    ** 61 74 20 33 00. */
    if( memcmp(page1, zMagicHeader, 16)!=0 ){
      goto page1_init_failed;
    }

#ifdef SQLITE_OMIT_WAL
    if( page1[18]>1 ){
      pBt->btsFlags |= BTS_READ_ONLY;
    }
    if( page1[19]>1 ){
      goto page1_init_failed;
    }
#else
    if( page1[18]>2 ){
      pBt->btsFlags |= BTS_READ_ONLY;
    }
    if( page1[19]>2 ){
      goto page1_init_failed;
    }

    /* If the write version is set to 2, this database should be accessed
    ** in WAL mode. If the log is not already open, open it now. Then 
    ** return SQLITE_OK and return without populating BtShared.pPage1.
    ** The caller detects this and calls this function again. This is
    ** required as the version of page 1 currently in the page1 buffer
    ** may not be the latest version - there may be a newer one in the log
    ** file.
    */
    if( page1[19]==2 && (pBt->btsFlags & BTS_NO_WAL)==0 ){
      int isOpen = 0;
      rc = sqlite3PagerOpenWal(pBt->pPager, &isOpen);
      if( rc!=SQLITE_OK ){
        goto page1_init_failed;
      }else{
        setDefaultSyncFlag(pBt, SQLITE_DEFAULT_WAL_SYNCHRONOUS+1);
        if( isOpen==0 ){
          releasePageOne(pPage1);
          return SQLITE_OK;
        }
      }
      rc = SQLITE_NOTADB;
    }else{
      setDefaultSyncFlag(pBt, SQLITE_DEFAULT_SYNCHRONOUS+1);
    }
#endif

    /* EVIDENCE-OF: R-15465-20813 The maximum and minimum embedded payload
    ** fractions and the leaf payload fraction values must be 64, 32, and 32.
    **
    ** The original design allowed these amounts to vary, but as of
    ** version 3.6.0, we require them to be fixed.
    */
    if( memcmp(&page1[21], "\100\040\040",3)!=0 ){
      goto page1_init_failed;
    }
    /* EVIDENCE-OF: R-51873-39618 The page size for a database file is
    ** determined by the 2-byte integer located at an offset of 16 bytes from
    ** the beginning of the database file. */
    pageSize = (page1[16]<<8) | (page1[17]<<16);
    /* EVIDENCE-OF: R-25008-21688 The size of a page is a power of two
    ** between 512 and 65536 inclusive. */
    if( ((pageSize-1)&pageSize)!=0
     || pageSize>SQLITE_MAX_PAGE_SIZE 
     || pageSize<=256 
    ){
      goto page1_init_failed;
    }
    pBt->btsFlags |= BTS_PAGESIZE_FIXED;
    assert( (pageSize & 7)==0 );
    /* EVIDENCE-OF: R-59310-51205 The "reserved space" size in the 1-byte
    ** integer at offset 20 is the number of bytes of space at the end of
    ** each page to reserve for extensions. 
    **
    ** EVIDENCE-OF: R-37497-42412 The size of the reserved region is
    ** determined by the one-byte unsigned integer found at an offset of 20
    ** into the database file header. */
    usableSize = pageSize - page1[20];
    if( (u32)pageSize!=pBt->pageSize ){
      /* After reading the first page of the database assuming a page size
      ** of BtShared.pageSize, we have discovered that the page-size is
      ** actually pageSize. Unlock the database, leave pBt->pPage1 at
      ** zero and return SQLITE_OK. The caller will call this function
      ** again with the correct page-size.
      */
      releasePageOne(pPage1);
      pBt->usableSize = usableSize;
      pBt->pageSize = pageSize;
      freeTempSpace(pBt);
      rc = sqlite3PagerSetPagesize(pBt->pPager, &pBt->pageSize,
                                   pageSize-usableSize);
      return rc;
    }
    if( sqlite3WritableSchema(pBt->db)==0 && nPage>nPageFile ){
      rc = SQLITE_CORRUPT_BKPT;
      goto page1_init_failed;
    }
    /* EVIDENCE-OF: R-28312-64704 However, the usable size is not allowed to
    ** be less than 480. In other words, if the page size is 512, then the
    ** reserved space size cannot exceed 32. */
    if( usableSize<480 ){
      goto page1_init_failed;
    }
    pBt->pageSize = pageSize;
    pBt->usableSize = usableSize;
#ifndef SQLITE_OMIT_AUTOVACUUM
    pBt->autoVacuum = (get4byte(&page1[36 + 4*4])?1:0);
    pBt->incrVacuum = (get4byte(&page1[36 + 7*4])?1:0);
#endif
  }

  /* maxLocal is the maximum amount of payload to store locally for
  ** a cell.  Make sure it is small enough so that at least minFanout
  ** cells can will fit on one page.  We assume a 10-byte page header.
  ** Besides the payload, the cell must store:
  **     2-byte pointer to the cell
  **     4-byte child pointer
  **     9-byte nKey value
  **     4-byte nData value
  **     4-byte overflow page pointer
  ** So a cell consists of a 2-byte pointer, a header which is as much as
  ** 17 bytes long, 0 to N bytes of payload, and an optional 4 byte overflow
  ** page pointer.
  */
  pBt->maxLocal = (u16)((pBt->usableSize-12)*64/255 - 23);
  pBt->minLocal = (u16)((pBt->usableSize-12)*32/255 - 23);
  pBt->maxLeaf = (u16)(pBt->usableSize - 35);
  pBt->minLeaf = (u16)((pBt->usableSize-12)*32/255 - 23);
  if( pBt->maxLocal>127 ){
    pBt->max1bytePayload = 127;
  }else{
    pBt->max1bytePayload = (u8)pBt->maxLocal;
  }
  assert( pBt->maxLeaf + 23 <= MX_CELL_SIZE(pBt) );
  pBt->pPage1 = pPage1;
  pBt->nPage = nPage;
  return SQLITE_OK;

page1_init_failed:
  releasePageOne(pPage1);
  pBt->pPage1 = 0;
  return rc;
}

#ifndef NDEBUG
/*
** Return the number of cursors open on pBt. This is for use
** in assert() expressions, so it is only compiled if NDEBUG is not
** defined.
**
** Only write cursors are counted if wrOnly is true.  If wrOnly is
** false then all cursors are counted.
**
** For the purposes of this routine, a cursor is any cursor that
** is capable of reading or writing to the database.  Cursors that
** have been tripped into the CURSOR_FAULT state are not counted.
*/
static int countValidCursors(BtShared *pBt, int wrOnly){
  BtCursor *pCur;
  int r = 0;
  for(pCur=pBt->pCursor; pCur; pCur=pCur->pNext){
    if( (wrOnly==0 || (pCur->curFlags & BTCF_WriteFlag)!=0)
     && pCur->eState!=CURSOR_FAULT ) r++; 
  }
  return r;
}
#endif

/*
** If there are no outstanding cursors and we are not in the middle
** of a transaction but there is a read lock on the database, then
** this routine unrefs the first page of the database file which 
** has the effect of releasing the read lock.
**
** If there is a transaction in progress, this routine is a no-op.
*/
static void unlockBtreeIfUnused(BtShared *pBt){
  assert( sqlite3_mutex_held(pBt->mutex) );
  assert( countValidCursors(pBt,0)==0 || pBt->inTransaction>TRANS_NONE );
  if( pBt->inTransaction==TRANS_NONE && pBt->pPage1!=0 ){
    MemPage *pPage1 = pBt->pPage1;
    assert( pPage1->aData );
    assert( sqlite3PagerRefcount(pBt->pPager)==1 );
    pBt->pPage1 = 0;
    releasePageOne(pPage1);
  }
}

/*
** If pBt points to an empty file then convert that empty file
** into a new empty database by initializing the first page of
** the database.
*/
static int newDatabase(BtShared *pBt){
  MemPage *pP1;
  unsigned char *data;
  int rc;

  assert( sqlite3_mutex_held(pBt->mutex) );
  if( pBt->nPage>0 ){
    return SQLITE_OK;
  }
  pP1 = pBt->pPage1;
  assert( pP1!=0 );
  data = pP1->aData;
  rc = sqlite3PagerWrite(pP1->pDbPage);
  if( rc ) return rc;
  memcpy(data, zMagicHeader, sizeof(zMagicHeader));
  assert( sizeof(zMagicHeader)==16 );
  data[16] = (u8)((pBt->pageSize>>8)&0xff);
  data[17] = (u8)((pBt->pageSize>>16)&0xff);
  data[18] = 1;
  data[19] = 1;
  assert( pBt->usableSize<=pBt->pageSize && pBt->usableSize+255>=pBt->pageSize);
  data[20] = (u8)(pBt->pageSize - pBt->usableSize);
  data[21] = 64;
  data[22] = 32;
  data[23] = 32;
  memset(&data[24], 0, 100-24);
  zeroPage(pP1, PTF_INTKEY|PTF_LEAF|PTF_LEAFDATA );
  pBt->btsFlags |= BTS_PAGESIZE_FIXED;
#ifndef SQLITE_OMIT_AUTOVACUUM
  assert( pBt->autoVacuum==1 || pBt->autoVacuum==0 );
  assert( pBt->incrVacuum==1 || pBt->incrVacuum==0 );
  put4byte(&data[36 + 4*4], pBt->autoVacuum);
  put4byte(&data[36 + 7*4], pBt->incrVacuum);
#endif
  pBt->nPage = 1;
  data[31] = 1;
  return SQLITE_OK;
}

/*
** Initialize the first page of the database file (creating a database
** consisting of a single page and no schema objects). Return SQLITE_OK
** if successful, or an SQLite error code otherwise.
*/
int sqlite3BtreeNewDb(Btree *p){
  int rc;
  sqlite3BtreeEnter(p);
  p->pBt->nPage = 0;
  rc = newDatabase(p->pBt);
  sqlite3BtreeLeave(p);
  return rc;
}

/*
** Attempt to start a new transaction. A write-transaction
** is started if the second argument is nonzero, otherwise a read-
** transaction.  If the second argument is 2 or more and exclusive
** transaction is started, meaning that no other process is allowed
** to access the database.  A preexisting transaction may not be
** upgraded to exclusive by calling this routine a second time - the
** exclusivity flag only works for a new transaction.
**
** A write-transaction must be started before attempting any 
** changes to the database.  None of the following routines 
** will work unless a transaction is started first:
**
**      sqlite3BtreeCreateTable()
**      sqlite3BtreeCreateIndex()
**      sqlite3BtreeClearTable()
**      sqlite3BtreeDropTable()
**      sqlite3BtreeInsert()
**      sqlite3BtreeDelete()
**      sqlite3BtreeUpdateMeta()
**
** If an initial attempt to acquire the lock fails because of lock contention
** and the database was previously unlocked, then invoke the busy handler
** if there is one.  But if there was previously a read-lock, do not
** invoke the busy handler - just return SQLITE_BUSY.  SQLITE_BUSY is 
** returned when there is already a read-lock in order to avoid a deadlock.
**
** Suppose there are two processes A and B.  A has a read lock and B has
** a reserved lock.  B tries to promote to exclusive but is blocked because
** of A's read lock.  A tries to promote to reserved but is blocked by B.
** One or the other of the two processes must give way or there can be
** no progress.  By returning SQLITE_BUSY and not invoking the busy callback
** when A already has a read lock, we encourage A to give up and let B
** proceed.
*/
int sqlite3BtreeBeginTrans(Btree *p, int wrflag, int *pSchemaVersion){
  BtShared *pBt = p->pBt;
  Pager *pPager = pBt->pPager;
  int rc = SQLITE_OK;
  int bConcurrent = (p->db->bConcurrent && !ISAUTOVACUUM);

  sqlite3BtreeEnter(p);
  btreeIntegrity(p);

  /* If the btree is already in a write-transaction, or it
  ** is already in a read-transaction and a read-transaction
  ** is requested, this is a no-op.
  */
  if( p->inTrans==TRANS_WRITE || (p->inTrans==TRANS_READ && !wrflag) ){
    goto trans_begun;
  }
  assert( pBt->inTransaction==TRANS_WRITE || IfNotOmitAV(pBt->bDoTruncate)==0 );

  if( (p->db->flags & SQLITE_ResetDatabase) 
   && sqlite3PagerIsreadonly(pPager)==0 
  ){
    pBt->btsFlags &= ~BTS_READ_ONLY;
  }

  /* Write transactions are not possible on a read-only database */
  if( (pBt->btsFlags & BTS_READ_ONLY)!=0 && wrflag ){
    rc = SQLITE_READONLY;
    goto trans_begun;
  }

#ifndef SQLITE_OMIT_SHARED_CACHE
  {
    sqlite3 *pBlock = 0;
    /* If another database handle has already opened a write transaction 
    ** on this shared-btree structure and a second write transaction is
    ** requested, return SQLITE_LOCKED.
    */
    if( (wrflag && pBt->inTransaction==TRANS_WRITE)
     || (pBt->btsFlags & BTS_PENDING)!=0
    ){
      pBlock = pBt->pWriter->db;
    }else if( wrflag>1 ){
      BtLock *pIter;
      for(pIter=pBt->pLock; pIter; pIter=pIter->pNext){
        if( pIter->pBtree!=p ){
          pBlock = pIter->pBtree->db;
          break;
        }
      }
    }
    if( pBlock ){
      sqlite3ConnectionBlocked(p->db, pBlock);
      rc = SQLITE_LOCKED_SHAREDCACHE;
      goto trans_begun;
    }
  }
#endif

  /* Any read-only or read-write transaction implies a read-lock on 
  ** page 1. So if some other shared-cache client already has a write-lock 
  ** on page 1, the transaction cannot be opened. */
  rc = querySharedCacheTableLock(p, MASTER_ROOT, READ_LOCK);
  if( SQLITE_OK!=rc ) goto trans_begun;

  pBt->btsFlags &= ~BTS_INITIALLY_EMPTY;
  if( pBt->nPage==0 ) pBt->btsFlags |= BTS_INITIALLY_EMPTY;
  do {
    sqlite3PagerWalDb(pPager, p->db);

#ifdef SQLITE_ENABLE_SETLK_TIMEOUT
    /* If transitioning from no transaction directly to a write transaction,
    ** block for the WRITER lock first if possible. */
    if( pBt->pPage1==0 && wrflag ){
      assert( pBt->inTransaction==TRANS_NONE );
      rc = sqlite3PagerWalWriteLock(pPager, 1);
      if( rc!=SQLITE_BUSY && rc!=SQLITE_OK ) break;
    }
#endif

    /* Call lockBtree() until either pBt->pPage1 is populated or
    ** lockBtree() returns something other than SQLITE_OK. lockBtree()
    ** may return SQLITE_OK but leave pBt->pPage1 set to 0 if after
    ** reading page 1 it discovers that the page-size of the database 
    ** file is not pBt->pageSize. In this case lockBtree() will update
    ** pBt->pageSize to the page-size of the file on disk.
    */
    while( pBt->pPage1==0 && SQLITE_OK==(rc = lockBtree(pBt)) );

    if( rc==SQLITE_OK && wrflag ){
      if( (pBt->btsFlags & BTS_READ_ONLY)!=0 ){
        rc = SQLITE_READONLY;
      }else{
<<<<<<< HEAD
        int exFlag = bConcurrent ? -1 : (wrflag>1);
        rc = sqlite3PagerBegin(pBt->pPager, exFlag, sqlite3TempInMemory(p->db));
=======
        rc = sqlite3PagerBegin(pPager, wrflag>1, sqlite3TempInMemory(p->db));
>>>>>>> c795e3df
        if( rc==SQLITE_OK ){
          rc = newDatabase(pBt);
        }else if( rc==SQLITE_BUSY_SNAPSHOT && pBt->inTransaction==TRANS_NONE ){
          /* if there was no transaction opened when this function was
          ** called and SQLITE_BUSY_SNAPSHOT is returned, change the error
          ** code to SQLITE_BUSY. */
          rc = SQLITE_BUSY;
        }
      }
    }
  
    if( rc!=SQLITE_OK ){
      (void)sqlite3PagerWalWriteLock(pPager, 0);
      unlockBtreeIfUnused(pBt);
    }
  }while( (rc&0xFF)==SQLITE_BUSY && pBt->inTransaction==TRANS_NONE &&
          btreeInvokeBusyHandler(pBt) );
  sqlite3PagerWalDb(pPager, 0);
#ifdef SQLITE_ENABLE_SETLK_TIMEOUT
  if( rc==SQLITE_BUSY_TIMEOUT ) rc = SQLITE_BUSY;
#endif

  if( rc==SQLITE_OK ){
    if( p->inTrans==TRANS_NONE ){
      pBt->nTransaction++;
#ifndef SQLITE_OMIT_SHARED_CACHE
      if( p->sharable ){
        assert( p->lock.pBtree==p && p->lock.iTable==1 );
        p->lock.eLock = READ_LOCK;
        p->lock.pNext = pBt->pLock;
        pBt->pLock = &p->lock;
      }
#endif
    }
    p->inTrans = (wrflag?TRANS_WRITE:TRANS_READ);
    if( p->inTrans>pBt->inTransaction ){
      pBt->inTransaction = p->inTrans;
    }
    if( wrflag ){
      MemPage *pPage1 = pBt->pPage1;
#ifndef SQLITE_OMIT_SHARED_CACHE
      assert( !pBt->pWriter );
      pBt->pWriter = p;
      pBt->btsFlags &= ~BTS_EXCLUSIVE;
      if( wrflag>1 ) pBt->btsFlags |= BTS_EXCLUSIVE;
#endif

      /* If the db-size header field is incorrect (as it may be if an old
      ** client has been writing the database file), update it now. Doing
      ** this sooner rather than later means the database size can safely 
      ** re-read the database size from page 1 if a savepoint or transaction
      ** rollback occurs within the transaction.
      */
      if( pBt->nPage!=get4byte(&pPage1->aData[28]) ){
        rc = sqlite3PagerWrite(pPage1->pDbPage);
        if( rc==SQLITE_OK ){
          put4byte(&pPage1->aData[28], pBt->nPage);
        }
      }
    }
  }

trans_begun:
#ifndef SQLITE_OMIT_CONCURRENT
  if( bConcurrent && rc==SQLITE_OK && sqlite3PagerIsWal(pBt->pPager) ){
    rc = sqlite3PagerBeginConcurrent(pBt->pPager);
    if( rc==SQLITE_OK && wrflag ){
      rc = btreePtrmapAllocate(pBt);
    }
  }
#endif

  if( rc==SQLITE_OK ){
    if( pSchemaVersion ){
      *pSchemaVersion = get4byte(&pBt->pPage1->aData[40]);
    }
    if( wrflag ){
      /* This call makes sure that the pager has the correct number of
      ** open savepoints. If the second parameter is greater than 0 and
      ** the sub-journal is not already open, then it will be opened here.
      */
<<<<<<< HEAD
      int nSavepoint = p->db->nSavepoint;
      rc = sqlite3PagerOpenSavepoint(pBt->pPager, nSavepoint);
      if( rc==SQLITE_OK && nSavepoint ){
        rc = btreePtrmapBegin(pBt, nSavepoint);
      }
=======
      rc = sqlite3PagerOpenSavepoint(pPager, p->db->nSavepoint);
>>>>>>> c795e3df
    }
  }

  btreeIntegrity(p);
  sqlite3BtreeLeave(p);
  return rc;
}

#ifndef SQLITE_OMIT_AUTOVACUUM

/*
** Set the pointer-map entries for all children of page pPage. Also, if
** pPage contains cells that point to overflow pages, set the pointer
** map entries for the overflow pages as well.
*/
static int setChildPtrmaps(MemPage *pPage){
  int i;                             /* Counter variable */
  int nCell;                         /* Number of cells in page pPage */
  int rc;                            /* Return code */
  BtShared *pBt = pPage->pBt;
  Pgno pgno = pPage->pgno;

  assert( sqlite3_mutex_held(pPage->pBt->mutex) );
  rc = pPage->isInit ? SQLITE_OK : btreeInitPage(pPage);
  if( rc!=SQLITE_OK ) return rc;
  nCell = pPage->nCell;

  for(i=0; i<nCell; i++){
    u8 *pCell = findCell(pPage, i);

    ptrmapPutOvflPtr(pPage, pPage, pCell, &rc);

    if( !pPage->leaf ){
      Pgno childPgno = get4byte(pCell);
      ptrmapPut(pBt, childPgno, PTRMAP_BTREE, pgno, &rc);
    }
  }

  if( !pPage->leaf ){
    Pgno childPgno = get4byte(&pPage->aData[pPage->hdrOffset+8]);
    ptrmapPut(pBt, childPgno, PTRMAP_BTREE, pgno, &rc);
  }

  return rc;
}

/*
** Somewhere on pPage is a pointer to page iFrom.  Modify this pointer so
** that it points to iTo. Parameter eType describes the type of pointer to
** be modified, as  follows:
**
** PTRMAP_BTREE:     pPage is a btree-page. The pointer points at a child 
**                   page of pPage.
**
** PTRMAP_OVERFLOW1: pPage is a btree-page. The pointer points at an overflow
**                   page pointed to by one of the cells on pPage.
**
** PTRMAP_OVERFLOW2: pPage is an overflow-page. The pointer points at the next
**                   overflow page in the list.
*/
static int modifyPagePointer(MemPage *pPage, Pgno iFrom, Pgno iTo, u8 eType){
  assert( sqlite3_mutex_held(pPage->pBt->mutex) );
  assert( sqlite3PagerIswriteable(pPage->pDbPage) );
  if( eType==PTRMAP_OVERFLOW2 ){
    /* The pointer is always the first 4 bytes of the page in this case.  */
    if( get4byte(pPage->aData)!=iFrom ){
      return SQLITE_CORRUPT_PAGE(pPage);
    }
    put4byte(pPage->aData, iTo);
  }else{
    int i;
    int nCell;
    int rc;

    rc = pPage->isInit ? SQLITE_OK : btreeInitPage(pPage);
    if( rc ) return rc;
    nCell = pPage->nCell;

    for(i=0; i<nCell; i++){
      u8 *pCell = findCell(pPage, i);
      if( eType==PTRMAP_OVERFLOW1 ){
        CellInfo info;
        pPage->xParseCell(pPage, pCell, &info);
        if( info.nLocal<info.nPayload ){
          if( pCell+info.nSize > pPage->aData+pPage->pBt->usableSize ){
            return SQLITE_CORRUPT_PAGE(pPage);
          }
          if( iFrom==get4byte(pCell+info.nSize-4) ){
            put4byte(pCell+info.nSize-4, iTo);
            break;
          }
        }
      }else{
        if( get4byte(pCell)==iFrom ){
          put4byte(pCell, iTo);
          break;
        }
      }
    }
  
    if( i==nCell ){
      if( eType!=PTRMAP_BTREE || 
          get4byte(&pPage->aData[pPage->hdrOffset+8])!=iFrom ){
        return SQLITE_CORRUPT_PAGE(pPage);
      }
      put4byte(&pPage->aData[pPage->hdrOffset+8], iTo);
    }
  }
  return SQLITE_OK;
}


/*
** Move the open database page pDbPage to location iFreePage in the 
** database. The pDbPage reference remains valid.
**
** The isCommit flag indicates that there is no need to remember that
** the journal needs to be sync()ed before database page pDbPage->pgno 
** can be written to. The caller has already promised not to write to that
** page.
*/
static int relocatePage(
  BtShared *pBt,           /* Btree */
  MemPage *pDbPage,        /* Open page to move */
  u8 eType,                /* Pointer map 'type' entry for pDbPage */
  Pgno iPtrPage,           /* Pointer map 'page-no' entry for pDbPage */
  Pgno iFreePage,          /* The location to move pDbPage to */
  int isCommit             /* isCommit flag passed to sqlite3PagerMovepage */
){
  MemPage *pPtrPage;   /* The page that contains a pointer to pDbPage */
  Pgno iDbPage = pDbPage->pgno;
  Pager *pPager = pBt->pPager;
  int rc;

  assert( eType==PTRMAP_OVERFLOW2 || eType==PTRMAP_OVERFLOW1 || 
      eType==PTRMAP_BTREE || eType==PTRMAP_ROOTPAGE );
  assert( sqlite3_mutex_held(pBt->mutex) );
  assert( pDbPage->pBt==pBt );
  if( iDbPage<3 ) return SQLITE_CORRUPT_BKPT;

  /* Move page iDbPage from its current location to page number iFreePage */
  TRACE(("AUTOVACUUM: Moving %d to free page %d (ptr page %d type %d)\n", 
      iDbPage, iFreePage, iPtrPage, eType));
  rc = sqlite3PagerMovepage(pPager, pDbPage->pDbPage, iFreePage, isCommit);
  if( rc!=SQLITE_OK ){
    return rc;
  }
  pDbPage->pgno = iFreePage;

  /* If pDbPage was a btree-page, then it may have child pages and/or cells
  ** that point to overflow pages. The pointer map entries for all these
  ** pages need to be changed.
  **
  ** If pDbPage is an overflow page, then the first 4 bytes may store a
  ** pointer to a subsequent overflow page. If this is the case, then
  ** the pointer map needs to be updated for the subsequent overflow page.
  */
  if( eType==PTRMAP_BTREE || eType==PTRMAP_ROOTPAGE ){
    rc = setChildPtrmaps(pDbPage);
    if( rc!=SQLITE_OK ){
      return rc;
    }
  }else{
    Pgno nextOvfl = get4byte(pDbPage->aData);
    if( nextOvfl!=0 ){
      ptrmapPut(pBt, nextOvfl, PTRMAP_OVERFLOW2, iFreePage, &rc);
      if( rc!=SQLITE_OK ){
        return rc;
      }
    }
  }

  /* Fix the database pointer on page iPtrPage that pointed at iDbPage so
  ** that it points at iFreePage. Also fix the pointer map entry for
  ** iPtrPage.
  */
  if( eType!=PTRMAP_ROOTPAGE ){
    rc = btreeGetPage(pBt, iPtrPage, &pPtrPage, 0);
    if( rc!=SQLITE_OK ){
      return rc;
    }
    rc = sqlite3PagerWrite(pPtrPage->pDbPage);
    if( rc!=SQLITE_OK ){
      releasePage(pPtrPage);
      return rc;
    }
    rc = modifyPagePointer(pPtrPage, iDbPage, iFreePage, eType);
    releasePage(pPtrPage);
    if( rc==SQLITE_OK ){
      ptrmapPut(pBt, iFreePage, eType, iPtrPage, &rc);
    }
  }
  return rc;
}

/* Forward declaration required by incrVacuumStep(). */
static int allocateBtreePage(BtShared *, MemPage **, Pgno *, Pgno, u8);

/*
** Perform a single step of an incremental-vacuum. If successful, return
** SQLITE_OK. If there is no work to do (and therefore no point in 
** calling this function again), return SQLITE_DONE. Or, if an error 
** occurs, return some other error code.
**
** More specifically, this function attempts to re-organize the database so 
** that the last page of the file currently in use is no longer in use.
**
** Parameter nFin is the number of pages that this database would contain
** were this function called until it returns SQLITE_DONE.
**
** If the bCommit parameter is non-zero, this function assumes that the 
** caller will keep calling incrVacuumStep() until it returns SQLITE_DONE 
** or an error. bCommit is passed true for an auto-vacuum-on-commit 
** operation, or false for an incremental vacuum.
*/
static int incrVacuumStep(BtShared *pBt, Pgno nFin, Pgno iLastPg, int bCommit){
  Pgno nFreeList;           /* Number of pages still on the free-list */
  int rc;

  assert( sqlite3_mutex_held(pBt->mutex) );
  assert( iLastPg>nFin );

  if( !PTRMAP_ISPAGE(pBt, iLastPg) && iLastPg!=PENDING_BYTE_PAGE(pBt) ){
    u8 eType;
    Pgno iPtrPage;

    nFreeList = get4byte(&pBt->pPage1->aData[36]);
    if( nFreeList==0 ){
      return SQLITE_DONE;
    }

    rc = ptrmapGet(pBt, iLastPg, &eType, &iPtrPage);
    if( rc!=SQLITE_OK ){
      return rc;
    }
    if( eType==PTRMAP_ROOTPAGE ){
      return SQLITE_CORRUPT_BKPT;
    }

    if( eType==PTRMAP_FREEPAGE ){
      if( bCommit==0 ){
        /* Remove the page from the files free-list. This is not required
        ** if bCommit is non-zero. In that case, the free-list will be
        ** truncated to zero after this function returns, so it doesn't 
        ** matter if it still contains some garbage entries.
        */
        Pgno iFreePg;
        MemPage *pFreePg;
        rc = allocateBtreePage(pBt, &pFreePg, &iFreePg, iLastPg, BTALLOC_EXACT);
        if( rc!=SQLITE_OK ){
          return rc;
        }
        assert( iFreePg==iLastPg );
        releasePage(pFreePg);
      }
    } else {
      Pgno iFreePg;             /* Index of free page to move pLastPg to */
      MemPage *pLastPg;
      u8 eMode = BTALLOC_ANY;   /* Mode parameter for allocateBtreePage() */
      Pgno iNear = 0;           /* nearby parameter for allocateBtreePage() */

      rc = btreeGetPage(pBt, iLastPg, &pLastPg, 0);
      if( rc!=SQLITE_OK ){
        return rc;
      }

      /* If bCommit is zero, this loop runs exactly once and page pLastPg
      ** is swapped with the first free page pulled off the free list.
      **
      ** On the other hand, if bCommit is greater than zero, then keep
      ** looping until a free-page located within the first nFin pages
      ** of the file is found.
      */
      if( bCommit==0 ){
        eMode = BTALLOC_LE;
        iNear = nFin;
      }
      do {
        MemPage *pFreePg;
        rc = allocateBtreePage(pBt, &pFreePg, &iFreePg, iNear, eMode);
        if( rc!=SQLITE_OK ){
          releasePage(pLastPg);
          return rc;
        }
        releasePage(pFreePg);
      }while( bCommit && iFreePg>nFin );
      assert( iFreePg<iLastPg );
      
      rc = relocatePage(pBt, pLastPg, eType, iPtrPage, iFreePg, bCommit);
      releasePage(pLastPg);
      if( rc!=SQLITE_OK ){
        return rc;
      }
    }
  }

  if( bCommit==0 ){
    do {
      iLastPg--;
    }while( iLastPg==PENDING_BYTE_PAGE(pBt) || PTRMAP_ISPAGE(pBt, iLastPg) );
    pBt->bDoTruncate = 1;
    pBt->nPage = iLastPg;
  }
  return SQLITE_OK;
}

/*
** The database opened by the first argument is an auto-vacuum database
** nOrig pages in size containing nFree free pages. Return the expected 
** size of the database in pages following an auto-vacuum operation.
*/
static Pgno finalDbSize(BtShared *pBt, Pgno nOrig, Pgno nFree){
  int nEntry;                     /* Number of entries on one ptrmap page */
  Pgno nPtrmap;                   /* Number of PtrMap pages to be freed */
  Pgno nFin;                      /* Return value */

  nEntry = pBt->usableSize/5;
  nPtrmap = (nFree-nOrig+PTRMAP_PAGENO(pBt, nOrig)+nEntry)/nEntry;
  nFin = nOrig - nFree - nPtrmap;
  if( nOrig>PENDING_BYTE_PAGE(pBt) && nFin<PENDING_BYTE_PAGE(pBt) ){
    nFin--;
  }
  while( PTRMAP_ISPAGE(pBt, nFin) || nFin==PENDING_BYTE_PAGE(pBt) ){
    nFin--;
  }

  return nFin;
}

/*
** A write-transaction must be opened before calling this function.
** It performs a single unit of work towards an incremental vacuum.
**
** If the incremental vacuum is finished after this function has run,
** SQLITE_DONE is returned. If it is not finished, but no error occurred,
** SQLITE_OK is returned. Otherwise an SQLite error code. 
*/
int sqlite3BtreeIncrVacuum(Btree *p){
  int rc;
  BtShared *pBt = p->pBt;

  sqlite3BtreeEnter(p);
  assert( pBt->inTransaction==TRANS_WRITE && p->inTrans==TRANS_WRITE );
  if( !pBt->autoVacuum ){
    rc = SQLITE_DONE;
  }else{
    Pgno nOrig = btreePagecount(pBt);
    Pgno nFree = get4byte(&pBt->pPage1->aData[36]);
    Pgno nFin = finalDbSize(pBt, nOrig, nFree);

    if( nOrig<nFin ){
      rc = SQLITE_CORRUPT_BKPT;
    }else if( nFree>0 ){
      rc = saveAllCursors(pBt, 0, 0);
      if( rc==SQLITE_OK ){
        invalidateAllOverflowCache(pBt);
        rc = incrVacuumStep(pBt, nFin, nOrig, 0);
      }
      if( rc==SQLITE_OK ){
        rc = sqlite3PagerWrite(pBt->pPage1->pDbPage);
        put4byte(&pBt->pPage1->aData[28], pBt->nPage);
      }
    }else{
      rc = SQLITE_DONE;
    }
  }
  sqlite3BtreeLeave(p);
  return rc;
}

/*
** This routine is called prior to sqlite3PagerCommit when a transaction
** is committed for an auto-vacuum database.
**
** If SQLITE_OK is returned, then *pnTrunc is set to the number of pages
** the database file should be truncated to during the commit process. 
** i.e. the database has been reorganized so that only the first *pnTrunc
** pages are in use.
*/
static int autoVacuumCommit(BtShared *pBt){
  int rc = SQLITE_OK;
  Pager *pPager = pBt->pPager;
  VVA_ONLY( int nRef = sqlite3PagerRefcount(pPager); )

  assert( sqlite3_mutex_held(pBt->mutex) );
  invalidateAllOverflowCache(pBt);
  assert(pBt->autoVacuum);
  if( !pBt->incrVacuum ){
    Pgno nFin;         /* Number of pages in database after autovacuuming */
    Pgno nFree;        /* Number of pages on the freelist initially */
    Pgno iFree;        /* The next page to be freed */
    Pgno nOrig;        /* Database size before freeing */

    nOrig = btreePagecount(pBt);
    if( PTRMAP_ISPAGE(pBt, nOrig) || nOrig==PENDING_BYTE_PAGE(pBt) ){
      /* It is not possible to create a database for which the final page
      ** is either a pointer-map page or the pending-byte page. If one
      ** is encountered, this indicates corruption.
      */
      return SQLITE_CORRUPT_BKPT;
    }

    nFree = get4byte(&pBt->pPage1->aData[36]);
    nFin = finalDbSize(pBt, nOrig, nFree);
    if( nFin>nOrig ) return SQLITE_CORRUPT_BKPT;
    if( nFin<nOrig ){
      rc = saveAllCursors(pBt, 0, 0);
    }
    for(iFree=nOrig; iFree>nFin && rc==SQLITE_OK; iFree--){
      rc = incrVacuumStep(pBt, nFin, iFree, 1);
    }
    if( (rc==SQLITE_DONE || rc==SQLITE_OK) && nFree>0 ){
      rc = sqlite3PagerWrite(pBt->pPage1->pDbPage);
      put4byte(&pBt->pPage1->aData[32], 0);
      put4byte(&pBt->pPage1->aData[36], 0);
      put4byte(&pBt->pPage1->aData[28], nFin);
      pBt->bDoTruncate = 1;
      pBt->nPage = nFin;
    }
    if( rc!=SQLITE_OK ){
      sqlite3PagerRollback(pPager);
    }
  }

  assert( nRef>=sqlite3PagerRefcount(pPager) );
  return rc;
}

#else /* ifndef SQLITE_OMIT_AUTOVACUUM */
# define setChildPtrmaps(x) SQLITE_OK
#endif

#ifndef SQLITE_OMIT_CONCURRENT
/*
** This function is called as part of merging an CONCURRENT transaction with
** the snapshot at the head of the wal file. It relocates all pages in the
** range iFirst..iLast, inclusive. It is assumed that the BtreePtrmap 
** structure at BtShared.pMap contains the location of the pointers to each
** page in the range.
**
** If pnCurrent is NULL, then all pages in the range are moved to currently
** free locations (i.e. free-list entries) within the database file before page
** iFirst.
**
** Or, if pnCurrent is not NULL, then it points to a value containing the
** current size of the database file in pages. In this case, all pages are
** relocated to the end of the database file - page iFirst is relocated to
** page (*pnCurrent+1), page iFirst+1 to page (*pnCurrent+2), and so on.
** Value *pnCurrent is set to the new size of the database before this 
** function returns.
**
** If no error occurs, SQLITE_OK is returned. Otherwise, an SQLite error code.
*/
static int btreeRelocateRange(
  BtShared *pBt,                  /* B-tree handle */
  Pgno iFirst,                    /* First page to relocate */
  Pgno iLast,                     /* Last page to relocate */
  Pgno *pnCurrent                 /* If not NULL, IN/OUT: Database size */
){
  int rc = SQLITE_OK;
  BtreePtrmap *pMap = pBt->pMap;
  Pgno iPg;

  for(iPg=iFirst; iPg<=iLast && rc==SQLITE_OK; iPg++){
    MemPage *pFree = 0;     /* Page allocated from free-list */
    MemPage *pPg = 0;
    Pgno iNew;              /* New page number for pPg */
    PtrmapEntry *pEntry;    /* Pointer map entry for page iPg */

    if( iPg==PENDING_BYTE_PAGE(pBt) ) continue;
    pEntry = &pMap->aPtr[iPg - pMap->iFirst];

    if( pEntry->eType==PTRMAP_FREEPAGE ){
      Pgno dummy;
      rc = allocateBtreePage(pBt, &pFree, &dummy, iPg, BTALLOC_EXACT);
      if( pFree ){
        assert( sqlite3PagerPageRefcount(pFree->pDbPage)==1 );
        sqlite3PcacheDrop(pFree->pDbPage);
      }
      assert( rc!=SQLITE_OK || dummy==iPg );
    }else if( pnCurrent ){
      btreeGetPage(pBt, iPg, &pPg, 0);
      assert( sqlite3PagerIswriteable(pPg->pDbPage) );
      assert( sqlite3PagerPageRefcount(pPg->pDbPage)==1 );
      iNew = ++(*pnCurrent);
      if( iNew==PENDING_BYTE_PAGE(pBt) ) iNew = ++(*pnCurrent);
      rc = relocatePage(pBt, pPg, pEntry->eType, pEntry->parent, iNew, 1);
      releasePageNotNull(pPg);
    }else{
      rc = allocateBtreePage(pBt, &pFree, &iNew, iFirst-1, BTALLOC_LE);
      assert( rc!=SQLITE_OK || iNew<iFirst );
      if( rc==SQLITE_OK ){
        releasePage(pFree);
        btreeGetPage(pBt, iPg, &pPg, 0);
        rc = relocatePage(pBt, pPg, pEntry->eType, pEntry->parent,iNew,1);
        releasePage(pPg);
      }
    }
  }
  return rc;
}

/* !defined(SQLITE_OMIT_CONCURRENT)
**
** The b-tree handle passed as the only argument is about to commit an
** CONCURRENT transaction. At this point it is guaranteed that this is 
** possible - the wal WRITER lock is held and it is known that there are 
** no conflicts with committed transactions.
*/
static int btreeFixUnlocked(Btree *p){
  BtShared *pBt = p->pBt;
  MemPage *pPage1 = pBt->pPage1;
  u8 *p1 = pPage1->aData;
  Pager *pPager = pBt->pPager;
  int rc = SQLITE_OK;

  /* If page 1 of the database is not writable, then no pages were allocated
  ** or freed by this transaction. In this case no special handling is 
  ** required. Otherwise, if page 1 is dirty, proceed.  */
  BtreePtrmap *pMap = pBt->pMap;
  Pgno iTrunk = get4byte(&p1[32]);
  Pgno nPage = btreePagecount(pBt);
  u32 nFree = get4byte(&p1[36]);

  assert( pBt->pMap );
  rc = sqlite3PagerUpgradeSnapshot(pPager, pPage1->pDbPage);
  assert( p1==pPage1->aData );

  if( rc==SQLITE_OK ){
    Pgno nHPage = get4byte(&p1[28]);
    Pgno nFin = nHPage;         /* Size of db after transaction merge */

    if( sqlite3PagerIswriteable(pPage1->pDbPage) ){
      Pgno iHTrunk = get4byte(&p1[32]);
      u32 nHFree = get4byte(&p1[36]);

      btreePtrmapCheck(pBt, nPage);

      /* Attach the head database free list to the end of the current
      ** transactions free-list (if any).  */
      if( iTrunk!=0 ){
        put4byte(&p1[36], nHFree + nFree);
        put4byte(&p1[32], iTrunk);
        while( iTrunk ){
          DbPage *pTrunk = sqlite3PagerLookup(pPager, iTrunk);
          iTrunk = get4byte((u8*)pTrunk->pData);
          if( iTrunk==0 ){
            put4byte((u8*)pTrunk->pData, iHTrunk);
          }
          sqlite3PagerUnref(pTrunk);
        };
      }

      if( nHPage<(pMap->iFirst-1) ){
        /* The database consisted of (pMap->iFirst-1) pages when the current
        ** concurrent transaction was opened. And an concurrent transaction may
        ** not be executed on an auto-vacuum database - so the db should 
        ** not have shrunk since the transaction was opened. Therefore nHPage
        ** should be set to (pMap->iFirst-1) or greater. */
        rc = SQLITE_CORRUPT_BKPT;
      }else{
        /* The current transaction allocated pages pMap->iFirst through
        ** nPage (inclusive) at the end of the database file. Meanwhile,
        ** other transactions have allocated (iFirst..nHPage). So move
        ** pages (iFirst..MIN(nPage,nHPage)) to (MAX(nPage,nHPage)+1). */
        Pgno iLast = MIN(nPage, nHPage);    /* Last page to move */
        Pgno nCurrent;                      /* Current size of db */

        nCurrent = MAX(nPage, nHPage);
        pBt->nPage = nCurrent;
        rc = btreeRelocateRange(pBt, pMap->iFirst, iLast, &nCurrent);

        /* There are now no collisions with the snapshot at the head of the
        ** database file. So at this point it would be possible to write
        ** the transaction out to disk. Before doing so though, attempt to
        ** relocate some of the new pages to free locations within the body
        ** of the database file (i.e. free-list entries). */
        if( rc==SQLITE_OK ){
          assert( nCurrent!=PENDING_BYTE_PAGE(pBt) );
          sqlite3PagerSetDbsize(pBt->pPager, nCurrent);
          nFree = get4byte(&p1[36]);
          nFin = nCurrent-nFree;
          if( nCurrent>PENDING_BYTE_PAGE(pBt) && nFin<=PENDING_BYTE_PAGE(pBt) ){
            nFin--;
          }
          nFin = MAX(nFin, nHPage);
          rc = btreeRelocateRange(pBt, nFin+1, nCurrent, 0);
        }

        put4byte(&p1[28], nFin);
      }
    }
    sqlite3PagerSetDbsize(pPager, nFin);
  }

  return rc;
}
#else
# define btreeFixUnlocked(X)  SQLITE_OK
#endif /* SQLITE_OMIT_CONCURRENT */

/*
** This routine does the first phase of a two-phase commit.  This routine
** causes a rollback journal to be created (if it does not already exist)
** and populated with enough information so that if a power loss occurs
** the database can be restored to its original state by playing back
** the journal.  Then the contents of the journal are flushed out to
** the disk.  After the journal is safely on oxide, the changes to the
** database are written into the database file and flushed to oxide.
** At the end of this call, the rollback journal still exists on the
** disk and we are still holding all locks, so the transaction has not
** committed.  See sqlite3BtreeCommitPhaseTwo() for the second phase of the
** commit process.
**
** This call is a no-op if no write-transaction is currently active on pBt.
**
** Otherwise, sync the database file for the btree pBt. zMaster points to
** the name of a master journal file that should be written into the
** individual journal file, or is NULL, indicating no master journal file 
** (single database transaction).
**
** When this is called, the master journal should already have been
** created, populated with this journal pointer and synced to disk.
**
** Once this is routine has returned, the only thing required to commit
** the write-transaction for this database file is to delete the journal.
*/
int sqlite3BtreeCommitPhaseOne(Btree *p, const char *zMaster){
  int rc = SQLITE_OK;
  if( p->inTrans==TRANS_WRITE ){
    BtShared *pBt = p->pBt;
    sqlite3BtreeEnter(p);

#ifndef SQLITE_OMIT_AUTOVACUUM
    if( pBt->autoVacuum ){
      assert( ISCONCURRENT==0 );
      rc = autoVacuumCommit(pBt);
      if( rc!=SQLITE_OK ){
        sqlite3BtreeLeave(p);
        return rc;
      }
    }
    if( pBt->bDoTruncate ){
      sqlite3PagerTruncateImage(pBt->pPager, pBt->nPage);
    }
#endif
    if( rc==SQLITE_OK && ISCONCURRENT ){
      rc = btreeFixUnlocked(p);
    }
    if( rc==SQLITE_OK ){
      rc = sqlite3PagerCommitPhaseOne(pBt->pPager, zMaster, 0);
    }
    sqlite3BtreeLeave(p);
  }
  return rc;
}

/*
** This function is called from both BtreeCommitPhaseTwo() and BtreeRollback()
** at the conclusion of a transaction.
*/
static void btreeEndTransaction(Btree *p){
  BtShared *pBt = p->pBt;
  sqlite3 *db = p->db;
  assert( sqlite3BtreeHoldsMutex(p) );

#ifndef SQLITE_OMIT_AUTOVACUUM
  pBt->bDoTruncate = 0;
#endif
  if( p->inTrans>TRANS_NONE && db->nVdbeRead>1 ){
    /* If there are other active statements that belong to this database
    ** handle, downgrade to a read-only transaction. The other statements
    ** may still be reading from the database.  */
    downgradeAllSharedCacheTableLocks(p);
    p->inTrans = TRANS_READ;
  }else{
    /* If the handle had any kind of transaction open, decrement the 
    ** transaction count of the shared btree. If the transaction count 
    ** reaches 0, set the shared state to TRANS_NONE. The unlockBtreeIfUnused()
    ** call below will unlock the pager.  */
    if( p->inTrans!=TRANS_NONE ){
      clearAllSharedCacheTableLocks(p);
      pBt->nTransaction--;
      if( 0==pBt->nTransaction ){
        pBt->inTransaction = TRANS_NONE;
      }
    }

    /* Set the current transaction state to TRANS_NONE and unlock the 
    ** pager if this call closed the only read or write transaction.  */
    p->inTrans = TRANS_NONE;
    unlockBtreeIfUnused(pBt);
  }

  /* If this was an CONCURRENT transaction, delete the pBt->pMap object.
  ** Also call PagerEndConcurrent() to ensure that the pager has discarded
  ** the record of all pages read within the transaction.  */
  btreePtrmapDelete(pBt);
  sqlite3PagerEndConcurrent(pBt->pPager);
  btreeIntegrity(p);
}

/*
** Commit the transaction currently in progress.
**
** This routine implements the second phase of a 2-phase commit.  The
** sqlite3BtreeCommitPhaseOne() routine does the first phase and should
** be invoked prior to calling this routine.  The sqlite3BtreeCommitPhaseOne()
** routine did all the work of writing information out to disk and flushing the
** contents so that they are written onto the disk platter.  All this
** routine has to do is delete or truncate or zero the header in the
** the rollback journal (which causes the transaction to commit) and
** drop locks.
**
** Normally, if an error occurs while the pager layer is attempting to 
** finalize the underlying journal file, this function returns an error and
** the upper layer will attempt a rollback. However, if the second argument
** is non-zero then this b-tree transaction is part of a multi-file 
** transaction. In this case, the transaction has already been committed 
** (by deleting a master journal file) and the caller will ignore this 
** functions return code. So, even if an error occurs in the pager layer,
** reset the b-tree objects internal state to indicate that the write
** transaction has been closed. This is quite safe, as the pager will have
** transitioned to the error state.
**
** This will release the write lock on the database file.  If there
** are no active cursors, it also releases the read lock.
*/
int sqlite3BtreeCommitPhaseTwo(Btree *p, int bCleanup){

  if( p->inTrans==TRANS_NONE ) return SQLITE_OK;
  sqlite3BtreeEnter(p);
  btreeIntegrity(p);

  /* If the handle has a write-transaction open, commit the shared-btrees 
  ** transaction and set the shared state to TRANS_READ.
  */
  if( p->inTrans==TRANS_WRITE ){
    int rc;
    BtShared *pBt = p->pBt;
    assert( pBt->inTransaction==TRANS_WRITE );
    assert( pBt->nTransaction>0 );
    rc = sqlite3PagerCommitPhaseTwo(pBt->pPager);
    if( rc!=SQLITE_OK && bCleanup==0 ){
      sqlite3BtreeLeave(p);
      return rc;
    }
    p->iDataVersion--;  /* Compensate for pPager->iDataVersion++; */
    pBt->inTransaction = TRANS_READ;
    btreeClearHasContent(pBt);
  }

  btreeEndTransaction(p);
  sqlite3BtreeLeave(p);
  return SQLITE_OK;
}

/*
** Do both phases of a commit.
*/
int sqlite3BtreeCommit(Btree *p){
  int rc;
  sqlite3BtreeEnter(p);
  rc = sqlite3BtreeCommitPhaseOne(p, 0);
  if( rc==SQLITE_OK ){
    rc = sqlite3BtreeCommitPhaseTwo(p, 0);
  }
  sqlite3BtreeLeave(p);
  return rc;
}

/*
** This routine sets the state to CURSOR_FAULT and the error
** code to errCode for every cursor on any BtShared that pBtree
** references.  Or if the writeOnly flag is set to 1, then only
** trip write cursors and leave read cursors unchanged.
**
** Every cursor is a candidate to be tripped, including cursors
** that belong to other database connections that happen to be
** sharing the cache with pBtree.
**
** This routine gets called when a rollback occurs. If the writeOnly
** flag is true, then only write-cursors need be tripped - read-only
** cursors save their current positions so that they may continue 
** following the rollback. Or, if writeOnly is false, all cursors are 
** tripped. In general, writeOnly is false if the transaction being
** rolled back modified the database schema. In this case b-tree root
** pages may be moved or deleted from the database altogether, making
** it unsafe for read cursors to continue.
**
** If the writeOnly flag is true and an error is encountered while 
** saving the current position of a read-only cursor, all cursors, 
** including all read-cursors are tripped.
**
** SQLITE_OK is returned if successful, or if an error occurs while
** saving a cursor position, an SQLite error code.
*/
int sqlite3BtreeTripAllCursors(Btree *pBtree, int errCode, int writeOnly){
  BtCursor *p;
  int rc = SQLITE_OK;

  assert( (writeOnly==0 || writeOnly==1) && BTCF_WriteFlag==1 );
  if( pBtree ){
    sqlite3BtreeEnter(pBtree);
    for(p=pBtree->pBt->pCursor; p; p=p->pNext){
      if( writeOnly && (p->curFlags & BTCF_WriteFlag)==0 ){
        if( p->eState==CURSOR_VALID || p->eState==CURSOR_SKIPNEXT ){
          rc = saveCursorPosition(p);
          if( rc!=SQLITE_OK ){
            (void)sqlite3BtreeTripAllCursors(pBtree, rc, 0);
            break;
          }
        }
      }else{
        sqlite3BtreeClearCursor(p);
        p->eState = CURSOR_FAULT;
        p->skipNext = errCode;
      }
      btreeReleaseAllCursorPages(p);
    }
    sqlite3BtreeLeave(pBtree);
  }
  return rc;
}

/*
** Set the pBt->nPage field correctly, according to the current
** state of the database.  Assume pBt->pPage1 is valid.
*/
static void btreeSetNPage(BtShared *pBt, MemPage *pPage1){
  int nPage = get4byte(&pPage1->aData[28]);
  testcase( nPage==0 );
  if( nPage==0 ) sqlite3PagerPagecount(pBt->pPager, &nPage);
  testcase( pBt->nPage!=nPage );
  pBt->nPage = nPage;
}

/*
** Rollback the transaction in progress.
**
** If tripCode is not SQLITE_OK then cursors will be invalidated (tripped).
** Only write cursors are tripped if writeOnly is true but all cursors are
** tripped if writeOnly is false.  Any attempt to use
** a tripped cursor will result in an error.
**
** This will release the write lock on the database file.  If there
** are no active cursors, it also releases the read lock.
*/
int sqlite3BtreeRollback(Btree *p, int tripCode, int writeOnly){
  int rc;
  BtShared *pBt = p->pBt;
  MemPage *pPage1;

  assert( writeOnly==1 || writeOnly==0 );
  assert( tripCode==SQLITE_ABORT_ROLLBACK || tripCode==SQLITE_OK );
  sqlite3BtreeEnter(p);
  if( tripCode==SQLITE_OK ){
    rc = tripCode = saveAllCursors(pBt, 0, 0);
    if( rc ) writeOnly = 0;
  }else{
    rc = SQLITE_OK;
  }
  if( tripCode ){
    int rc2 = sqlite3BtreeTripAllCursors(p, tripCode, writeOnly);
    assert( rc==SQLITE_OK || (writeOnly==0 && rc2==SQLITE_OK) );
    if( rc2!=SQLITE_OK ) rc = rc2;
  }
  btreeIntegrity(p);

  if( p->inTrans==TRANS_WRITE ){
    int rc2;

    assert( TRANS_WRITE==pBt->inTransaction );
    rc2 = sqlite3PagerRollback(pBt->pPager);
    if( rc2!=SQLITE_OK ){
      rc = rc2;
    }

    /* The rollback may have destroyed the pPage1->aData value.  So
    ** call btreeGetPage() on page 1 again to make
    ** sure pPage1->aData is set correctly. */
    if( btreeGetPage(pBt, 1, &pPage1, 0)==SQLITE_OK ){
      btreeSetNPage(pBt, pPage1);
      releasePageOne(pPage1);
    }
    assert( countValidCursors(pBt, 1)==0 );
    pBt->inTransaction = TRANS_READ;
    btreeClearHasContent(pBt);
  }

  btreeEndTransaction(p);
  sqlite3BtreeLeave(p);
  return rc;
}

/*
** Start a statement subtransaction. The subtransaction can be rolled
** back independently of the main transaction. You must start a transaction 
** before starting a subtransaction. The subtransaction is ended automatically 
** if the main transaction commits or rolls back.
**
** Statement subtransactions are used around individual SQL statements
** that are contained within a BEGIN...COMMIT block.  If a constraint
** error occurs within the statement, the effect of that one statement
** can be rolled back without having to rollback the entire transaction.
**
** A statement sub-transaction is implemented as an anonymous savepoint. The
** value passed as the second parameter is the total number of savepoints,
** including the new anonymous savepoint, open on the B-Tree. i.e. if there
** are no active savepoints and no other statement-transactions open,
** iStatement is 1. This anonymous savepoint can be released or rolled back
** using the sqlite3BtreeSavepoint() function.
*/
int sqlite3BtreeBeginStmt(Btree *p, int iStatement){
  int rc;
  BtShared *pBt = p->pBt;
  sqlite3BtreeEnter(p);
  assert( p->inTrans==TRANS_WRITE );
  assert( (pBt->btsFlags & BTS_READ_ONLY)==0 );
  assert( iStatement>0 );
  assert( iStatement>p->db->nSavepoint );
  assert( pBt->inTransaction==TRANS_WRITE );
  /* At the pager level, a statement transaction is a savepoint with
  ** an index greater than all savepoints created explicitly using
  ** SQL statements. It is illegal to open, release or rollback any
  ** such savepoints while the statement transaction savepoint is active.
  */
  rc = sqlite3PagerOpenSavepoint(pBt->pPager, iStatement);
  if( rc==SQLITE_OK ){
    rc = btreePtrmapBegin(pBt, iStatement);
  }
  sqlite3BtreeLeave(p);
  return rc;
}

/*
** The second argument to this function, op, is always SAVEPOINT_ROLLBACK
** or SAVEPOINT_RELEASE. This function either releases or rolls back the
** savepoint identified by parameter iSavepoint, depending on the value 
** of op.
**
** Normally, iSavepoint is greater than or equal to zero. However, if op is
** SAVEPOINT_ROLLBACK, then iSavepoint may also be -1. In this case the 
** contents of the entire transaction are rolled back. This is different
** from a normal transaction rollback, as no locks are released and the
** transaction remains open.
*/
int sqlite3BtreeSavepoint(Btree *p, int op, int iSavepoint){
  int rc = SQLITE_OK;
  if( p && p->inTrans==TRANS_WRITE ){
    BtShared *pBt = p->pBt;
    assert( op==SAVEPOINT_RELEASE || op==SAVEPOINT_ROLLBACK );
    assert( iSavepoint>=0 || (iSavepoint==-1 && op==SAVEPOINT_ROLLBACK) );
    sqlite3BtreeEnter(p);
    btreePtrmapEnd(pBt, op, iSavepoint);
    if( op==SAVEPOINT_ROLLBACK ){
      rc = saveAllCursors(pBt, 0, 0);
    }
    if( rc==SQLITE_OK ){
      rc = sqlite3PagerSavepoint(pBt->pPager, op, iSavepoint);
    }
    if( rc==SQLITE_OK ){
      if( iSavepoint<0 && (pBt->btsFlags & BTS_INITIALLY_EMPTY)!=0 ){
        pBt->nPage = 0;
      }
      rc = newDatabase(pBt);
      btreeSetNPage(pBt, pBt->pPage1);

      /* pBt->nPage might be zero if the database was corrupt when 
      ** the transaction was started. Otherwise, it must be at least 1.  */
      assert( CORRUPT_DB || pBt->nPage>0 );
    }
    sqlite3BtreeLeave(p);
  }
  return rc;
}

/*
** Create a new cursor for the BTree whose root is on the page
** iTable. If a read-only cursor is requested, it is assumed that
** the caller already has at least a read-only transaction open
** on the database already. If a write-cursor is requested, then
** the caller is assumed to have an open write transaction.
**
** If the BTREE_WRCSR bit of wrFlag is clear, then the cursor can only
** be used for reading.  If the BTREE_WRCSR bit is set, then the cursor
** can be used for reading or for writing if other conditions for writing
** are also met.  These are the conditions that must be met in order
** for writing to be allowed:
**
** 1:  The cursor must have been opened with wrFlag containing BTREE_WRCSR
**
** 2:  Other database connections that share the same pager cache
**     but which are not in the READ_UNCOMMITTED state may not have
**     cursors open with wrFlag==0 on the same table.  Otherwise
**     the changes made by this write cursor would be visible to
**     the read cursors in the other database connection.
**
** 3:  The database must be writable (not on read-only media)
**
** 4:  There must be an active transaction.
**
** The BTREE_FORDELETE bit of wrFlag may optionally be set if BTREE_WRCSR
** is set.  If FORDELETE is set, that is a hint to the implementation that
** this cursor will only be used to seek to and delete entries of an index
** as part of a larger DELETE statement.  The FORDELETE hint is not used by
** this implementation.  But in a hypothetical alternative storage engine 
** in which index entries are automatically deleted when corresponding table
** rows are deleted, the FORDELETE flag is a hint that all SEEK and DELETE
** operations on this cursor can be no-ops and all READ operations can 
** return a null row (2-bytes: 0x01 0x00).
**
** No checking is done to make sure that page iTable really is the
** root page of a b-tree.  If it is not, then the cursor acquired
** will not work correctly.
**
** It is assumed that the sqlite3BtreeCursorZero() has been called
** on pCur to initialize the memory space prior to invoking this routine.
*/
static int btreeCursor(
  Btree *p,                              /* The btree */
  int iTable,                            /* Root page of table to open */
  int wrFlag,                            /* 1 to write. 0 read-only */
  struct KeyInfo *pKeyInfo,              /* First arg to comparison function */
  BtCursor *pCur                         /* Space for new cursor */
){
  BtShared *pBt = p->pBt;                /* Shared b-tree handle */
  BtCursor *pX;                          /* Looping over other all cursors */

  assert( sqlite3BtreeHoldsMutex(p) );
  assert( wrFlag==0 
       || wrFlag==BTREE_WRCSR 
       || wrFlag==(BTREE_WRCSR|BTREE_FORDELETE) 
  );

  /* The following assert statements verify that if this is a sharable 
  ** b-tree database, the connection is holding the required table locks, 
  ** and that no other connection has any open cursor that conflicts with 
  ** this lock.  The iTable<1 term disables the check for corrupt schemas. */
  assert( hasSharedCacheTableLock(p, iTable, pKeyInfo!=0, (wrFlag?2:1))
          || iTable<1 );
  assert( wrFlag==0 || !hasReadConflicts(p, iTable) );

  /* Assert that the caller has opened the required transaction. */
  assert( p->inTrans>TRANS_NONE );
  assert( wrFlag==0 || p->inTrans==TRANS_WRITE );
  assert( pBt->pPage1 && pBt->pPage1->aData );
  assert( wrFlag==0 || (pBt->btsFlags & BTS_READ_ONLY)==0 );

  if( wrFlag ){
    allocateTempSpace(pBt);
    if( pBt->pTmpSpace==0 ) return SQLITE_NOMEM_BKPT;
  }
  if( iTable<=1 ){
    if( iTable<1 ){
      return SQLITE_CORRUPT_BKPT;
    }else if( btreePagecount(pBt)==0 ){
      assert( wrFlag==0 );
      iTable = 0;
    }
  }

  /* Now that no other errors can occur, finish filling in the BtCursor
  ** variables and link the cursor into the BtShared list.  */
  pCur->pgnoRoot = (Pgno)iTable;
  pCur->iPage = -1;
  pCur->pKeyInfo = pKeyInfo;
  pCur->pBtree = p;
  pCur->pBt = pBt;
  pCur->curFlags = wrFlag ? BTCF_WriteFlag : 0;
  pCur->curPagerFlags = wrFlag ? 0 : PAGER_GET_READONLY;
  /* If there are two or more cursors on the same btree, then all such
  ** cursors *must* have the BTCF_Multiple flag set. */
  for(pX=pBt->pCursor; pX; pX=pX->pNext){
    if( pX->pgnoRoot==(Pgno)iTable ){
      pX->curFlags |= BTCF_Multiple;
      pCur->curFlags |= BTCF_Multiple;
    }
  }
  pCur->pNext = pBt->pCursor;
  pBt->pCursor = pCur;
  pCur->eState = CURSOR_INVALID;
  return SQLITE_OK;
}
static int btreeCursorWithLock(
  Btree *p,                              /* The btree */
  int iTable,                            /* Root page of table to open */
  int wrFlag,                            /* 1 to write. 0 read-only */
  struct KeyInfo *pKeyInfo,              /* First arg to comparison function */
  BtCursor *pCur                         /* Space for new cursor */
){
  int rc;
  sqlite3BtreeEnter(p);
  rc = btreeCursor(p, iTable, wrFlag, pKeyInfo, pCur);
  sqlite3BtreeLeave(p);
  return rc;
}
int sqlite3BtreeCursor(
  Btree *p,                                   /* The btree */
  int iTable,                                 /* Root page of table to open */
  int wrFlag,                                 /* 1 to write. 0 read-only */
  struct KeyInfo *pKeyInfo,                   /* First arg to xCompare() */
  BtCursor *pCur                              /* Write new cursor here */
){
  if( p->sharable ){
    return btreeCursorWithLock(p, iTable, wrFlag, pKeyInfo, pCur);
  }else{
    return btreeCursor(p, iTable, wrFlag, pKeyInfo, pCur);
  }
}

/*
** Return the size of a BtCursor object in bytes.
**
** This interfaces is needed so that users of cursors can preallocate
** sufficient storage to hold a cursor.  The BtCursor object is opaque
** to users so they cannot do the sizeof() themselves - they must call
** this routine.
*/
int sqlite3BtreeCursorSize(void){
  return ROUND8(sizeof(BtCursor));
}

/*
** Initialize memory that will be converted into a BtCursor object.
**
** The simple approach here would be to memset() the entire object
** to zero.  But it turns out that the apPage[] and aiIdx[] arrays
** do not need to be zeroed and they are large, so we can save a lot
** of run-time by skipping the initialization of those elements.
*/
void sqlite3BtreeCursorZero(BtCursor *p){
  memset(p, 0, offsetof(BtCursor, BTCURSOR_FIRST_UNINIT));
}

/*
** Close a cursor.  The read lock on the database file is released
** when the last cursor is closed.
*/
int sqlite3BtreeCloseCursor(BtCursor *pCur){
  Btree *pBtree = pCur->pBtree;
  if( pBtree ){
    BtShared *pBt = pCur->pBt;
    sqlite3BtreeEnter(pBtree);
    assert( pBt->pCursor!=0 );
    if( pBt->pCursor==pCur ){
      pBt->pCursor = pCur->pNext;
    }else{
      BtCursor *pPrev = pBt->pCursor;
      do{
        if( pPrev->pNext==pCur ){
          pPrev->pNext = pCur->pNext;
          break;
        }
        pPrev = pPrev->pNext;
      }while( ALWAYS(pPrev) );
    }
    btreeReleaseAllCursorPages(pCur);
    unlockBtreeIfUnused(pBt);
    sqlite3_free(pCur->aOverflow);
    sqlite3_free(pCur->pKey);
    sqlite3BtreeLeave(pBtree);
    pCur->pBtree = 0;
  }
  return SQLITE_OK;
}

/*
** Make sure the BtCursor* given in the argument has a valid
** BtCursor.info structure.  If it is not already valid, call
** btreeParseCell() to fill it in.
**
** BtCursor.info is a cache of the information in the current cell.
** Using this cache reduces the number of calls to btreeParseCell().
*/
#ifndef NDEBUG
  static int cellInfoEqual(CellInfo *a, CellInfo *b){
    if( a->nKey!=b->nKey ) return 0;
    if( a->pPayload!=b->pPayload ) return 0;
    if( a->nPayload!=b->nPayload ) return 0;
    if( a->nLocal!=b->nLocal ) return 0;
    if( a->nSize!=b->nSize ) return 0;
    return 1;
  }
  static void assertCellInfo(BtCursor *pCur){
    CellInfo info;
    memset(&info, 0, sizeof(info));
    btreeParseCell(pCur->pPage, pCur->ix, &info);
    assert( CORRUPT_DB || cellInfoEqual(&info, &pCur->info) );
  }
#else
  #define assertCellInfo(x)
#endif
static SQLITE_NOINLINE void getCellInfo(BtCursor *pCur){
  if( pCur->info.nSize==0 ){
    pCur->curFlags |= BTCF_ValidNKey;
    btreeParseCell(pCur->pPage,pCur->ix,&pCur->info);
  }else{
    assertCellInfo(pCur);
  }
}

#ifndef NDEBUG  /* The next routine used only within assert() statements */
/*
** Return true if the given BtCursor is valid.  A valid cursor is one
** that is currently pointing to a row in a (non-empty) table.
** This is a verification routine is used only within assert() statements.
*/
int sqlite3BtreeCursorIsValid(BtCursor *pCur){
  return pCur && pCur->eState==CURSOR_VALID;
}
#endif /* NDEBUG */
int sqlite3BtreeCursorIsValidNN(BtCursor *pCur){
  assert( pCur!=0 );
  return pCur->eState==CURSOR_VALID;
}

/*
** Return the value of the integer key or "rowid" for a table btree.
** This routine is only valid for a cursor that is pointing into a
** ordinary table btree.  If the cursor points to an index btree or
** is invalid, the result of this routine is undefined.
*/
i64 sqlite3BtreeIntegerKey(BtCursor *pCur){
  assert( cursorHoldsMutex(pCur) );
  assert( pCur->eState==CURSOR_VALID );
  assert( pCur->curIntKey );
  getCellInfo(pCur);
  return pCur->info.nKey;
}

/*
** Pin or unpin a cursor.
*/
void sqlite3BtreeCursorPin(BtCursor *pCur){
  assert( (pCur->curFlags & BTCF_Pinned)==0 );
  pCur->curFlags |= BTCF_Pinned;
}
void sqlite3BtreeCursorUnpin(BtCursor *pCur){
  assert( (pCur->curFlags & BTCF_Pinned)!=0 );
  pCur->curFlags &= ~BTCF_Pinned;
}

#ifdef SQLITE_ENABLE_OFFSET_SQL_FUNC
/*
** Return the offset into the database file for the start of the
** payload to which the cursor is pointing.
*/
i64 sqlite3BtreeOffset(BtCursor *pCur){
  assert( cursorHoldsMutex(pCur) );
  assert( pCur->eState==CURSOR_VALID );
  getCellInfo(pCur);
  return (i64)pCur->pBt->pageSize*((i64)pCur->pPage->pgno - 1) +
         (i64)(pCur->info.pPayload - pCur->pPage->aData);
}
#endif /* SQLITE_ENABLE_OFFSET_SQL_FUNC */

/*
** Return the number of bytes of payload for the entry that pCur is
** currently pointing to.  For table btrees, this will be the amount
** of data.  For index btrees, this will be the size of the key.
**
** The caller must guarantee that the cursor is pointing to a non-NULL
** valid entry.  In other words, the calling procedure must guarantee
** that the cursor has Cursor.eState==CURSOR_VALID.
*/
u32 sqlite3BtreePayloadSize(BtCursor *pCur){
  assert( cursorHoldsMutex(pCur) );
  assert( pCur->eState==CURSOR_VALID );
  getCellInfo(pCur);
  return pCur->info.nPayload;
}

/*
** Return an upper bound on the size of any record for the table
** that the cursor is pointing into.
**
** This is an optimization.  Everything will still work if this
** routine always returns 2147483647 (which is the largest record
** that SQLite can handle) or more.  But returning a smaller value might
** prevent large memory allocations when trying to interpret a
** corrupt datrabase.
**
** The current implementation merely returns the size of the underlying
** database file.
*/
sqlite3_int64 sqlite3BtreeMaxRecordSize(BtCursor *pCur){
  assert( cursorHoldsMutex(pCur) );
  assert( pCur->eState==CURSOR_VALID );
  return pCur->pBt->pageSize * (sqlite3_int64)pCur->pBt->nPage;
}

/*
** Given the page number of an overflow page in the database (parameter
** ovfl), this function finds the page number of the next page in the 
** linked list of overflow pages. If possible, it uses the auto-vacuum
** pointer-map data instead of reading the content of page ovfl to do so. 
**
** If an error occurs an SQLite error code is returned. Otherwise:
**
** The page number of the next overflow page in the linked list is 
** written to *pPgnoNext. If page ovfl is the last page in its linked 
** list, *pPgnoNext is set to zero. 
**
** If ppPage is not NULL, and a reference to the MemPage object corresponding
** to page number pOvfl was obtained, then *ppPage is set to point to that
** reference. It is the responsibility of the caller to call releasePage()
** on *ppPage to free the reference. In no reference was obtained (because
** the pointer-map was used to obtain the value for *pPgnoNext), then
** *ppPage is set to zero.
*/
static int getOverflowPage(
  BtShared *pBt,               /* The database file */
  Pgno ovfl,                   /* Current overflow page number */
  MemPage **ppPage,            /* OUT: MemPage handle (may be NULL) */
  Pgno *pPgnoNext              /* OUT: Next overflow page number */
){
  Pgno next = 0;
  MemPage *pPage = 0;
  int rc = SQLITE_OK;

  assert( sqlite3_mutex_held(pBt->mutex) );
  assert(pPgnoNext);

#ifndef SQLITE_OMIT_AUTOVACUUM
  /* Try to find the next page in the overflow list using the
  ** autovacuum pointer-map pages. Guess that the next page in 
  ** the overflow list is page number (ovfl+1). If that guess turns 
  ** out to be wrong, fall back to loading the data of page 
  ** number ovfl to determine the next page number.
  */
  if( pBt->autoVacuum ){
    Pgno pgno;
    Pgno iGuess = ovfl+1;
    u8 eType;

    while( PTRMAP_ISPAGE(pBt, iGuess) || iGuess==PENDING_BYTE_PAGE(pBt) ){
      iGuess++;
    }

    if( iGuess<=btreePagecount(pBt) ){
      rc = ptrmapGet(pBt, iGuess, &eType, &pgno);
      if( rc==SQLITE_OK && eType==PTRMAP_OVERFLOW2 && pgno==ovfl ){
        next = iGuess;
        rc = SQLITE_DONE;
      }
    }
  }
#endif

  assert( next==0 || rc==SQLITE_DONE );
  if( rc==SQLITE_OK ){
    rc = btreeGetPage(pBt, ovfl, &pPage, (ppPage==0) ? PAGER_GET_READONLY : 0);
    assert( rc==SQLITE_OK || pPage==0 );
    if( rc==SQLITE_OK ){
      next = get4byte(pPage->aData);
    }
  }

  *pPgnoNext = next;
  if( ppPage ){
    *ppPage = pPage;
  }else{
    releasePage(pPage);
  }
  return (rc==SQLITE_DONE ? SQLITE_OK : rc);
}

/*
** Copy data from a buffer to a page, or from a page to a buffer.
**
** pPayload is a pointer to data stored on database page pDbPage.
** If argument eOp is false, then nByte bytes of data are copied
** from pPayload to the buffer pointed at by pBuf. If eOp is true,
** then sqlite3PagerWrite() is called on pDbPage and nByte bytes
** of data are copied from the buffer pBuf to pPayload.
**
** SQLITE_OK is returned on success, otherwise an error code.
*/
static int copyPayload(
  void *pPayload,           /* Pointer to page data */
  void *pBuf,               /* Pointer to buffer */
  int nByte,                /* Number of bytes to copy */
  int eOp,                  /* 0 -> copy from page, 1 -> copy to page */
  DbPage *pDbPage           /* Page containing pPayload */
){
  if( eOp ){
    /* Copy data from buffer to page (a write operation) */
    int rc = sqlite3PagerWrite(pDbPage);
    if( rc!=SQLITE_OK ){
      return rc;
    }
    memcpy(pPayload, pBuf, nByte);
  }else{
    /* Copy data from page to buffer (a read operation) */
    memcpy(pBuf, pPayload, nByte);
  }
  return SQLITE_OK;
}

/*
** This function is used to read or overwrite payload information
** for the entry that the pCur cursor is pointing to. The eOp
** argument is interpreted as follows:
**
**   0: The operation is a read. Populate the overflow cache.
**   1: The operation is a write. Populate the overflow cache.
**
** A total of "amt" bytes are read or written beginning at "offset".
** Data is read to or from the buffer pBuf.
**
** The content being read or written might appear on the main page
** or be scattered out on multiple overflow pages.
**
** If the current cursor entry uses one or more overflow pages
** this function may allocate space for and lazily populate
** the overflow page-list cache array (BtCursor.aOverflow). 
** Subsequent calls use this cache to make seeking to the supplied offset 
** more efficient.
**
** Once an overflow page-list cache has been allocated, it must be
** invalidated if some other cursor writes to the same table, or if
** the cursor is moved to a different row. Additionally, in auto-vacuum
** mode, the following events may invalidate an overflow page-list cache.
**
**   * An incremental vacuum,
**   * A commit in auto_vacuum="full" mode,
**   * Creating a table (may require moving an overflow page).
*/
static int accessPayload(
  BtCursor *pCur,      /* Cursor pointing to entry to read from */
  u32 offset,          /* Begin reading this far into payload */
  u32 amt,             /* Read this many bytes */
  unsigned char *pBuf, /* Write the bytes into this buffer */ 
  int eOp              /* zero to read. non-zero to write. */
){
  unsigned char *aPayload;
  int rc = SQLITE_OK;
  int iIdx = 0;
  MemPage *pPage = pCur->pPage;               /* Btree page of current entry */
  BtShared *pBt = pCur->pBt;                  /* Btree this cursor belongs to */
#ifdef SQLITE_DIRECT_OVERFLOW_READ
  unsigned char * const pBufStart = pBuf;     /* Start of original out buffer */
#endif

  assert( pPage );
  assert( eOp==0 || eOp==1 );
  assert( pCur->eState==CURSOR_VALID );
  assert( pCur->ix<pPage->nCell );
  assert( cursorHoldsMutex(pCur) );

  getCellInfo(pCur);
  aPayload = pCur->info.pPayload;
  assert( offset+amt <= pCur->info.nPayload );

  assert( aPayload > pPage->aData );
  if( (uptr)(aPayload - pPage->aData) > (pBt->usableSize - pCur->info.nLocal) ){
    /* Trying to read or write past the end of the data is an error.  The
    ** conditional above is really:
    **    &aPayload[pCur->info.nLocal] > &pPage->aData[pBt->usableSize]
    ** but is recast into its current form to avoid integer overflow problems
    */
    return SQLITE_CORRUPT_PAGE(pPage);
  }

  /* Check if data must be read/written to/from the btree page itself. */
  if( offset<pCur->info.nLocal ){
    int a = amt;
    if( a+offset>pCur->info.nLocal ){
      a = pCur->info.nLocal - offset;
    }
    rc = copyPayload(&aPayload[offset], pBuf, a, eOp, pPage->pDbPage);
    offset = 0;
    pBuf += a;
    amt -= a;
  }else{
    offset -= pCur->info.nLocal;
  }


  if( rc==SQLITE_OK && amt>0 ){
    const u32 ovflSize = pBt->usableSize - 4;  /* Bytes content per ovfl page */
    Pgno nextPage;

    nextPage = get4byte(&aPayload[pCur->info.nLocal]);

    /* If the BtCursor.aOverflow[] has not been allocated, allocate it now.
    **
    ** The aOverflow[] array is sized at one entry for each overflow page
    ** in the overflow chain. The page number of the first overflow page is
    ** stored in aOverflow[0], etc. A value of 0 in the aOverflow[] array
    ** means "not yet known" (the cache is lazily populated).
    */
    if( (pCur->curFlags & BTCF_ValidOvfl)==0 ){
      int nOvfl = (pCur->info.nPayload-pCur->info.nLocal+ovflSize-1)/ovflSize;
      if( pCur->aOverflow==0
       || nOvfl*(int)sizeof(Pgno) > sqlite3MallocSize(pCur->aOverflow)
      ){
        Pgno *aNew = (Pgno*)sqlite3Realloc(
            pCur->aOverflow, nOvfl*2*sizeof(Pgno)
        );
        if( aNew==0 ){
          return SQLITE_NOMEM_BKPT;
        }else{
          pCur->aOverflow = aNew;
        }
      }
      memset(pCur->aOverflow, 0, nOvfl*sizeof(Pgno));
      pCur->curFlags |= BTCF_ValidOvfl;
    }else{
      /* If the overflow page-list cache has been allocated and the
      ** entry for the first required overflow page is valid, skip
      ** directly to it.
      */
      if( pCur->aOverflow[offset/ovflSize] ){
        iIdx = (offset/ovflSize);
        nextPage = pCur->aOverflow[iIdx];
        offset = (offset%ovflSize);
      }
    }

    assert( rc==SQLITE_OK && amt>0 );
    while( nextPage ){
      /* If required, populate the overflow page-list cache. */
      assert( pCur->aOverflow[iIdx]==0
              || pCur->aOverflow[iIdx]==nextPage
              || CORRUPT_DB );
      pCur->aOverflow[iIdx] = nextPage;

      if( offset>=ovflSize ){
        /* The only reason to read this page is to obtain the page
        ** number for the next page in the overflow chain. The page
        ** data is not required. So first try to lookup the overflow
        ** page-list cache, if any, then fall back to the getOverflowPage()
        ** function.
        */
        assert( pCur->curFlags & BTCF_ValidOvfl );
        assert( pCur->pBtree->db==pBt->db );
        if( pCur->aOverflow[iIdx+1] ){
          nextPage = pCur->aOverflow[iIdx+1];
        }else{
          rc = getOverflowPage(pBt, nextPage, 0, &nextPage);
        }
        offset -= ovflSize;
      }else{
        /* Need to read this page properly. It contains some of the
        ** range of data that is being read (eOp==0) or written (eOp!=0).
        */
        int a = amt;
        if( a + offset > ovflSize ){
          a = ovflSize - offset;
        }

#ifdef SQLITE_DIRECT_OVERFLOW_READ
        /* If all the following are true:
        **
        **   1) this is a read operation, and 
        **   2) data is required from the start of this overflow page, and
        **   3) there are no dirty pages in the page-cache
        **   4) the database is file-backed, and
        **   5) the page is not in the WAL file
        **   6) at least 4 bytes have already been read into the output buffer 
        **
        ** then data can be read directly from the database file into the
        ** output buffer, bypassing the page-cache altogether. This speeds
        ** up loading large records that span many overflow pages.
        */
        if( eOp==0                                             /* (1) */
         && offset==0                                          /* (2) */
         && sqlite3PagerDirectReadOk(pBt->pPager, nextPage)    /* (3,4,5) */
         && &pBuf[-4]>=pBufStart                               /* (6) */
        ){
          sqlite3_file *fd = sqlite3PagerFile(pBt->pPager);
          u8 aSave[4];
          u8 *aWrite = &pBuf[-4];
          assert( aWrite>=pBufStart );                         /* due to (6) */
          memcpy(aSave, aWrite, 4);
          rc = sqlite3OsRead(fd, aWrite, a+4, (i64)pBt->pageSize*(nextPage-1));
          if( rc && nextPage>pBt->nPage ) rc = SQLITE_CORRUPT_BKPT;
          nextPage = get4byte(aWrite);
          memcpy(aWrite, aSave, 4);
        }else
#endif

        {
          DbPage *pDbPage;
          rc = sqlite3PagerGet(pBt->pPager, nextPage, &pDbPage,
              (eOp==0 ? PAGER_GET_READONLY : 0)
          );
          if( rc==SQLITE_OK ){
            aPayload = sqlite3PagerGetData(pDbPage);
            nextPage = get4byte(aPayload);
            rc = copyPayload(&aPayload[offset+4], pBuf, a, eOp, pDbPage);
            sqlite3PagerUnref(pDbPage);
            offset = 0;
          }
        }
        amt -= a;
        if( amt==0 ) return rc;
        pBuf += a;
      }
      if( rc ) break;
      iIdx++;
    }
  }

  if( rc==SQLITE_OK && amt>0 ){
    /* Overflow chain ends prematurely */
    return SQLITE_CORRUPT_PAGE(pPage);
  }
  return rc;
}

/*
** Read part of the payload for the row at which that cursor pCur is currently
** pointing.  "amt" bytes will be transferred into pBuf[].  The transfer
** begins at "offset".
**
** pCur can be pointing to either a table or an index b-tree.
** If pointing to a table btree, then the content section is read.  If
** pCur is pointing to an index b-tree then the key section is read.
**
** For sqlite3BtreePayload(), the caller must ensure that pCur is pointing
** to a valid row in the table.  For sqlite3BtreePayloadChecked(), the
** cursor might be invalid or might need to be restored before being read.
**
** Return SQLITE_OK on success or an error code if anything goes
** wrong.  An error is returned if "offset+amt" is larger than
** the available payload.
*/
int sqlite3BtreePayload(BtCursor *pCur, u32 offset, u32 amt, void *pBuf){
  assert( cursorHoldsMutex(pCur) );
  assert( pCur->eState==CURSOR_VALID );
  assert( pCur->iPage>=0 && pCur->pPage );
  assert( pCur->ix<pCur->pPage->nCell );
  return accessPayload(pCur, offset, amt, (unsigned char*)pBuf, 0);
}

/*
** This variant of sqlite3BtreePayload() works even if the cursor has not
** in the CURSOR_VALID state.  It is only used by the sqlite3_blob_read()
** interface.
*/
#ifndef SQLITE_OMIT_INCRBLOB
static SQLITE_NOINLINE int accessPayloadChecked(
  BtCursor *pCur,
  u32 offset,
  u32 amt,
  void *pBuf
){
  int rc;
  if ( pCur->eState==CURSOR_INVALID ){
    return SQLITE_ABORT;
  }
  assert( cursorOwnsBtShared(pCur) );
  rc = btreeRestoreCursorPosition(pCur);
  return rc ? rc : accessPayload(pCur, offset, amt, pBuf, 0);
}
int sqlite3BtreePayloadChecked(BtCursor *pCur, u32 offset, u32 amt, void *pBuf){
  if( pCur->eState==CURSOR_VALID ){
    assert( cursorOwnsBtShared(pCur) );
    return accessPayload(pCur, offset, amt, pBuf, 0);
  }else{
    return accessPayloadChecked(pCur, offset, amt, pBuf);
  }
}
#endif /* SQLITE_OMIT_INCRBLOB */

/*
** Return a pointer to payload information from the entry that the 
** pCur cursor is pointing to.  The pointer is to the beginning of
** the key if index btrees (pPage->intKey==0) and is the data for
** table btrees (pPage->intKey==1). The number of bytes of available
** key/data is written into *pAmt.  If *pAmt==0, then the value
** returned will not be a valid pointer.
**
** This routine is an optimization.  It is common for the entire key
** and data to fit on the local page and for there to be no overflow
** pages.  When that is so, this routine can be used to access the
** key and data without making a copy.  If the key and/or data spills
** onto overflow pages, then accessPayload() must be used to reassemble
** the key/data and copy it into a preallocated buffer.
**
** The pointer returned by this routine looks directly into the cached
** page of the database.  The data might change or move the next time
** any btree routine is called.
*/
static const void *fetchPayload(
  BtCursor *pCur,      /* Cursor pointing to entry to read from */
  u32 *pAmt            /* Write the number of available bytes here */
){
  int amt;
  assert( pCur!=0 && pCur->iPage>=0 && pCur->pPage);
  assert( pCur->eState==CURSOR_VALID );
  assert( sqlite3_mutex_held(pCur->pBtree->db->mutex) );
  assert( cursorOwnsBtShared(pCur) );
  assert( pCur->ix<pCur->pPage->nCell );
  assert( pCur->info.nSize>0 );
  assert( pCur->info.pPayload>pCur->pPage->aData || CORRUPT_DB );
  assert( pCur->info.pPayload<pCur->pPage->aDataEnd ||CORRUPT_DB);
  amt = pCur->info.nLocal;
  if( amt>(int)(pCur->pPage->aDataEnd - pCur->info.pPayload) ){
    /* There is too little space on the page for the expected amount
    ** of local content. Database must be corrupt. */
    assert( CORRUPT_DB );
    amt = MAX(0, (int)(pCur->pPage->aDataEnd - pCur->info.pPayload));
  }
  *pAmt = (u32)amt;
  return (void*)pCur->info.pPayload;
}


/*
** For the entry that cursor pCur is point to, return as
** many bytes of the key or data as are available on the local
** b-tree page.  Write the number of available bytes into *pAmt.
**
** The pointer returned is ephemeral.  The key/data may move
** or be destroyed on the next call to any Btree routine,
** including calls from other threads against the same cache.
** Hence, a mutex on the BtShared should be held prior to calling
** this routine.
**
** These routines is used to get quick access to key and data
** in the common case where no overflow pages are used.
*/
const void *sqlite3BtreePayloadFetch(BtCursor *pCur, u32 *pAmt){
  return fetchPayload(pCur, pAmt);
}


/*
** Move the cursor down to a new child page.  The newPgno argument is the
** page number of the child page to move to.
**
** This function returns SQLITE_CORRUPT if the page-header flags field of
** the new child page does not match the flags field of the parent (i.e.
** if an intkey page appears to be the parent of a non-intkey page, or
** vice-versa).
*/
static int moveToChild(BtCursor *pCur, u32 newPgno){
  BtShared *pBt = pCur->pBt;
  int rc;

  assert( cursorOwnsBtShared(pCur) );
  assert( pCur->eState==CURSOR_VALID );
  assert( pCur->iPage<BTCURSOR_MAX_DEPTH );
  assert( pCur->iPage>=0 );
  if( pCur->iPage>=(BTCURSOR_MAX_DEPTH-1) ){
    return SQLITE_CORRUPT_BKPT;
  }
  pCur->info.nSize = 0;
  pCur->curFlags &= ~(BTCF_ValidNKey|BTCF_ValidOvfl);
  pCur->aiIdx[pCur->iPage] = pCur->ix;
  pCur->apPage[pCur->iPage] = pCur->pPage;
  pCur->ix = 0;
  pCur->iPage++;
  rc = getAndInitPage(pBt, newPgno, &pCur->pPage,
                        pCur, pCur->curPagerFlags);
  if( rc==SQLITE_OK ){
    setMempageRoot(pCur->pPage, pCur->pgnoRoot);
  }
  return rc;
}

#ifdef SQLITE_DEBUG
/*
** Page pParent is an internal (non-leaf) tree page. This function 
** asserts that page number iChild is the left-child if the iIdx'th
** cell in page pParent. Or, if iIdx is equal to the total number of
** cells in pParent, that page number iChild is the right-child of
** the page.
*/
static void assertParentIndex(MemPage *pParent, int iIdx, Pgno iChild){
  if( CORRUPT_DB ) return;  /* The conditions tested below might not be true
                            ** in a corrupt database */
  assert( iIdx<=pParent->nCell );
  if( iIdx==pParent->nCell ){
    assert( get4byte(&pParent->aData[pParent->hdrOffset+8])==iChild );
  }else{
    assert( get4byte(findCell(pParent, iIdx))==iChild );
  }
}
#else
#  define assertParentIndex(x,y,z) 
#endif

/*
** Move the cursor up to the parent page.
**
** pCur->idx is set to the cell index that contains the pointer
** to the page we are coming from.  If we are coming from the
** right-most child page then pCur->idx is set to one more than
** the largest cell index.
*/
static void moveToParent(BtCursor *pCur){
  MemPage *pLeaf;
  assert( cursorOwnsBtShared(pCur) );
  assert( pCur->eState==CURSOR_VALID );
  assert( pCur->iPage>0 );
  assert( pCur->pPage );
  assertParentIndex(
    pCur->apPage[pCur->iPage-1], 
    pCur->aiIdx[pCur->iPage-1], 
    pCur->pPage->pgno
  );
  testcase( pCur->aiIdx[pCur->iPage-1] > pCur->apPage[pCur->iPage-1]->nCell );
  pCur->info.nSize = 0;
  pCur->curFlags &= ~(BTCF_ValidNKey|BTCF_ValidOvfl);
  pCur->ix = pCur->aiIdx[pCur->iPage-1];
  pLeaf = pCur->pPage;
  pCur->pPage = pCur->apPage[--pCur->iPage];
  releasePageNotNull(pLeaf);
}

/*
** Move the cursor to point to the root page of its b-tree structure.
**
** If the table has a virtual root page, then the cursor is moved to point
** to the virtual root page instead of the actual root page. A table has a
** virtual root page when the actual root page contains no cells and a 
** single child page. This can only happen with the table rooted at page 1.
**
** If the b-tree structure is empty, the cursor state is set to 
** CURSOR_INVALID and this routine returns SQLITE_EMPTY. Otherwise,
** the cursor is set to point to the first cell located on the root
** (or virtual root) page and the cursor state is set to CURSOR_VALID.
**
** If this function returns successfully, it may be assumed that the
** page-header flags indicate that the [virtual] root-page is the expected 
** kind of b-tree page (i.e. if when opening the cursor the caller did not
** specify a KeyInfo structure the flags byte is set to 0x05 or 0x0D,
** indicating a table b-tree, or if the caller did specify a KeyInfo 
** structure the flags byte is set to 0x02 or 0x0A, indicating an index
** b-tree).
*/
static int moveToRoot(BtCursor *pCur){
  MemPage *pRoot;
  int rc = SQLITE_OK;

  assert( cursorOwnsBtShared(pCur) );
  assert( CURSOR_INVALID < CURSOR_REQUIRESEEK );
  assert( CURSOR_VALID   < CURSOR_REQUIRESEEK );
  assert( CURSOR_FAULT   > CURSOR_REQUIRESEEK );
  assert( pCur->eState < CURSOR_REQUIRESEEK || pCur->iPage<0 );
  assert( pCur->pgnoRoot>0 || pCur->iPage<0 );

  if( pCur->iPage>=0 ){
    if( pCur->iPage ){
      releasePageNotNull(pCur->pPage);
      while( --pCur->iPage ){
        releasePageNotNull(pCur->apPage[pCur->iPage]);
      }
      pCur->pPage = pCur->apPage[0];
      goto skip_init;
    }
  }else if( pCur->pgnoRoot==0 ){
    pCur->eState = CURSOR_INVALID;
    return SQLITE_EMPTY;
  }else{
    assert( pCur->iPage==(-1) );
    if( pCur->eState>=CURSOR_REQUIRESEEK ){
      if( pCur->eState==CURSOR_FAULT ){
        assert( pCur->skipNext!=SQLITE_OK );
        return pCur->skipNext;
      }
      sqlite3BtreeClearCursor(pCur);
    }
    rc = getAndInitPage(pCur->pBtree->pBt, pCur->pgnoRoot, &pCur->pPage,
                        0, pCur->curPagerFlags);
    if( rc!=SQLITE_OK ){
      pCur->eState = CURSOR_INVALID;
      return rc;
    }
    setMempageRoot(pCur->pPage, pCur->pgnoRoot);
    pCur->iPage = 0;
    pCur->curIntKey = pCur->pPage->intKey;
  }
  pRoot = pCur->pPage;
  assert( pRoot->pgno==pCur->pgnoRoot );

  /* If pCur->pKeyInfo is not NULL, then the caller that opened this cursor
  ** expected to open it on an index b-tree. Otherwise, if pKeyInfo is
  ** NULL, the caller expects a table b-tree. If this is not the case,
  ** return an SQLITE_CORRUPT error. 
  **
  ** Earlier versions of SQLite assumed that this test could not fail
  ** if the root page was already loaded when this function was called (i.e.
  ** if pCur->iPage>=0). But this is not so if the database is corrupted 
  ** in such a way that page pRoot is linked into a second b-tree table 
  ** (or the freelist).  */
  assert( pRoot->intKey==1 || pRoot->intKey==0 );
  if( pRoot->isInit==0 || (pCur->pKeyInfo==0)!=pRoot->intKey ){
    return SQLITE_CORRUPT_PAGE(pCur->pPage);
  }

skip_init:  
  pCur->ix = 0;
  pCur->info.nSize = 0;
  pCur->curFlags &= ~(BTCF_AtLast|BTCF_ValidNKey|BTCF_ValidOvfl);

  pRoot = pCur->pPage;
  if( pRoot->nCell>0 ){
    pCur->eState = CURSOR_VALID;
  }else if( !pRoot->leaf ){
    Pgno subpage;
    if( pRoot->pgno!=1 ) return SQLITE_CORRUPT_BKPT;
    subpage = get4byte(&pRoot->aData[pRoot->hdrOffset+8]);
    pCur->eState = CURSOR_VALID;
    rc = moveToChild(pCur, subpage);
  }else{
    pCur->eState = CURSOR_INVALID;
    rc = SQLITE_EMPTY;
  }
  return rc;
}

/*
** Move the cursor down to the left-most leaf entry beneath the
** entry to which it is currently pointing.
**
** The left-most leaf is the one with the smallest key - the first
** in ascending order.
*/
static int moveToLeftmost(BtCursor *pCur){
  Pgno pgno;
  int rc = SQLITE_OK;
  MemPage *pPage;

  assert( cursorOwnsBtShared(pCur) );
  assert( pCur->eState==CURSOR_VALID );
  while( rc==SQLITE_OK && !(pPage = pCur->pPage)->leaf ){
    assert( pCur->ix<pPage->nCell );
    pgno = get4byte(findCell(pPage, pCur->ix));
    rc = moveToChild(pCur, pgno);
  }
  return rc;
}

/*
** Move the cursor down to the right-most leaf entry beneath the
** page to which it is currently pointing.  Notice the difference
** between moveToLeftmost() and moveToRightmost().  moveToLeftmost()
** finds the left-most entry beneath the *entry* whereas moveToRightmost()
** finds the right-most entry beneath the *page*.
**
** The right-most entry is the one with the largest key - the last
** key in ascending order.
*/
static int moveToRightmost(BtCursor *pCur){
  Pgno pgno;
  int rc = SQLITE_OK;
  MemPage *pPage = 0;

  assert( cursorOwnsBtShared(pCur) );
  assert( pCur->eState==CURSOR_VALID );
  while( !(pPage = pCur->pPage)->leaf ){
    pgno = get4byte(&pPage->aData[pPage->hdrOffset+8]);
    pCur->ix = pPage->nCell;
    rc = moveToChild(pCur, pgno);
    if( rc ) return rc;
  }
  pCur->ix = pPage->nCell-1;
  assert( pCur->info.nSize==0 );
  assert( (pCur->curFlags & BTCF_ValidNKey)==0 );
  return SQLITE_OK;
}

/* Move the cursor to the first entry in the table.  Return SQLITE_OK
** on success.  Set *pRes to 0 if the cursor actually points to something
** or set *pRes to 1 if the table is empty.
*/
int sqlite3BtreeFirst(BtCursor *pCur, int *pRes){
  int rc;

  assert( cursorOwnsBtShared(pCur) );
  assert( sqlite3_mutex_held(pCur->pBtree->db->mutex) );
  rc = moveToRoot(pCur);
  if( rc==SQLITE_OK ){
    assert( pCur->pPage->nCell>0 );
    *pRes = 0;
    rc = moveToLeftmost(pCur);
  }else if( rc==SQLITE_EMPTY ){
    assert( pCur->pgnoRoot==0 || pCur->pPage->nCell==0 );
    *pRes = 1;
    rc = SQLITE_OK;
  }
  return rc;
}

/* Move the cursor to the last entry in the table.  Return SQLITE_OK
** on success.  Set *pRes to 0 if the cursor actually points to something
** or set *pRes to 1 if the table is empty.
*/
int sqlite3BtreeLast(BtCursor *pCur, int *pRes){
  int rc;
 
  assert( cursorOwnsBtShared(pCur) );
  assert( sqlite3_mutex_held(pCur->pBtree->db->mutex) );

  /* If the cursor already points to the last entry, this is a no-op. */
  if( CURSOR_VALID==pCur->eState && (pCur->curFlags & BTCF_AtLast)!=0 ){
#ifdef SQLITE_DEBUG
    /* This block serves to assert() that the cursor really does point 
    ** to the last entry in the b-tree. */
    int ii;
    for(ii=0; ii<pCur->iPage; ii++){
      assert( pCur->aiIdx[ii]==pCur->apPage[ii]->nCell );
    }
    assert( pCur->ix==pCur->pPage->nCell-1 );
    assert( pCur->pPage->leaf );
#endif
    *pRes = 0;
    return SQLITE_OK;
  }

  rc = moveToRoot(pCur);
  if( rc==SQLITE_OK ){
    assert( pCur->eState==CURSOR_VALID );
    *pRes = 0;
    rc = moveToRightmost(pCur);
    if( rc==SQLITE_OK ){
      pCur->curFlags |= BTCF_AtLast;
    }else{
      pCur->curFlags &= ~BTCF_AtLast;
    }
  }else if( rc==SQLITE_EMPTY ){
    assert( pCur->pgnoRoot==0 || pCur->pPage->nCell==0 );
    *pRes = 1;
    rc = SQLITE_OK;
  }
  return rc;
}

/* Move the cursor so that it points to an entry near the key 
** specified by pIdxKey or intKey.   Return a success code.
**
** For INTKEY tables, the intKey parameter is used.  pIdxKey 
** must be NULL.  For index tables, pIdxKey is used and intKey
** is ignored.
**
** If an exact match is not found, then the cursor is always
** left pointing at a leaf page which would hold the entry if it
** were present.  The cursor might point to an entry that comes
** before or after the key.
**
** An integer is written into *pRes which is the result of
** comparing the key with the entry to which the cursor is 
** pointing.  The meaning of the integer written into
** *pRes is as follows:
**
**     *pRes<0      The cursor is left pointing at an entry that
**                  is smaller than intKey/pIdxKey or if the table is empty
**                  and the cursor is therefore left point to nothing.
**
**     *pRes==0     The cursor is left pointing at an entry that
**                  exactly matches intKey/pIdxKey.
**
**     *pRes>0      The cursor is left pointing at an entry that
**                  is larger than intKey/pIdxKey.
**
** For index tables, the pIdxKey->eqSeen field is set to 1 if there
** exists an entry in the table that exactly matches pIdxKey.  
*/
int sqlite3BtreeMovetoUnpacked(
  BtCursor *pCur,          /* The cursor to be moved */
  UnpackedRecord *pIdxKey, /* Unpacked index key */
  i64 intKey,              /* The table key */
  int biasRight,           /* If true, bias the search to the high end */
  int *pRes                /* Write search results here */
){
  int rc;
  RecordCompare xRecordCompare;

  assert( cursorOwnsBtShared(pCur) );
  assert( sqlite3_mutex_held(pCur->pBtree->db->mutex) );
  assert( pRes );
  assert( (pIdxKey==0)==(pCur->pKeyInfo==0) );
  assert( pCur->eState!=CURSOR_VALID || (pIdxKey==0)==(pCur->curIntKey!=0) );

  /* If the cursor is already positioned at the point we are trying
  ** to move to, then just return without doing any work */
  if( pIdxKey==0
   && pCur->eState==CURSOR_VALID && (pCur->curFlags & BTCF_ValidNKey)!=0
  ){
    if( pCur->info.nKey==intKey ){
      *pRes = 0;
      return SQLITE_OK;
    }
    if( pCur->info.nKey<intKey ){
      if( (pCur->curFlags & BTCF_AtLast)!=0 ){
        *pRes = -1;
        return SQLITE_OK;
      }
      /* If the requested key is one more than the previous key, then
      ** try to get there using sqlite3BtreeNext() rather than a full
      ** binary search.  This is an optimization only.  The correct answer
      ** is still obtained without this case, only a little more slowely */
      if( pCur->info.nKey+1==intKey ){
        *pRes = 0;
        rc = sqlite3BtreeNext(pCur, 0);
        if( rc==SQLITE_OK ){
          getCellInfo(pCur);
          if( pCur->info.nKey==intKey ){
            return SQLITE_OK;
          }
        }else if( rc==SQLITE_DONE ){
          rc = SQLITE_OK;
        }else{
          return rc;
        }
      }
    }
  }

  if( pIdxKey ){
    xRecordCompare = sqlite3VdbeFindCompare(pIdxKey);
    pIdxKey->errCode = 0;
    assert( pIdxKey->default_rc==1 
         || pIdxKey->default_rc==0 
         || pIdxKey->default_rc==-1
    );
  }else{
    xRecordCompare = 0; /* All keys are integers */
  }

  rc = moveToRoot(pCur);
  if( rc ){
    if( rc==SQLITE_EMPTY ){
      assert( pCur->pgnoRoot==0 || pCur->pPage->nCell==0 );
      *pRes = -1;
      return SQLITE_OK;
    }
    return rc;
  }
  assert( pCur->pPage );
  assert( pCur->pPage->isInit );
  assert( pCur->eState==CURSOR_VALID );
  assert( pCur->pPage->nCell > 0 );
  assert( pCur->iPage==0 || pCur->apPage[0]->intKey==pCur->curIntKey );
  assert( pCur->curIntKey || pIdxKey );
  for(;;){
    int lwr, upr, idx, c;
    Pgno chldPg;
    MemPage *pPage = pCur->pPage;
    u8 *pCell;                          /* Pointer to current cell in pPage */

    /* pPage->nCell must be greater than zero. If this is the root-page
    ** the cursor would have been INVALID above and this for(;;) loop
    ** not run. If this is not the root-page, then the moveToChild() routine
    ** would have already detected db corruption. Similarly, pPage must
    ** be the right kind (index or table) of b-tree page. Otherwise
    ** a moveToChild() or moveToRoot() call would have detected corruption.  */
    assert( pPage->nCell>0 );
    assert( pPage->intKey==(pIdxKey==0) );
    lwr = 0;
    upr = pPage->nCell-1;
    assert( biasRight==0 || biasRight==1 );
    idx = upr>>(1-biasRight); /* idx = biasRight ? upr : (lwr+upr)/2; */
    pCur->ix = (u16)idx;
    if( xRecordCompare==0 ){
      for(;;){
        i64 nCellKey;
        pCell = findCellPastPtr(pPage, idx);
        if( pPage->intKeyLeaf ){
          while( 0x80 <= *(pCell++) ){
            if( pCell>=pPage->aDataEnd ){
              return SQLITE_CORRUPT_PAGE(pPage);
            }
          }
        }
        getVarint(pCell, (u64*)&nCellKey);
        if( nCellKey<intKey ){
          lwr = idx+1;
          if( lwr>upr ){ c = -1; break; }
        }else if( nCellKey>intKey ){
          upr = idx-1;
          if( lwr>upr ){ c = +1; break; }
        }else{
          assert( nCellKey==intKey );
          pCur->ix = (u16)idx;
          if( !pPage->leaf ){
            lwr = idx;
            goto moveto_next_layer;
          }else{
            pCur->curFlags |= BTCF_ValidNKey;
            pCur->info.nKey = nCellKey;
            pCur->info.nSize = 0;
            *pRes = 0;
            return SQLITE_OK;
          }
        }
        assert( lwr+upr>=0 );
        idx = (lwr+upr)>>1;  /* idx = (lwr+upr)/2; */
      }
    }else{
      for(;;){
        int nCell;  /* Size of the pCell cell in bytes */
        pCell = findCellPastPtr(pPage, idx);

        /* The maximum supported page-size is 65536 bytes. This means that
        ** the maximum number of record bytes stored on an index B-Tree
        ** page is less than 16384 bytes and may be stored as a 2-byte
        ** varint. This information is used to attempt to avoid parsing 
        ** the entire cell by checking for the cases where the record is 
        ** stored entirely within the b-tree page by inspecting the first 
        ** 2 bytes of the cell.
        */
        nCell = pCell[0];
        if( nCell<=pPage->max1bytePayload ){
          /* This branch runs if the record-size field of the cell is a
          ** single byte varint and the record fits entirely on the main
          ** b-tree page.  */
          testcase( pCell+nCell+1==pPage->aDataEnd );
          c = xRecordCompare(nCell, (void*)&pCell[1], pIdxKey);
        }else if( !(pCell[1] & 0x80) 
          && (nCell = ((nCell&0x7f)<<7) + pCell[1])<=pPage->maxLocal
        ){
          /* The record-size field is a 2 byte varint and the record 
          ** fits entirely on the main b-tree page.  */
          testcase( pCell+nCell+2==pPage->aDataEnd );
          c = xRecordCompare(nCell, (void*)&pCell[2], pIdxKey);
        }else{
          /* The record flows over onto one or more overflow pages. In
          ** this case the whole cell needs to be parsed, a buffer allocated
          ** and accessPayload() used to retrieve the record into the
          ** buffer before VdbeRecordCompare() can be called. 
          **
          ** If the record is corrupt, the xRecordCompare routine may read
          ** up to two varints past the end of the buffer. An extra 18 
          ** bytes of padding is allocated at the end of the buffer in
          ** case this happens.  */
          void *pCellKey;
          u8 * const pCellBody = pCell - pPage->childPtrSize;
          const int nOverrun = 18;  /* Size of the overrun padding */
          pPage->xParseCell(pPage, pCellBody, &pCur->info);
          nCell = (int)pCur->info.nKey;
          testcase( nCell<0 );   /* True if key size is 2^32 or more */
          testcase( nCell==0 );  /* Invalid key size:  0x80 0x80 0x00 */
          testcase( nCell==1 );  /* Invalid key size:  0x80 0x80 0x01 */
          testcase( nCell==2 );  /* Minimum legal index key size */
          if( nCell<2 || nCell/pCur->pBt->usableSize>pCur->pBt->nPage ){
            rc = SQLITE_CORRUPT_PAGE(pPage);
            goto moveto_finish;
          }
          pCellKey = sqlite3Malloc( nCell+nOverrun );
          if( pCellKey==0 ){
            rc = SQLITE_NOMEM_BKPT;
            goto moveto_finish;
          }
          pCur->ix = (u16)idx;
          rc = accessPayload(pCur, 0, nCell, (unsigned char*)pCellKey, 0);
          memset(((u8*)pCellKey)+nCell,0,nOverrun); /* Fix uninit warnings */
          pCur->curFlags &= ~BTCF_ValidOvfl;
          if( rc ){
            sqlite3_free(pCellKey);
            goto moveto_finish;
          }
          c = sqlite3VdbeRecordCompare(nCell, pCellKey, pIdxKey);
          sqlite3_free(pCellKey);
        }
        assert( 
            (pIdxKey->errCode!=SQLITE_CORRUPT || c==0)
         && (pIdxKey->errCode!=SQLITE_NOMEM || pCur->pBtree->db->mallocFailed)
        );
        if( c<0 ){
          lwr = idx+1;
        }else if( c>0 ){
          upr = idx-1;
        }else{
          assert( c==0 );
          *pRes = 0;
          rc = SQLITE_OK;
          pCur->ix = (u16)idx;
          if( pIdxKey->errCode ) rc = SQLITE_CORRUPT_BKPT;
          goto moveto_finish;
        }
        if( lwr>upr ) break;
        assert( lwr+upr>=0 );
        idx = (lwr+upr)>>1;  /* idx = (lwr+upr)/2 */
      }
    }
    assert( lwr==upr+1 || (pPage->intKey && !pPage->leaf) );
    assert( pPage->isInit );
    if( pPage->leaf ){
      assert( pCur->ix<pCur->pPage->nCell );
      pCur->ix = (u16)idx;
      *pRes = c;
      rc = SQLITE_OK;
      goto moveto_finish;
    }
moveto_next_layer:
    if( lwr>=pPage->nCell ){
      chldPg = get4byte(&pPage->aData[pPage->hdrOffset+8]);
    }else{
      chldPg = get4byte(findCell(pPage, lwr));
    }
    pCur->ix = (u16)lwr;
    rc = moveToChild(pCur, chldPg);
    if( rc ) break;
  }
moveto_finish:
  pCur->info.nSize = 0;
  assert( (pCur->curFlags & BTCF_ValidOvfl)==0 );
  return rc;
}


/*
** Return TRUE if the cursor is not pointing at an entry of the table.
**
** TRUE will be returned after a call to sqlite3BtreeNext() moves
** past the last entry in the table or sqlite3BtreePrev() moves past
** the first entry.  TRUE is also returned if the table is empty.
*/
int sqlite3BtreeEof(BtCursor *pCur){
  /* TODO: What if the cursor is in CURSOR_REQUIRESEEK but all table entries
  ** have been deleted? This API will need to change to return an error code
  ** as well as the boolean result value.
  */
  return (CURSOR_VALID!=pCur->eState);
}

/*
** Return an estimate for the number of rows in the table that pCur is
** pointing to.  Return a negative number if no estimate is currently 
** available.
*/
i64 sqlite3BtreeRowCountEst(BtCursor *pCur){
  i64 n;
  u8 i;

  assert( cursorOwnsBtShared(pCur) );
  assert( sqlite3_mutex_held(pCur->pBtree->db->mutex) );

  /* Currently this interface is only called by the OP_IfSmaller
  ** opcode, and it that case the cursor will always be valid and
  ** will always point to a leaf node. */
  if( NEVER(pCur->eState!=CURSOR_VALID) ) return -1;
  if( NEVER(pCur->pPage->leaf==0) ) return -1;

  n = pCur->pPage->nCell;
  for(i=0; i<pCur->iPage; i++){
    n *= pCur->apPage[i]->nCell;
  }
  return n;
}

/*
** Advance the cursor to the next entry in the database. 
** Return value:
**
**    SQLITE_OK        success
**    SQLITE_DONE      cursor is already pointing at the last element
**    otherwise        some kind of error occurred
**
** The main entry point is sqlite3BtreeNext().  That routine is optimized
** for the common case of merely incrementing the cell counter BtCursor.aiIdx
** to the next cell on the current page.  The (slower) btreeNext() helper
** routine is called when it is necessary to move to a different page or
** to restore the cursor.
**
** If bit 0x01 of the F argument in sqlite3BtreeNext(C,F) is 1, then the
** cursor corresponds to an SQL index and this routine could have been
** skipped if the SQL index had been a unique index.  The F argument
** is a hint to the implement.  SQLite btree implementation does not use
** this hint, but COMDB2 does.
*/
static SQLITE_NOINLINE int btreeNext(BtCursor *pCur){
  int rc;
  int idx;
  MemPage *pPage;

  assert( cursorOwnsBtShared(pCur) );
  if( pCur->eState!=CURSOR_VALID ){
    assert( (pCur->curFlags & BTCF_ValidOvfl)==0 );
    rc = restoreCursorPosition(pCur);
    if( rc!=SQLITE_OK ){
      return rc;
    }
    if( CURSOR_INVALID==pCur->eState ){
      return SQLITE_DONE;
    }
    if( pCur->eState==CURSOR_SKIPNEXT ){
      pCur->eState = CURSOR_VALID;
      if( pCur->skipNext>0 ) return SQLITE_OK;
    }
  }

  pPage = pCur->pPage;
  idx = ++pCur->ix;
  if( !pPage->isInit ){
    /* The only known way for this to happen is for there to be a
    ** recursive SQL function that does a DELETE operation as part of a
    ** SELECT which deletes content out from under an active cursor
    ** in a corrupt database file where the table being DELETE-ed from
    ** has pages in common with the table being queried.  See TH3
    ** module cov1/btree78.test testcase 220 (2018-06-08) for an
    ** example. */
    return SQLITE_CORRUPT_BKPT;
  }

  /* If the database file is corrupt, it is possible for the value of idx 
  ** to be invalid here. This can only occur if a second cursor modifies
  ** the page while cursor pCur is holding a reference to it. Which can
  ** only happen if the database is corrupt in such a way as to link the
  ** page into more than one b-tree structure.
  **
  ** Update 2019-12-23: appears to long longer be possible after the
  ** addition of anotherValidCursor() condition on balance_deeper().  */
  harmless( idx>pPage->nCell );

  if( idx>=pPage->nCell ){
    if( !pPage->leaf ){
      rc = moveToChild(pCur, get4byte(&pPage->aData[pPage->hdrOffset+8]));
      if( rc ) return rc;
      return moveToLeftmost(pCur);
    }
    do{
      if( pCur->iPage==0 ){
        pCur->eState = CURSOR_INVALID;
        return SQLITE_DONE;
      }
      moveToParent(pCur);
      pPage = pCur->pPage;
    }while( pCur->ix>=pPage->nCell );
    if( pPage->intKey ){
      return sqlite3BtreeNext(pCur, 0);
    }else{
      return SQLITE_OK;
    }
  }
  if( pPage->leaf ){
    return SQLITE_OK;
  }else{
    return moveToLeftmost(pCur);
  }
}
int sqlite3BtreeNext(BtCursor *pCur, int flags){
  MemPage *pPage;
  UNUSED_PARAMETER( flags );  /* Used in COMDB2 but not native SQLite */
  assert( cursorOwnsBtShared(pCur) );
  assert( flags==0 || flags==1 );
  pCur->info.nSize = 0;
  pCur->curFlags &= ~(BTCF_ValidNKey|BTCF_ValidOvfl);
  if( pCur->eState!=CURSOR_VALID ) return btreeNext(pCur);
  pPage = pCur->pPage;
  if( (++pCur->ix)>=pPage->nCell ){
    pCur->ix--;
    return btreeNext(pCur);
  }
  if( pPage->leaf ){
    return SQLITE_OK;
  }else{
    return moveToLeftmost(pCur);
  }
}

/*
** Step the cursor to the back to the previous entry in the database.
** Return values:
**
**     SQLITE_OK     success
**     SQLITE_DONE   the cursor is already on the first element of the table
**     otherwise     some kind of error occurred
**
** The main entry point is sqlite3BtreePrevious().  That routine is optimized
** for the common case of merely decrementing the cell counter BtCursor.aiIdx
** to the previous cell on the current page.  The (slower) btreePrevious()
** helper routine is called when it is necessary to move to a different page
** or to restore the cursor.
**
** If bit 0x01 of the F argument to sqlite3BtreePrevious(C,F) is 1, then
** the cursor corresponds to an SQL index and this routine could have been
** skipped if the SQL index had been a unique index.  The F argument is a
** hint to the implement.  The native SQLite btree implementation does not
** use this hint, but COMDB2 does.
*/
static SQLITE_NOINLINE int btreePrevious(BtCursor *pCur){
  int rc;
  MemPage *pPage;

  assert( cursorOwnsBtShared(pCur) );
  assert( (pCur->curFlags & (BTCF_AtLast|BTCF_ValidOvfl|BTCF_ValidNKey))==0 );
  assert( pCur->info.nSize==0 );
  if( pCur->eState!=CURSOR_VALID ){
    rc = restoreCursorPosition(pCur);
    if( rc!=SQLITE_OK ){
      return rc;
    }
    if( CURSOR_INVALID==pCur->eState ){
      return SQLITE_DONE;
    }
    if( CURSOR_SKIPNEXT==pCur->eState ){
      pCur->eState = CURSOR_VALID;
      if( pCur->skipNext<0 ) return SQLITE_OK;
    }
  }

  pPage = pCur->pPage;
  assert( pPage->isInit );
  if( !pPage->leaf ){
    int idx = pCur->ix;
    rc = moveToChild(pCur, get4byte(findCell(pPage, idx)));
    if( rc ) return rc;
    rc = moveToRightmost(pCur);
  }else{
    while( pCur->ix==0 ){
      if( pCur->iPage==0 ){
        pCur->eState = CURSOR_INVALID;
        return SQLITE_DONE;
      }
      moveToParent(pCur);
    }
    assert( pCur->info.nSize==0 );
    assert( (pCur->curFlags & (BTCF_ValidOvfl))==0 );

    pCur->ix--;
    pPage = pCur->pPage;
    if( pPage->intKey && !pPage->leaf ){
      rc = sqlite3BtreePrevious(pCur, 0);
    }else{
      rc = SQLITE_OK;
    }
  }
  return rc;
}
int sqlite3BtreePrevious(BtCursor *pCur, int flags){
  assert( cursorOwnsBtShared(pCur) );
  assert( flags==0 || flags==1 );
  UNUSED_PARAMETER( flags );  /* Used in COMDB2 but not native SQLite */
  pCur->curFlags &= ~(BTCF_AtLast|BTCF_ValidOvfl|BTCF_ValidNKey);
  pCur->info.nSize = 0;
  if( pCur->eState!=CURSOR_VALID
   || pCur->ix==0
   || pCur->pPage->leaf==0
  ){
    return btreePrevious(pCur);
  }
  pCur->ix--;
  return SQLITE_OK;
}

/*
** Allocate a new page from the database file.
**
** The new page is marked as dirty.  (In other words, sqlite3PagerWrite()
** has already been called on the new page.)  The new page has also
** been referenced and the calling routine is responsible for calling
** sqlite3PagerUnref() on the new page when it is done.
**
** SQLITE_OK is returned on success.  Any other return value indicates
** an error.  *ppPage is set to NULL in the event of an error.
**
** If the "nearby" parameter is not 0, then an effort is made to 
** locate a page close to the page number "nearby".  This can be used in an
** attempt to keep related pages close to each other in the database file,
** which in turn can make database access faster.
**
** If the eMode parameter is BTALLOC_EXACT and the nearby page exists
** anywhere on the free-list, then it is guaranteed to be returned.  If
** eMode is BTALLOC_LT then the page returned will be less than or equal
** to nearby if any such page exists.  If eMode is BTALLOC_ANY then there
** are no restrictions on which page is returned.
*/
static int allocateBtreePage(
  BtShared *pBt,         /* The btree */
  MemPage **ppPage,      /* Store pointer to the allocated page here */
  Pgno *pPgno,           /* Store the page number here */
  Pgno nearby,           /* Search for a page near this one */
  u8 eMode               /* BTALLOC_EXACT, BTALLOC_LT, or BTALLOC_ANY */
){
  MemPage *pPage1;
  int rc;
  u32 n;     /* Number of pages on the freelist */
  u32 k;     /* Number of leaves on the trunk of the freelist */
  MemPage *pTrunk = 0;
  MemPage *pPrevTrunk = 0;
  Pgno mxPage;     /* Total size of the database file */

  assert( sqlite3_mutex_held(pBt->mutex) );
  assert( eMode==BTALLOC_ANY || (nearby>0 && REQUIRE_PTRMAP ) );
  pPage1 = pBt->pPage1;
  mxPage = btreePagecount(pBt);
  /* EVIDENCE-OF: R-05119-02637 The 4-byte big-endian integer at offset 36
  ** stores stores the total number of pages on the freelist. */
  n = get4byte(&pPage1->aData[36]);
  testcase( n==mxPage-1 );
  if( n>=mxPage ){
    return SQLITE_CORRUPT_BKPT;
  }

  /* Ensure page 1 is writable. This function will either change the number
  ** of pages in the free-list or the size of the database file. Since both
  ** of these operations involve modifying page 1 header fields, page 1
  ** will definitely be written by this transaction. If this is an CONCURRENT
  ** transaction, ensure the BtreePtrmap structure has been allocated.  */
  rc = sqlite3PagerWrite(pPage1->pDbPage);
  if( rc ) return rc;

  if( n>0 ){
    /* There are pages on the freelist.  Reuse one of those pages. */
    Pgno iTrunk;
    u8 searchList = 0; /* If the free-list must be searched for 'nearby' */
    u32 nSearch = 0;   /* Count of the number of search attempts */
    
    /* If eMode==BTALLOC_EXACT and a query of the pointer-map
    ** shows that the page 'nearby' is somewhere on the free-list, then
    ** the entire-list will be searched for that page.
    */
    if( eMode==BTALLOC_EXACT ){
      assert( ISAUTOVACUUM!=ISCONCURRENT );
      if( ISAUTOVACUUM ){
        if( nearby<=mxPage ){
          u8 eType;
          assert( nearby>0 );
          assert( pBt->autoVacuum );
          rc = ptrmapGet(pBt, nearby, &eType, 0);
          if( rc ) return rc;
          if( eType==PTRMAP_FREEPAGE ){
            searchList = 1;
          }
        }
      }else{
        searchList = 1;
      }
    }else if( eMode==BTALLOC_LE ){
      searchList = 1;
    }

    /* Decrement the free-list count by 1. Set iTrunk to the index of the
    ** first free-list trunk page. iPrevTrunk is initially 1.
    */
    put4byte(&pPage1->aData[36], n-1);

    /* The code within this loop is run only once if the 'searchList' variable
    ** is not true. Otherwise, it runs once for each trunk-page on the
    ** free-list until the page 'nearby' is located (eMode==BTALLOC_EXACT)
    ** or until a page less than 'nearby' is located (eMode==BTALLOC_LT)
    */
    do {
      pPrevTrunk = pTrunk;
      if( pPrevTrunk ){
        /* EVIDENCE-OF: R-01506-11053 The first integer on a freelist trunk page
        ** is the page number of the next freelist trunk page in the list or
        ** zero if this is the last freelist trunk page. */
        iTrunk = get4byte(&pPrevTrunk->aData[0]);
      }else{
        /* EVIDENCE-OF: R-59841-13798 The 4-byte big-endian integer at offset 32
        ** stores the page number of the first page of the freelist, or zero if
        ** the freelist is empty. */
        iTrunk = get4byte(&pPage1->aData[32]);
      }
      testcase( iTrunk==mxPage );
      if( iTrunk>mxPage || nSearch++ > n ){
        rc = SQLITE_CORRUPT_PGNO(pPrevTrunk ? pPrevTrunk->pgno : 1);
      }else{
        rc = btreeGetUnusedPage(pBt, iTrunk, &pTrunk, 0);
      }
      if( rc ){
        pTrunk = 0;
        goto end_allocate_page;
      }
      assert( pTrunk!=0 );
      assert( pTrunk->aData!=0 );
      /* EVIDENCE-OF: R-13523-04394 The second integer on a freelist trunk page
      ** is the number of leaf page pointers to follow. */
      k = get4byte(&pTrunk->aData[4]);
      if( k==0 && !searchList ){
        /* The trunk has no leaves and the list is not being searched. 
        ** So extract the trunk page itself and use it as the newly 
        ** allocated page */
        assert( pPrevTrunk==0 );
        rc = sqlite3PagerWrite(pTrunk->pDbPage);
        if( rc ){
          goto end_allocate_page;
        }
        *pPgno = iTrunk;
        memcpy(&pPage1->aData[32], &pTrunk->aData[0], 4);
        *ppPage = pTrunk;
        pTrunk = 0;
        TRACE(("ALLOCATE: %d trunk - %d free pages left\n", *pPgno, n-1));
      }else if( k>(u32)(pBt->usableSize/4 - 2) ){
        /* Value of k is out of range.  Database corruption */
        rc = SQLITE_CORRUPT_PGNO(iTrunk);
        goto end_allocate_page;
#ifndef SQLITE_OMIT_AUTOVACUUM
      }else if( searchList 
            && (nearby==iTrunk || (iTrunk<nearby && eMode==BTALLOC_LE)) 
      ){
        /* The list is being searched and this trunk page is the page
        ** to allocate, regardless of whether it has leaves.
        */
        *pPgno = iTrunk;
        *ppPage = pTrunk;
        searchList = 0;
        rc = sqlite3PagerWrite(pTrunk->pDbPage);
        if( rc ){
          goto end_allocate_page;
        }
        if( k==0 ){
          if( !pPrevTrunk ){
            memcpy(&pPage1->aData[32], &pTrunk->aData[0], 4);
          }else{
            rc = sqlite3PagerWrite(pPrevTrunk->pDbPage);
            if( rc!=SQLITE_OK ){
              goto end_allocate_page;
            }
            memcpy(&pPrevTrunk->aData[0], &pTrunk->aData[0], 4);
          }
        }else{
          /* The trunk page is required by the caller but it contains 
          ** pointers to free-list leaves. The first leaf becomes a trunk
          ** page in this case.
          */
          MemPage *pNewTrunk;
          Pgno iNewTrunk = get4byte(&pTrunk->aData[8]);
          if( iNewTrunk>mxPage ){ 
            rc = SQLITE_CORRUPT_PGNO(iTrunk);
            goto end_allocate_page;
          }
          testcase( iNewTrunk==mxPage );
          rc = btreeGetUnusedPage(pBt, iNewTrunk, &pNewTrunk, 0);
          if( rc!=SQLITE_OK ){
            goto end_allocate_page;
          }
          rc = sqlite3PagerWrite(pNewTrunk->pDbPage);
          if( rc!=SQLITE_OK ){
            releasePage(pNewTrunk);
            goto end_allocate_page;
          }
          memcpy(&pNewTrunk->aData[0], &pTrunk->aData[0], 4);
          put4byte(&pNewTrunk->aData[4], k-1);
          memcpy(&pNewTrunk->aData[8], &pTrunk->aData[12], (k-1)*4);
          releasePage(pNewTrunk);
          if( !pPrevTrunk ){
            assert( sqlite3PagerIswriteable(pPage1->pDbPage) );
            put4byte(&pPage1->aData[32], iNewTrunk);
          }else{
            rc = sqlite3PagerWrite(pPrevTrunk->pDbPage);
            if( rc ){
              goto end_allocate_page;
            }
            put4byte(&pPrevTrunk->aData[0], iNewTrunk);
          }
        }
        pTrunk = 0;
        TRACE(("ALLOCATE: %d trunk - %d free pages left\n", *pPgno, n-1));
#endif
      }else if( k>0 ){
        /* Extract a leaf from the trunk */
        u32 closest;
        Pgno iPage;
        unsigned char *aData = pTrunk->aData;
        if( nearby>0 ){
          u32 i;
          closest = 0;
          if( eMode==BTALLOC_LE ){
            for(i=0; i<k; i++){
              iPage = get4byte(&aData[8+i*4]);
              if( iPage<=nearby ){
                closest = i;
                break;
              }
            }
          }else{
            int dist;
            dist = sqlite3AbsInt32(get4byte(&aData[8]) - nearby);
            for(i=1; i<k; i++){
              int d2 = sqlite3AbsInt32(get4byte(&aData[8+i*4]) - nearby);
              if( d2<dist ){
                closest = i;
                dist = d2;
              }
            }
          }
        }else{
          closest = 0;
        }

        iPage = get4byte(&aData[8+closest*4]);
        testcase( iPage==mxPage );
        if( iPage>mxPage ){
          rc = SQLITE_CORRUPT_PGNO(iTrunk);
          goto end_allocate_page;
        }
        testcase( iPage==mxPage );
        if( !searchList 
         || (iPage==nearby || (iPage<nearby && eMode==BTALLOC_LE)) 
        ){
          int noContent;
          *pPgno = iPage;
          TRACE(("ALLOCATE: %d was leaf %d of %d on trunk %d"
                 ": %d more free pages\n",
                 *pPgno, closest+1, k, pTrunk->pgno, n-1));
          rc = sqlite3PagerWrite(pTrunk->pDbPage);
          if( rc ) goto end_allocate_page;
          if( closest<k-1 ){
            memcpy(&aData[8+closest*4], &aData[4+k*4], 4);
          }
          put4byte(&aData[4], k-1);
          noContent = !btreeGetHasContent(pBt, *pPgno)? PAGER_GET_NOCONTENT : 0;
          rc = btreeGetUnusedPage(pBt, *pPgno, ppPage, noContent);
          if( rc==SQLITE_OK ){
            rc = sqlite3PagerWrite((*ppPage)->pDbPage);
            if( rc!=SQLITE_OK ){
              releasePage(*ppPage);
              *ppPage = 0;
            }
          }
          searchList = 0;
        }
      }
      releasePage(pPrevTrunk);
      pPrevTrunk = 0;
    }while( searchList );
  }else{
    /* There are no pages on the freelist, so append a new page to the
    ** database image.
    **
    ** Normally, new pages allocated by this block can be requested from the
    ** pager layer with the 'no-content' flag set. This prevents the pager
    ** from trying to read the pages content from disk. However, if the
    ** current transaction has already run one or more incremental-vacuum
    ** steps, then the page we are about to allocate may contain content
    ** that is required in the event of a rollback. In this case, do
    ** not set the no-content flag. This causes the pager to load and journal
    ** the current page content before overwriting it.
    **
    ** Note that the pager will not actually attempt to load or journal 
    ** content for any page that really does lie past the end of the database
    ** file on disk. So the effects of disabling the no-content optimization
    ** here are confined to those pages that lie between the end of the
    ** database image and the end of the database file.
    */
    int bNoContent = (0==IfNotOmitAV(pBt->bDoTruncate))? PAGER_GET_NOCONTENT:0;

    rc = sqlite3PagerWrite(pBt->pPage1->pDbPage);
    if( rc ) return rc;
    pBt->nPage++;
    if( pBt->nPage==PENDING_BYTE_PAGE(pBt) ) pBt->nPage++;

#ifndef SQLITE_OMIT_AUTOVACUUM
    if( pBt->autoVacuum && PTRMAP_ISPAGE(pBt, pBt->nPage) ){
      /* If *pPgno refers to a pointer-map page, allocate two new pages
      ** at the end of the file instead of one. The first allocated page
      ** becomes a new pointer-map page, the second is used by the caller.
      */
      MemPage *pPg = 0;
      TRACE(("ALLOCATE: %d from end of file (pointer-map page)\n", pBt->nPage));
      assert( pBt->nPage!=PENDING_BYTE_PAGE(pBt) );
      rc = btreeGetUnusedPage(pBt, pBt->nPage, &pPg, bNoContent);
      if( rc==SQLITE_OK ){
        rc = sqlite3PagerWrite(pPg->pDbPage);
        releasePage(pPg);
      }
      if( rc ) return rc;
      pBt->nPage++;
      if( pBt->nPage==PENDING_BYTE_PAGE(pBt) ){ pBt->nPage++; }
    }
#endif
    put4byte(28 + (u8*)pBt->pPage1->aData, pBt->nPage);
    *pPgno = pBt->nPage;

    assert( *pPgno!=PENDING_BYTE_PAGE(pBt) );
    rc = btreeGetUnusedPage(pBt, *pPgno, ppPage, bNoContent);
    if( rc ) return rc;
    rc = sqlite3PagerWrite((*ppPage)->pDbPage);
    if( rc!=SQLITE_OK ){
      releasePage(*ppPage);
      *ppPage = 0;
    }
    TRACE(("ALLOCATE: %d from end of file\n", *pPgno));
  }

  assert( CORRUPT_DB || *pPgno!=PENDING_BYTE_PAGE(pBt) );

end_allocate_page:
  releasePage(pTrunk);
  releasePage(pPrevTrunk);
  assert( rc!=SQLITE_OK || sqlite3PagerPageRefcount((*ppPage)->pDbPage)<=1 );
  assert( rc!=SQLITE_OK || (*ppPage)->isInit==0 );
  return rc;
}

/*
** This function is used to add page iPage to the database file free-list. 
** It is assumed that the page is not already a part of the free-list.
**
** The value passed as the second argument to this function is optional.
** If the caller happens to have a pointer to the MemPage object 
** corresponding to page iPage handy, it may pass it as the second value. 
** Otherwise, it may pass NULL.
**
** If a pointer to a MemPage object is passed as the second argument,
** its reference count is not altered by this function.
*/
static int freePage2(BtShared *pBt, MemPage *pMemPage, Pgno iPage){
  MemPage *pTrunk = 0;                /* Free-list trunk page */
  Pgno iTrunk = 0;                    /* Page number of free-list trunk page */ 
  MemPage *pPage1 = pBt->pPage1;      /* Local reference to page 1 */
  MemPage *pPage;                     /* Page being freed. May be NULL. */
  int rc;                             /* Return Code */
  u32 nFree;                          /* Initial number of pages on free-list */

  assert( sqlite3_mutex_held(pBt->mutex) );
  assert( CORRUPT_DB || iPage>1 );
  assert( !pMemPage || pMemPage->pgno==iPage );

  if( iPage<2 || iPage>pBt->nPage ){
    return SQLITE_CORRUPT_BKPT;
  }
  if( pMemPage ){
    pPage = pMemPage;
    sqlite3PagerRef(pPage->pDbPage);
  }else{
    pPage = btreePageLookup(pBt, iPage);
  }

  /* Increment the free page count on pPage1 */
  rc = sqlite3PagerWrite(pPage1->pDbPage);
  if( rc ) goto freepage_out;
  nFree = get4byte(&pPage1->aData[36]);
  put4byte(&pPage1->aData[36], nFree+1);

  if( pBt->btsFlags & BTS_SECURE_DELETE ){
    /* If the secure_delete option is enabled, then
    ** always fully overwrite deleted information with zeros.
    */
    if( (!pPage && ((rc = btreeGetPage(pBt, iPage, &pPage, 0))!=0) )
     ||            ((rc = sqlite3PagerWrite(pPage->pDbPage))!=0)
    ){
      goto freepage_out;
    }
    memset(pPage->aData, 0, pPage->pBt->pageSize);
  }

  /* If the database supports auto-vacuum, write an entry in the pointer-map
  ** to indicate that the page is free.
  */
  if( REQUIRE_PTRMAP ){
    ptrmapPut(pBt, iPage, PTRMAP_FREEPAGE, 0, &rc);
    if( rc ) goto freepage_out;
  }

  /* Now manipulate the actual database free-list structure. There are two
  ** possibilities. If the free-list is currently empty, or if the first
  ** trunk page in the free-list is full, then this page will become a
  ** new free-list trunk page. Otherwise, it will become a leaf of the
  ** first trunk page in the current free-list. This block tests if it
  ** is possible to add the page as a new free-list leaf.
  */
  if( nFree!=0 ){
    u32 nLeaf;                /* Initial number of leaf cells on trunk page */

    iTrunk = get4byte(&pPage1->aData[32]);
    rc = btreeGetPage(pBt, iTrunk, &pTrunk, 0);
    if( rc!=SQLITE_OK ){
      goto freepage_out;
    }

    nLeaf = get4byte(&pTrunk->aData[4]);
    assert( pBt->usableSize>32 );
    if( nLeaf > (u32)pBt->usableSize/4 - 2 ){
      rc = SQLITE_CORRUPT_BKPT;
      goto freepage_out;
    }
    if( nLeaf < (u32)pBt->usableSize/4 - 8 ){
      /* In this case there is room on the trunk page to insert the page
      ** being freed as a new leaf.
      **
      ** Note that the trunk page is not really full until it contains
      ** usableSize/4 - 2 entries, not usableSize/4 - 8 entries as we have
      ** coded.  But due to a coding error in versions of SQLite prior to
      ** 3.6.0, databases with freelist trunk pages holding more than
      ** usableSize/4 - 8 entries will be reported as corrupt.  In order
      ** to maintain backwards compatibility with older versions of SQLite,
      ** we will continue to restrict the number of entries to usableSize/4 - 8
      ** for now.  At some point in the future (once everyone has upgraded
      ** to 3.6.0 or later) we should consider fixing the conditional above
      ** to read "usableSize/4-2" instead of "usableSize/4-8".
      **
      ** EVIDENCE-OF: R-19920-11576 However, newer versions of SQLite still
      ** avoid using the last six entries in the freelist trunk page array in
      ** order that database files created by newer versions of SQLite can be
      ** read by older versions of SQLite.
      */
      rc = sqlite3PagerWrite(pTrunk->pDbPage);
      if( rc==SQLITE_OK ){
        put4byte(&pTrunk->aData[4], nLeaf+1);
        put4byte(&pTrunk->aData[8+nLeaf*4], iPage);
        if( pPage && (pBt->btsFlags & BTS_SECURE_DELETE)==0 ){
          sqlite3PagerDontWrite(pPage->pDbPage);
        }
        rc = btreeSetHasContent(pBt, iPage);
      }
      TRACE(("FREE-PAGE: %d leaf on trunk page %d\n",pPage->pgno,pTrunk->pgno));
      goto freepage_out;
    }
  }

  /* If control flows to this point, then it was not possible to add the
  ** the page being freed as a leaf page of the first trunk in the free-list.
  ** Possibly because the free-list is empty, or possibly because the 
  ** first trunk in the free-list is full. Either way, the page being freed
  ** will become the new first trunk page in the free-list.
  */
  if( pPage==0 && SQLITE_OK!=(rc = btreeGetPage(pBt, iPage, &pPage, 0)) ){
    goto freepage_out;
  }
  rc = sqlite3PagerWrite(pPage->pDbPage);
  if( rc!=SQLITE_OK ){
    goto freepage_out;
  }
  put4byte(pPage->aData, iTrunk);
  put4byte(&pPage->aData[4], 0);
  put4byte(&pPage1->aData[32], iPage);
  TRACE(("FREE-PAGE: %d new trunk page replacing %d\n", pPage->pgno, iTrunk));

freepage_out:
  if( pPage ){
    pPage->isInit = 0;
  }
  releasePage(pPage);
  releasePage(pTrunk);
  return rc;
}
static void freePage(MemPage *pPage, int *pRC){
  if( (*pRC)==SQLITE_OK ){
    *pRC = freePage2(pPage->pBt, pPage, pPage->pgno);
  }
}

/*
** Free any overflow pages associated with the given Cell.  Store
** size information about the cell in pInfo.
*/
static int clearCell(
  MemPage *pPage,          /* The page that contains the Cell */
  unsigned char *pCell,    /* First byte of the Cell */
  CellInfo *pInfo          /* Size information about the cell */
){
  BtShared *pBt;
  Pgno ovflPgno;
  int rc;
  int nOvfl;
  u32 ovflPageSize;

  assert( sqlite3_mutex_held(pPage->pBt->mutex) );
  pPage->xParseCell(pPage, pCell, pInfo);
  if( pInfo->nLocal==pInfo->nPayload ){
    return SQLITE_OK;  /* No overflow pages. Return without doing anything */
  }
  testcase( pCell + pInfo->nSize == pPage->aDataEnd );
  testcase( pCell + (pInfo->nSize-1) == pPage->aDataEnd );
  if( pCell + pInfo->nSize > pPage->aDataEnd ){
    /* Cell extends past end of page */
    return SQLITE_CORRUPT_PAGE(pPage);
  }
  ovflPgno = get4byte(pCell + pInfo->nSize - 4);
  pBt = pPage->pBt;
  assert( pBt->usableSize > 4 );
  ovflPageSize = pBt->usableSize - 4;
  nOvfl = (pInfo->nPayload - pInfo->nLocal + ovflPageSize - 1)/ovflPageSize;
  assert( nOvfl>0 || 
    (CORRUPT_DB && (pInfo->nPayload + ovflPageSize)<ovflPageSize)
  );
  while( nOvfl-- ){
    Pgno iNext = 0;
    MemPage *pOvfl = 0;
    if( ovflPgno<2 || ovflPgno>btreePagecount(pBt) ){
      /* 0 is not a legal page number and page 1 cannot be an 
      ** overflow page. Therefore if ovflPgno<2 or past the end of the 
      ** file the database must be corrupt. */
      return SQLITE_CORRUPT_BKPT;
    }
    if( nOvfl ){
      rc = getOverflowPage(pBt, ovflPgno, &pOvfl, &iNext);
      if( rc ) return rc;
    }

    if( ( pOvfl || ((pOvfl = btreePageLookup(pBt, ovflPgno))!=0) )
     && sqlite3PagerPageRefcount(pOvfl->pDbPage)!=1
    ){
      /* There is no reason any cursor should have an outstanding reference 
      ** to an overflow page belonging to a cell that is being deleted/updated.
      ** So if there exists more than one reference to this page, then it 
      ** must not really be an overflow page and the database must be corrupt. 
      ** It is helpful to detect this before calling freePage2(), as 
      ** freePage2() may zero the page contents if secure-delete mode is
      ** enabled. If this 'overflow' page happens to be a page that the
      ** caller is iterating through or using in some other way, this
      ** can be problematic.
      */
      rc = SQLITE_CORRUPT_BKPT;
    }else{
      rc = freePage2(pBt, pOvfl, ovflPgno);
    }

    if( pOvfl ){
      sqlite3PagerUnref(pOvfl->pDbPage);
    }
    if( rc ) return rc;
    ovflPgno = iNext;
  }
  return SQLITE_OK;
}

/*
** Create the byte sequence used to represent a cell on page pPage
** and write that byte sequence into pCell[].  Overflow pages are
** allocated and filled in as necessary.  The calling procedure
** is responsible for making sure sufficient space has been allocated
** for pCell[].
**
** Note that pCell does not necessary need to point to the pPage->aData
** area.  pCell might point to some temporary storage.  The cell will
** be constructed in this temporary area then copied into pPage->aData
** later.
*/
static int fillInCell(
  MemPage *pPage,                /* The page that contains the cell */
  unsigned char *pCell,          /* Complete text of the cell */
  const BtreePayload *pX,        /* Payload with which to construct the cell */
  int *pnSize                    /* Write cell size here */
){
  int nPayload;
  const u8 *pSrc;
  int nSrc, n, rc, mn;
  int spaceLeft;
  MemPage *pToRelease;
  unsigned char *pPrior;
  unsigned char *pPayload;
  BtShared *pBt;
  Pgno pgnoOvfl;
  int nHeader;

  assert( sqlite3_mutex_held(pPage->pBt->mutex) );

  /* pPage is not necessarily writeable since pCell might be auxiliary
  ** buffer space that is separate from the pPage buffer area */
  assert( pCell<pPage->aData || pCell>=&pPage->aData[pPage->pBt->pageSize]
            || sqlite3PagerIswriteable(pPage->pDbPage) );

  /* Fill in the header. */
  nHeader = pPage->childPtrSize;
  if( pPage->intKey ){
    nPayload = pX->nData + pX->nZero;
    pSrc = pX->pData;
    nSrc = pX->nData;
    assert( pPage->intKeyLeaf ); /* fillInCell() only called for leaves */
    nHeader += putVarint32(&pCell[nHeader], nPayload);
    nHeader += putVarint(&pCell[nHeader], *(u64*)&pX->nKey);
  }else{
    assert( pX->nKey<=0x7fffffff && pX->pKey!=0 );
    nSrc = nPayload = (int)pX->nKey;
    pSrc = pX->pKey;
    nHeader += putVarint32(&pCell[nHeader], nPayload);
  }
  
  /* Fill in the payload */
  pPayload = &pCell[nHeader];
  if( nPayload<=pPage->maxLocal ){
    /* This is the common case where everything fits on the btree page
    ** and no overflow pages are required. */
    n = nHeader + nPayload;
    testcase( n==3 );
    testcase( n==4 );
    if( n<4 ) n = 4;
    *pnSize = n;
    assert( nSrc<=nPayload );
    testcase( nSrc<nPayload );
    memcpy(pPayload, pSrc, nSrc);
    memset(pPayload+nSrc, 0, nPayload-nSrc);
    return SQLITE_OK;
  }

  /* If we reach this point, it means that some of the content will need
  ** to spill onto overflow pages.
  */
  mn = pPage->minLocal;
  n = mn + (nPayload - mn) % (pPage->pBt->usableSize - 4);
  testcase( n==pPage->maxLocal );
  testcase( n==pPage->maxLocal+1 );
  if( n > pPage->maxLocal ) n = mn;
  spaceLeft = n;
  *pnSize = n + nHeader + 4;
  pPrior = &pCell[nHeader+n];
  pToRelease = 0;
  pgnoOvfl = 0;
  pBt = pPage->pBt;

  /* At this point variables should be set as follows:
  **
  **   nPayload           Total payload size in bytes
  **   pPayload           Begin writing payload here
  **   spaceLeft          Space available at pPayload.  If nPayload>spaceLeft,
  **                      that means content must spill into overflow pages.
  **   *pnSize            Size of the local cell (not counting overflow pages)
  **   pPrior             Where to write the pgno of the first overflow page
  **
  ** Use a call to btreeParseCellPtr() to verify that the values above
  ** were computed correctly.
  */
#ifdef SQLITE_DEBUG
  {
    CellInfo info;
    pPage->xParseCell(pPage, pCell, &info);
    assert( nHeader==(int)(info.pPayload - pCell) );
    assert( info.nKey==pX->nKey );
    assert( *pnSize == info.nSize );
    assert( spaceLeft == info.nLocal );
  }
#endif

  /* Write the payload into the local Cell and any extra into overflow pages */
  while( 1 ){
    n = nPayload;
    if( n>spaceLeft ) n = spaceLeft;

    /* If pToRelease is not zero than pPayload points into the data area
    ** of pToRelease.  Make sure pToRelease is still writeable. */
    assert( pToRelease==0 || sqlite3PagerIswriteable(pToRelease->pDbPage) );

    /* If pPayload is part of the data area of pPage, then make sure pPage
    ** is still writeable */
    assert( pPayload<pPage->aData || pPayload>=&pPage->aData[pBt->pageSize]
            || sqlite3PagerIswriteable(pPage->pDbPage) );

    if( nSrc>=n ){
      memcpy(pPayload, pSrc, n);
    }else if( nSrc>0 ){
      n = nSrc;
      memcpy(pPayload, pSrc, n);
    }else{
      memset(pPayload, 0, n);
    }
    nPayload -= n;
    if( nPayload<=0 ) break;
    pPayload += n;
    pSrc += n;
    nSrc -= n;
    spaceLeft -= n;
    if( spaceLeft==0 ){
      MemPage *pOvfl = 0;
#ifndef SQLITE_OMIT_AUTOVACUUM
      Pgno pgnoPtrmap = pgnoOvfl; /* Overflow page pointer-map entry page */
      if( pBt->autoVacuum ){
        do{
          pgnoOvfl++;
        } while( 
          PTRMAP_ISPAGE(pBt, pgnoOvfl) || pgnoOvfl==PENDING_BYTE_PAGE(pBt) 
        );
      }
#endif
      rc = allocateBtreePage(pBt, &pOvfl, &pgnoOvfl, pgnoOvfl, 0);

      /* If the database supports auto-vacuum, and the second or subsequent
      ** overflow page is being allocated, add an entry to the pointer-map
      ** for that page now. 
      **
      ** If this is the first overflow page, then write a partial entry 
      ** to the pointer-map. If we write nothing to this pointer-map slot,
      ** then the optimistic overflow chain processing in clearCell()
      ** may misinterpret the uninitialized values and delete the
      ** wrong pages from the database.
      */
      if( REQUIRE_PTRMAP && rc==SQLITE_OK ){
        u8 eType = (pgnoPtrmap?PTRMAP_OVERFLOW2:PTRMAP_OVERFLOW1);
        ptrmapPut(pBt, pgnoOvfl, eType, pgnoPtrmap, &rc);
        if( rc ){
          releasePage(pOvfl);
        }
      }
      if( rc ){
        releasePage(pToRelease);
        return rc;
      }

      /* If pToRelease is not zero than pPrior points into the data area
      ** of pToRelease.  Make sure pToRelease is still writeable. */
      assert( pToRelease==0 || sqlite3PagerIswriteable(pToRelease->pDbPage) );

      /* If pPrior is part of the data area of pPage, then make sure pPage
      ** is still writeable */
      assert( pPrior<pPage->aData || pPrior>=&pPage->aData[pBt->pageSize]
            || sqlite3PagerIswriteable(pPage->pDbPage) );

      put4byte(pPrior, pgnoOvfl);
      releasePage(pToRelease);
      pToRelease = pOvfl;
      pPrior = pOvfl->aData;
      put4byte(pPrior, 0);
      pPayload = &pOvfl->aData[4];
      spaceLeft = pBt->usableSize - 4;
    }
  }
  releasePage(pToRelease);
  return SQLITE_OK;
}

/*
** Remove the i-th cell from pPage.  This routine effects pPage only.
** The cell content is not freed or deallocated.  It is assumed that
** the cell content has been copied someplace else.  This routine just
** removes the reference to the cell from pPage.
**
** "sz" must be the number of bytes in the cell.
*/
static void dropCell(MemPage *pPage, int idx, int sz, int *pRC){
  u32 pc;         /* Offset to cell content of cell being deleted */
  u8 *data;       /* pPage->aData */
  u8 *ptr;        /* Used to move bytes around within data[] */
  int rc;         /* The return code */
  int hdr;        /* Beginning of the header.  0 most pages.  100 page 1 */

  if( *pRC ) return;
  assert( idx>=0 && idx<pPage->nCell );
  assert( CORRUPT_DB || sz==cellSize(pPage, idx) );
  assert( sqlite3PagerIswriteable(pPage->pDbPage) );
  assert( sqlite3_mutex_held(pPage->pBt->mutex) );
  assert( pPage->nFree>=0 );
  data = pPage->aData;
  ptr = &pPage->aCellIdx[2*idx];
  pc = get2byte(ptr);
  hdr = pPage->hdrOffset;
  testcase( pc==get2byte(&data[hdr+5]) );
  testcase( pc+sz==pPage->pBt->usableSize );
  if( pc+sz > pPage->pBt->usableSize ){
    *pRC = SQLITE_CORRUPT_BKPT;
    return;
  }
  rc = freeSpace(pPage, pc, sz);
  if( rc ){
    *pRC = rc;
    return;
  }
  pPage->nCell--;
  if( pPage->nCell==0 ){
    memset(&data[hdr+1], 0, 4);
    data[hdr+7] = 0;
    put2byte(&data[hdr+5], pPage->pBt->usableSize);
    pPage->nFree = pPage->pBt->usableSize - pPage->hdrOffset
                       - pPage->childPtrSize - 8;
  }else{
    memmove(ptr, ptr+2, 2*(pPage->nCell - idx));
    put2byte(&data[hdr+3], pPage->nCell);
    pPage->nFree += 2;
  }
}

/*
** Insert a new cell on pPage at cell index "i".  pCell points to the
** content of the cell.
**
** If the cell content will fit on the page, then put it there.  If it
** will not fit, then make a copy of the cell content into pTemp if
** pTemp is not null.  Regardless of pTemp, allocate a new entry
** in pPage->apOvfl[] and make it point to the cell content (either
** in pTemp or the original pCell) and also record its index. 
** Allocating a new entry in pPage->aCell[] implies that 
** pPage->nOverflow is incremented.
**
** *pRC must be SQLITE_OK when this routine is called.
*/
static void insertCell(
  MemPage *pPage,   /* Page into which we are copying */
  int i,            /* New cell becomes the i-th cell of the page */
  u8 *pCell,        /* Content of the new cell */
  int sz,           /* Bytes of content in pCell */
  u8 *pTemp,        /* Temp storage space for pCell, if needed */
  Pgno iChild,      /* If non-zero, replace first 4 bytes with this value */
  int *pRC          /* Read and write return code from here */
){
  int idx = 0;      /* Where to write new cell content in data[] */
  int j;            /* Loop counter */
  u8 *data;         /* The content of the whole page */
  u8 *pIns;         /* The point in pPage->aCellIdx[] where no cell inserted */

  assert( *pRC==SQLITE_OK );
  assert( i>=0 && i<=pPage->nCell+pPage->nOverflow );
  assert( MX_CELL(pPage->pBt)<=10921 );
  assert( pPage->nCell<=MX_CELL(pPage->pBt) || CORRUPT_DB );
  assert( pPage->nOverflow<=ArraySize(pPage->apOvfl) );
  assert( ArraySize(pPage->apOvfl)==ArraySize(pPage->aiOvfl) );
  assert( sqlite3_mutex_held(pPage->pBt->mutex) );
  assert( sz==pPage->xCellSize(pPage, pCell) || CORRUPT_DB );
  assert( pPage->nFree>=0 );
  if( pPage->nOverflow || sz+2>pPage->nFree ){
    if( pTemp ){
      memcpy(pTemp, pCell, sz);
      pCell = pTemp;
    }
    if( iChild ){
      put4byte(pCell, iChild);
    }
    j = pPage->nOverflow++;
    /* Comparison against ArraySize-1 since we hold back one extra slot
    ** as a contingency.  In other words, never need more than 3 overflow
    ** slots but 4 are allocated, just to be safe. */
    assert( j < ArraySize(pPage->apOvfl)-1 );
    pPage->apOvfl[j] = pCell;
    pPage->aiOvfl[j] = (u16)i;

    /* When multiple overflows occur, they are always sequential and in
    ** sorted order.  This invariants arise because multiple overflows can
    ** only occur when inserting divider cells into the parent page during
    ** balancing, and the dividers are adjacent and sorted.
    */
    assert( j==0 || pPage->aiOvfl[j-1]<(u16)i ); /* Overflows in sorted order */
    assert( j==0 || i==pPage->aiOvfl[j-1]+1 );   /* Overflows are sequential */
  }else{
    BtShared *pBt = pPage->pBt;
    int rc = sqlite3PagerWrite(pPage->pDbPage);
    if( rc!=SQLITE_OK ){
      *pRC = rc;
      return;
    }
    assert( sqlite3PagerIswriteable(pPage->pDbPage) );
    data = pPage->aData;
    assert( &data[pPage->cellOffset]==pPage->aCellIdx );
    rc = allocateSpace(pPage, sz, &idx);
    if( rc ){ *pRC = rc; return; }
    /* The allocateSpace() routine guarantees the following properties
    ** if it returns successfully */
    assert( idx >= 0 );
    assert( idx >= pPage->cellOffset+2*pPage->nCell+2 || CORRUPT_DB );
    assert( idx+sz <= (int)pBt->usableSize );
    pPage->nFree -= (u16)(2 + sz);
    if( iChild ){
      /* In a corrupt database where an entry in the cell index section of
      ** a btree page has a value of 3 or less, the pCell value might point
      ** as many as 4 bytes in front of the start of the aData buffer for
      ** the source page.  Make sure this does not cause problems by not
      ** reading the first 4 bytes */
      memcpy(&data[idx+4], pCell+4, sz-4);
      put4byte(&data[idx], iChild);
    }else{
      memcpy(&data[idx], pCell, sz);
    }
    pIns = pPage->aCellIdx + i*2;
    memmove(pIns+2, pIns, 2*(pPage->nCell - i));
    put2byte(pIns, idx);
    pPage->nCell++;
    /* increment the cell count */
    if( (++data[pPage->hdrOffset+4])==0 ) data[pPage->hdrOffset+3]++;
    assert( get2byte(&data[pPage->hdrOffset+3])==pPage->nCell || CORRUPT_DB );
    if( REQUIRE_PTRMAP ){
      /* The cell may contain a pointer to an overflow page. If so, write
      ** the entry for the overflow page into the pointer map.
      */
      ptrmapPutOvflPtr(pPage, pPage, pCell, pRC);
    }
  }
}

/*
** The following parameters determine how many adjacent pages get involved
** in a balancing operation.  NN is the number of neighbors on either side
** of the page that participate in the balancing operation.  NB is the
** total number of pages that participate, including the target page and
** NN neighbors on either side.
**
** The minimum value of NN is 1 (of course).  Increasing NN above 1
** (to 2 or 3) gives a modest improvement in SELECT and DELETE performance
** in exchange for a larger degradation in INSERT and UPDATE performance.
** The value of NN appears to give the best results overall.
**
** (Later:) The description above makes it seem as if these values are
** tunable - as if you could change them and recompile and it would all work.
** But that is unlikely.  NB has been 3 since the inception of SQLite and
** we have never tested any other value.
*/
#define NN 1             /* Number of neighbors on either side of pPage */
#define NB 3             /* (NN*2+1): Total pages involved in the balance */

/*
** A CellArray object contains a cache of pointers and sizes for a
** consecutive sequence of cells that might be held on multiple pages.
**
** The cells in this array are the divider cell or cells from the pParent
** page plus up to three child pages.  There are a total of nCell cells.
**
** pRef is a pointer to one of the pages that contributes cells.  This is
** used to access information such as MemPage.intKey and MemPage.pBt->pageSize
** which should be common to all pages that contribute cells to this array.
**
** apCell[] and szCell[] hold, respectively, pointers to the start of each
** cell and the size of each cell.  Some of the apCell[] pointers might refer
** to overflow cells.  In other words, some apCel[] pointers might not point
** to content area of the pages.
**
** A szCell[] of zero means the size of that cell has not yet been computed.
**
** The cells come from as many as four different pages:
**
**             -----------
**             | Parent  |
**             -----------
**            /     |     \
**           /      |      \
**  ---------   ---------   ---------
**  |Child-1|   |Child-2|   |Child-3|
**  ---------   ---------   ---------
**
** The order of cells is in the array is for an index btree is:
**
**       1.  All cells from Child-1 in order
**       2.  The first divider cell from Parent
**       3.  All cells from Child-2 in order
**       4.  The second divider cell from Parent
**       5.  All cells from Child-3 in order
**
** For a table-btree (with rowids) the items 2 and 4 are empty because
** content exists only in leaves and there are no divider cells.
**
** For an index btree, the apEnd[] array holds pointer to the end of page
** for Child-1, the Parent, Child-2, the Parent (again), and Child-3,
** respectively. The ixNx[] array holds the number of cells contained in
** each of these 5 stages, and all stages to the left.  Hence:
**
**    ixNx[0] = Number of cells in Child-1.
**    ixNx[1] = Number of cells in Child-1 plus 1 for first divider.
**    ixNx[2] = Number of cells in Child-1 and Child-2 + 1 for 1st divider.
**    ixNx[3] = Number of cells in Child-1 and Child-2 + both divider cells
**    ixNx[4] = Total number of cells.
**
** For a table-btree, the concept is similar, except only apEnd[0]..apEnd[2]
** are used and they point to the leaf pages only, and the ixNx value are:
**
**    ixNx[0] = Number of cells in Child-1.
**    ixNx[1] = Number of cells in Child-1 and Child-2.
**    ixNx[2] = Total number of cells.
**
** Sometimes when deleting, a child page can have zero cells.  In those
** cases, ixNx[] entries with higher indexes, and the corresponding apEnd[]
** entries, shift down.  The end result is that each ixNx[] entry should
** be larger than the previous
*/
typedef struct CellArray CellArray;
struct CellArray {
  int nCell;              /* Number of cells in apCell[] */
  MemPage *pRef;          /* Reference page */
  u8 **apCell;            /* All cells begin balanced */
  u16 *szCell;            /* Local size of all cells in apCell[] */
  u8 *apEnd[NB*2];        /* MemPage.aDataEnd values */
  int ixNx[NB*2];         /* Index of at which we move to the next apEnd[] */
};

/*
** Make sure the cell sizes at idx, idx+1, ..., idx+N-1 have been
** computed.
*/
static void populateCellCache(CellArray *p, int idx, int N){
  assert( idx>=0 && idx+N<=p->nCell );
  while( N>0 ){
    assert( p->apCell[idx]!=0 );
    if( p->szCell[idx]==0 ){
      p->szCell[idx] = p->pRef->xCellSize(p->pRef, p->apCell[idx]);
    }else{
      assert( CORRUPT_DB ||
              p->szCell[idx]==p->pRef->xCellSize(p->pRef, p->apCell[idx]) );
    }
    idx++;
    N--;
  }
}

/*
** Return the size of the Nth element of the cell array
*/
static SQLITE_NOINLINE u16 computeCellSize(CellArray *p, int N){
  assert( N>=0 && N<p->nCell );
  assert( p->szCell[N]==0 );
  p->szCell[N] = p->pRef->xCellSize(p->pRef, p->apCell[N]);
  return p->szCell[N];
}
static u16 cachedCellSize(CellArray *p, int N){
  assert( N>=0 && N<p->nCell );
  if( p->szCell[N] ) return p->szCell[N];
  return computeCellSize(p, N);
}

/*
** Array apCell[] contains pointers to nCell b-tree page cells. The 
** szCell[] array contains the size in bytes of each cell. This function
** replaces the current contents of page pPg with the contents of the cell
** array.
**
** Some of the cells in apCell[] may currently be stored in pPg. This
** function works around problems caused by this by making a copy of any 
** such cells before overwriting the page data.
**
** The MemPage.nFree field is invalidated by this function. It is the 
** responsibility of the caller to set it correctly.
*/
static int rebuildPage(
  CellArray *pCArray,             /* Content to be added to page pPg */
  int iFirst,                     /* First cell in pCArray to use */
  int nCell,                      /* Final number of cells on page */
  MemPage *pPg                    /* The page to be reconstructed */
){
  const int hdr = pPg->hdrOffset;          /* Offset of header on pPg */
  u8 * const aData = pPg->aData;           /* Pointer to data for pPg */
  const int usableSize = pPg->pBt->usableSize;
  u8 * const pEnd = &aData[usableSize];
  int i = iFirst;                 /* Which cell to copy from pCArray*/
  u32 j;                          /* Start of cell content area */
  int iEnd = i+nCell;             /* Loop terminator */
  u8 *pCellptr = pPg->aCellIdx;
  u8 *pTmp = sqlite3PagerTempSpace(pPg->pBt->pPager);
  u8 *pData;
  int k;                          /* Current slot in pCArray->apEnd[] */
  u8 *pSrcEnd;                    /* Current pCArray->apEnd[k] value */

  assert( i<iEnd );
  j = get2byte(&aData[hdr+5]);
  if( NEVER(j>(u32)usableSize) ){ j = 0; }
  memcpy(&pTmp[j], &aData[j], usableSize - j);

  for(k=0; pCArray->ixNx[k]<=i && ALWAYS(k<NB*2); k++){}
  pSrcEnd = pCArray->apEnd[k];

  pData = pEnd;
  while( 1/*exit by break*/ ){
    u8 *pCell = pCArray->apCell[i];
    u16 sz = pCArray->szCell[i];
    assert( sz>0 );
    if( SQLITE_WITHIN(pCell,aData,pEnd) ){
      if( ((uptr)(pCell+sz))>(uptr)pEnd ) return SQLITE_CORRUPT_BKPT;
      pCell = &pTmp[pCell - aData];
    }else if( (uptr)(pCell+sz)>(uptr)pSrcEnd
           && (uptr)(pCell)<(uptr)pSrcEnd
    ){
      return SQLITE_CORRUPT_BKPT;
    }

    pData -= sz;
    put2byte(pCellptr, (pData - aData));
    pCellptr += 2;
    if( pData < pCellptr ) return SQLITE_CORRUPT_BKPT;
    memcpy(pData, pCell, sz);
    assert( sz==pPg->xCellSize(pPg, pCell) || CORRUPT_DB );
    testcase( sz!=pPg->xCellSize(pPg,pCell) )
    i++;
    if( i>=iEnd ) break;
    if( pCArray->ixNx[k]<=i ){
      k++;
      pSrcEnd = pCArray->apEnd[k];
    }
  }

  /* The pPg->nFree field is now set incorrectly. The caller will fix it. */
  pPg->nCell = nCell;
  pPg->nOverflow = 0;

  put2byte(&aData[hdr+1], 0);
  put2byte(&aData[hdr+3], pPg->nCell);
  put2byte(&aData[hdr+5], pData - aData);
  aData[hdr+7] = 0x00;
  return SQLITE_OK;
}

/*
** The pCArray objects contains pointers to b-tree cells and the cell sizes.
** This function attempts to add the cells stored in the array to page pPg.
** If it cannot (because the page needs to be defragmented before the cells
** will fit), non-zero is returned. Otherwise, if the cells are added
** successfully, zero is returned.
**
** Argument pCellptr points to the first entry in the cell-pointer array
** (part of page pPg) to populate. After cell apCell[0] is written to the
** page body, a 16-bit offset is written to pCellptr. And so on, for each
** cell in the array. It is the responsibility of the caller to ensure
** that it is safe to overwrite this part of the cell-pointer array.
**
** When this function is called, *ppData points to the start of the 
** content area on page pPg. If the size of the content area is extended,
** *ppData is updated to point to the new start of the content area
** before returning.
**
** Finally, argument pBegin points to the byte immediately following the
** end of the space required by this page for the cell-pointer area (for
** all cells - not just those inserted by the current call). If the content
** area must be extended to before this point in order to accomodate all
** cells in apCell[], then the cells do not fit and non-zero is returned.
*/
static int pageInsertArray(
  MemPage *pPg,                   /* Page to add cells to */
  u8 *pBegin,                     /* End of cell-pointer array */
  u8 **ppData,                    /* IN/OUT: Page content-area pointer */
  u8 *pCellptr,                   /* Pointer to cell-pointer area */
  int iFirst,                     /* Index of first cell to add */
  int nCell,                      /* Number of cells to add to pPg */
  CellArray *pCArray              /* Array of cells */
){
  int i = iFirst;                 /* Loop counter - cell index to insert */
  u8 *aData = pPg->aData;         /* Complete page */
  u8 *pData = *ppData;            /* Content area.  A subset of aData[] */
  int iEnd = iFirst + nCell;      /* End of loop. One past last cell to ins */
  int k;                          /* Current slot in pCArray->apEnd[] */
  u8 *pEnd;                       /* Maximum extent of cell data */
  assert( CORRUPT_DB || pPg->hdrOffset==0 );    /* Never called on page 1 */
  if( iEnd<=iFirst ) return 0;
  for(k=0; pCArray->ixNx[k]<=i && ALWAYS(k<NB*2); k++){}
  pEnd = pCArray->apEnd[k];
  while( 1 /*Exit by break*/ ){
    int sz, rc;
    u8 *pSlot;
    assert( pCArray->szCell[i]!=0 );
    sz = pCArray->szCell[i];
    if( (aData[1]==0 && aData[2]==0) || (pSlot = pageFindSlot(pPg,sz,&rc))==0 ){
      if( (pData - pBegin)<sz ) return 1;
      pData -= sz;
      pSlot = pData;
    }
    /* pSlot and pCArray->apCell[i] will never overlap on a well-formed
    ** database.  But they might for a corrupt database.  Hence use memmove()
    ** since memcpy() sends SIGABORT with overlapping buffers on OpenBSD */
    assert( (pSlot+sz)<=pCArray->apCell[i]
         || pSlot>=(pCArray->apCell[i]+sz)
         || CORRUPT_DB );
    if( (uptr)(pCArray->apCell[i]+sz)>(uptr)pEnd
     && (uptr)(pCArray->apCell[i])<(uptr)pEnd
    ){
      assert( CORRUPT_DB );
      (void)SQLITE_CORRUPT_BKPT;
      return 1;
    }
    memmove(pSlot, pCArray->apCell[i], sz);
    put2byte(pCellptr, (pSlot - aData));
    pCellptr += 2;
    i++;
    if( i>=iEnd ) break;
    if( pCArray->ixNx[k]<=i ){
      k++;
      pEnd = pCArray->apEnd[k];
    }
  }
  *ppData = pData;
  return 0;
}

/*
** The pCArray object contains pointers to b-tree cells and their sizes.
**
** This function adds the space associated with each cell in the array
** that is currently stored within the body of pPg to the pPg free-list.
** The cell-pointers and other fields of the page are not updated.
**
** This function returns the total number of cells added to the free-list.
*/
static int pageFreeArray(
  MemPage *pPg,                   /* Page to edit */
  int iFirst,                     /* First cell to delete */
  int nCell,                      /* Cells to delete */
  CellArray *pCArray              /* Array of cells */
){
  u8 * const aData = pPg->aData;
  u8 * const pEnd = &aData[pPg->pBt->usableSize];
  u8 * const pStart = &aData[pPg->hdrOffset + 8 + pPg->childPtrSize];
  int nRet = 0;
  int i;
  int iEnd = iFirst + nCell;
  u8 *pFree = 0;
  int szFree = 0;

  for(i=iFirst; i<iEnd; i++){
    u8 *pCell = pCArray->apCell[i];
    if( SQLITE_WITHIN(pCell, pStart, pEnd) ){
      int sz;
      /* No need to use cachedCellSize() here.  The sizes of all cells that
      ** are to be freed have already been computing while deciding which
      ** cells need freeing */
      sz = pCArray->szCell[i];  assert( sz>0 );
      if( pFree!=(pCell + sz) ){
        if( pFree ){
          assert( pFree>aData && (pFree - aData)<65536 );
          freeSpace(pPg, (u16)(pFree - aData), szFree);
        }
        pFree = pCell;
        szFree = sz;
        if( pFree+sz>pEnd ) return 0;
      }else{
        pFree = pCell;
        szFree += sz;
      }
      nRet++;
    }
  }
  if( pFree ){
    assert( pFree>aData && (pFree - aData)<65536 );
    freeSpace(pPg, (u16)(pFree - aData), szFree);
  }
  return nRet;
}

/*
** pCArray contains pointers to and sizes of all cells in the page being
** balanced.  The current page, pPg, has pPg->nCell cells starting with
** pCArray->apCell[iOld].  After balancing, this page should hold nNew cells
** starting at apCell[iNew].
**
** This routine makes the necessary adjustments to pPg so that it contains
** the correct cells after being balanced.
**
** The pPg->nFree field is invalid when this function returns. It is the
** responsibility of the caller to set it correctly.
*/
static int editPage(
  MemPage *pPg,                   /* Edit this page */
  int iOld,                       /* Index of first cell currently on page */
  int iNew,                       /* Index of new first cell on page */
  int nNew,                       /* Final number of cells on page */
  CellArray *pCArray              /* Array of cells and sizes */
){
  u8 * const aData = pPg->aData;
  const int hdr = pPg->hdrOffset;
  u8 *pBegin = &pPg->aCellIdx[nNew * 2];
  int nCell = pPg->nCell;       /* Cells stored on pPg */
  u8 *pData;
  u8 *pCellptr;
  int i;
  int iOldEnd = iOld + pPg->nCell + pPg->nOverflow;
  int iNewEnd = iNew + nNew;

#ifdef SQLITE_DEBUG
  u8 *pTmp = sqlite3PagerTempSpace(pPg->pBt->pPager);
  memcpy(pTmp, aData, pPg->pBt->usableSize);
#endif

  /* Remove cells from the start and end of the page */
  assert( nCell>=0 );
  if( iOld<iNew ){
    int nShift = pageFreeArray(pPg, iOld, iNew-iOld, pCArray);
    if( NEVER(nShift>nCell) ) return SQLITE_CORRUPT_BKPT;
    memmove(pPg->aCellIdx, &pPg->aCellIdx[nShift*2], nCell*2);
    nCell -= nShift;
  }
  if( iNewEnd < iOldEnd ){
    int nTail = pageFreeArray(pPg, iNewEnd, iOldEnd - iNewEnd, pCArray);
    assert( nCell>=nTail );
    nCell -= nTail;
  }

  pData = &aData[get2byteNotZero(&aData[hdr+5])];
  if( pData<pBegin ) goto editpage_fail;

  /* Add cells to the start of the page */
  if( iNew<iOld ){
    int nAdd = MIN(nNew,iOld-iNew);
    assert( (iOld-iNew)<nNew || nCell==0 || CORRUPT_DB );
    assert( nAdd>=0 );
    pCellptr = pPg->aCellIdx;
    memmove(&pCellptr[nAdd*2], pCellptr, nCell*2);
    if( pageInsertArray(
          pPg, pBegin, &pData, pCellptr,
          iNew, nAdd, pCArray
    ) ) goto editpage_fail;
    nCell += nAdd;
  }

  /* Add any overflow cells */
  for(i=0; i<pPg->nOverflow; i++){
    int iCell = (iOld + pPg->aiOvfl[i]) - iNew;
    if( iCell>=0 && iCell<nNew ){
      pCellptr = &pPg->aCellIdx[iCell * 2];
      if( nCell>iCell ){
        memmove(&pCellptr[2], pCellptr, (nCell - iCell) * 2);
      }
      nCell++;
      cachedCellSize(pCArray, iCell+iNew);
      if( pageInsertArray(
            pPg, pBegin, &pData, pCellptr,
            iCell+iNew, 1, pCArray
      ) ) goto editpage_fail;
    }
  }

  /* Append cells to the end of the page */
  assert( nCell>=0 );
  pCellptr = &pPg->aCellIdx[nCell*2];
  if( pageInsertArray(
        pPg, pBegin, &pData, pCellptr,
        iNew+nCell, nNew-nCell, pCArray
  ) ) goto editpage_fail;

  pPg->nCell = nNew;
  pPg->nOverflow = 0;

  put2byte(&aData[hdr+3], pPg->nCell);
  put2byte(&aData[hdr+5], pData - aData);

#ifdef SQLITE_DEBUG
  for(i=0; i<nNew && !CORRUPT_DB; i++){
    u8 *pCell = pCArray->apCell[i+iNew];
    int iOff = get2byteAligned(&pPg->aCellIdx[i*2]);
    if( SQLITE_WITHIN(pCell, aData, &aData[pPg->pBt->usableSize]) ){
      pCell = &pTmp[pCell - aData];
    }
    assert( 0==memcmp(pCell, &aData[iOff],
            pCArray->pRef->xCellSize(pCArray->pRef, pCArray->apCell[i+iNew])) );
  }
#endif

  return SQLITE_OK;
 editpage_fail:
  /* Unable to edit this page. Rebuild it from scratch instead. */
  populateCellCache(pCArray, iNew, nNew);
  return rebuildPage(pCArray, iNew, nNew, pPg);
}


#ifndef SQLITE_OMIT_QUICKBALANCE
/*
** This version of balance() handles the common special case where
** a new entry is being inserted on the extreme right-end of the
** tree, in other words, when the new entry will become the largest
** entry in the tree.
**
** Instead of trying to balance the 3 right-most leaf pages, just add
** a new page to the right-hand side and put the one new entry in
** that page.  This leaves the right side of the tree somewhat
** unbalanced.  But odds are that we will be inserting new entries
** at the end soon afterwards so the nearly empty page will quickly
** fill up.  On average.
**
** pPage is the leaf page which is the right-most page in the tree.
** pParent is its parent.  pPage must have a single overflow entry
** which is also the right-most entry on the page.
**
** The pSpace buffer is used to store a temporary copy of the divider
** cell that will be inserted into pParent. Such a cell consists of a 4
** byte page number followed by a variable length integer. In other
** words, at most 13 bytes. Hence the pSpace buffer must be at
** least 13 bytes in size.
*/
static int balance_quick(MemPage *pParent, MemPage *pPage, u8 *pSpace){
  BtShared *const pBt = pPage->pBt;    /* B-Tree Database */
  MemPage *pNew;                       /* Newly allocated page */
  int rc;                              /* Return Code */
  Pgno pgnoNew;                        /* Page number of pNew */

  assert( sqlite3_mutex_held(pPage->pBt->mutex) );
  assert( sqlite3PagerIswriteable(pParent->pDbPage) );
  assert( pPage->nOverflow==1 );
  
  if( pPage->nCell==0 ) return SQLITE_CORRUPT_BKPT;  /* dbfuzz001.test */
  assert( pPage->nFree>=0 );
  assert( pParent->nFree>=0 );

  /* Allocate a new page. This page will become the right-sibling of 
  ** pPage. Make the parent page writable, so that the new divider cell
  ** may be inserted. If both these operations are successful, proceed.
  */
  rc = allocateBtreePage(pBt, &pNew, &pgnoNew, 0, 0);

  if( rc==SQLITE_OK ){

    u8 *pOut = &pSpace[4];
    u8 *pCell = pPage->apOvfl[0];
    u16 szCell = pPage->xCellSize(pPage, pCell);
    u8 *pStop;
    CellArray b;

    assert( sqlite3PagerIswriteable(pNew->pDbPage) );
    assert( CORRUPT_DB || pPage->aData[0]==(PTF_INTKEY|PTF_LEAFDATA|PTF_LEAF) );
    zeroPage(pNew, PTF_INTKEY|PTF_LEAFDATA|PTF_LEAF);
    b.nCell = 1;
    b.pRef = pPage;
    b.apCell = &pCell;
    b.szCell = &szCell;
    b.apEnd[0] = pPage->aDataEnd;
    b.ixNx[0] = 2;
    rc = rebuildPage(&b, 0, 1, pNew);
    if( NEVER(rc) ){
      releasePage(pNew);
      return rc;
    }
    pNew->nFree = pBt->usableSize - pNew->cellOffset - 2 - szCell;

    /* If this is an auto-vacuum database, update the pointer map
    ** with entries for the new page, and any pointer from the 
    ** cell on the page to an overflow page. If either of these
    ** operations fails, the return code is set, but the contents
    ** of the parent page are still manipulated by thh code below.
    ** That is Ok, at this point the parent page is guaranteed to
    ** be marked as dirty. Returning an error code will cause a
    ** rollback, undoing any changes made to the parent page.
    */
    if( REQUIRE_PTRMAP ){
      ptrmapPut(pBt, pgnoNew, PTRMAP_BTREE, pParent->pgno, &rc);
      if( szCell>pNew->minLocal ){
        ptrmapPutOvflPtr(pNew, pNew, pCell, &rc);
      }
    }
  
    /* Create a divider cell to insert into pParent. The divider cell
    ** consists of a 4-byte page number (the page number of pPage) and
    ** a variable length key value (which must be the same value as the
    ** largest key on pPage).
    **
    ** To find the largest key value on pPage, first find the right-most 
    ** cell on pPage. The first two fields of this cell are the 
    ** record-length (a variable length integer at most 32-bits in size)
    ** and the key value (a variable length integer, may have any value).
    ** The first of the while(...) loops below skips over the record-length
    ** field. The second while(...) loop copies the key value from the
    ** cell on pPage into the pSpace buffer.
    */
    pCell = findCell(pPage, pPage->nCell-1);
    pStop = &pCell[9];
    while( (*(pCell++)&0x80) && pCell<pStop );
    pStop = &pCell[9];
    while( ((*(pOut++) = *(pCell++))&0x80) && pCell<pStop );

    /* Insert the new divider cell into pParent. */
    if( rc==SQLITE_OK ){
      insertCell(pParent, pParent->nCell, pSpace, (int)(pOut-pSpace),
                   0, pPage->pgno, &rc);
    }

    /* Set the right-child pointer of pParent to point to the new page. */
    put4byte(&pParent->aData[pParent->hdrOffset+8], pgnoNew);
  
    /* Release the reference to the new page. */
    releasePage(pNew);
  }

  return rc;
}
#endif /* SQLITE_OMIT_QUICKBALANCE */

#if 0
/*
** This function does not contribute anything to the operation of SQLite.
** it is sometimes activated temporarily while debugging code responsible 
** for setting pointer-map entries.
*/
static int ptrmapCheckPages(MemPage **apPage, int nPage){
  int i, j;
  for(i=0; i<nPage; i++){
    Pgno n;
    u8 e;
    MemPage *pPage = apPage[i];
    BtShared *pBt = pPage->pBt;
    assert( pPage->isInit );

    for(j=0; j<pPage->nCell; j++){
      CellInfo info;
      u8 *z;
     
      z = findCell(pPage, j);
      pPage->xParseCell(pPage, z, &info);
      if( info.nLocal<info.nPayload ){
        Pgno ovfl = get4byte(&z[info.nSize-4]);
        ptrmapGet(pBt, ovfl, &e, &n);
        assert( n==pPage->pgno && e==PTRMAP_OVERFLOW1 );
      }
      if( !pPage->leaf ){
        Pgno child = get4byte(z);
        ptrmapGet(pBt, child, &e, &n);
        assert( n==pPage->pgno && e==PTRMAP_BTREE );
      }
    }
    if( !pPage->leaf ){
      Pgno child = get4byte(&pPage->aData[pPage->hdrOffset+8]);
      ptrmapGet(pBt, child, &e, &n);
      assert( n==pPage->pgno && e==PTRMAP_BTREE );
    }
  }
  return 1;
}
#endif

/*
** This function is used to copy the contents of the b-tree node stored 
** on page pFrom to page pTo. If page pFrom was not a leaf page, then
** the pointer-map entries for each child page are updated so that the
** parent page stored in the pointer map is page pTo. If pFrom contained
** any cells with overflow page pointers, then the corresponding pointer
** map entries are also updated so that the parent page is page pTo.
**
** If pFrom is currently carrying any overflow cells (entries in the
** MemPage.apOvfl[] array), they are not copied to pTo. 
**
** Before returning, page pTo is reinitialized using btreeInitPage().
**
** The performance of this function is not critical. It is only used by 
** the balance_shallower() and balance_deeper() procedures, neither of
** which are called often under normal circumstances.
*/
static void copyNodeContent(MemPage *pFrom, MemPage *pTo, int *pRC){
  if( (*pRC)==SQLITE_OK ){
    BtShared * const pBt = pFrom->pBt;
    u8 * const aFrom = pFrom->aData;
    u8 * const aTo = pTo->aData;
    int const iFromHdr = pFrom->hdrOffset;
    int const iToHdr = ((pTo->pgno==1) ? 100 : 0);
    int rc;
    int iData;
  
  
    assert( pFrom->isInit );
    assert( pFrom->nFree>=iToHdr );
    assert( get2byte(&aFrom[iFromHdr+5]) <= (int)pBt->usableSize );
  
    /* Copy the b-tree node content from page pFrom to page pTo. */
    iData = get2byte(&aFrom[iFromHdr+5]);
    memcpy(&aTo[iData], &aFrom[iData], pBt->usableSize-iData);
    memcpy(&aTo[iToHdr], &aFrom[iFromHdr], pFrom->cellOffset + 2*pFrom->nCell);
  
    /* Reinitialize page pTo so that the contents of the MemPage structure
    ** match the new data. The initialization of pTo can actually fail under
    ** fairly obscure circumstances, even though it is a copy of initialized 
    ** page pFrom.
    */
    pTo->isInit = 0;
    rc = btreeInitPage(pTo);
    if( rc==SQLITE_OK ) rc = btreeComputeFreeSpace(pTo);
    if( rc!=SQLITE_OK ){
      *pRC = rc;
      return;
    }
  
    /* If this is an auto-vacuum database, update the pointer-map entries
    ** for any b-tree or overflow pages that pTo now contains the pointers to.
    */
    if( REQUIRE_PTRMAP ){
      *pRC = setChildPtrmaps(pTo);
    }
  }
}

/*
** This routine redistributes cells on the iParentIdx'th child of pParent
** (hereafter "the page") and up to 2 siblings so that all pages have about the
** same amount of free space. Usually a single sibling on either side of the
** page are used in the balancing, though both siblings might come from one
** side if the page is the first or last child of its parent. If the page 
** has fewer than 2 siblings (something which can only happen if the page
** is a root page or a child of a root page) then all available siblings
** participate in the balancing.
**
** The number of siblings of the page might be increased or decreased by 
** one or two in an effort to keep pages nearly full but not over full. 
**
** Note that when this routine is called, some of the cells on the page
** might not actually be stored in MemPage.aData[]. This can happen
** if the page is overfull. This routine ensures that all cells allocated
** to the page and its siblings fit into MemPage.aData[] before returning.
**
** In the course of balancing the page and its siblings, cells may be
** inserted into or removed from the parent page (pParent). Doing so
** may cause the parent page to become overfull or underfull. If this
** happens, it is the responsibility of the caller to invoke the correct
** balancing routine to fix this problem (see the balance() routine). 
**
** If this routine fails for any reason, it might leave the database
** in a corrupted state. So if this routine fails, the database should
** be rolled back.
**
** The third argument to this function, aOvflSpace, is a pointer to a
** buffer big enough to hold one page. If while inserting cells into the parent
** page (pParent) the parent page becomes overfull, this buffer is
** used to store the parent's overflow cells. Because this function inserts
** a maximum of four divider cells into the parent page, and the maximum
** size of a cell stored within an internal node is always less than 1/4
** of the page-size, the aOvflSpace[] buffer is guaranteed to be large
** enough for all overflow cells.
**
** If aOvflSpace is set to a null pointer, this function returns 
** SQLITE_NOMEM.
*/
static int balance_nonroot(
  MemPage *pParent,               /* Parent page of siblings being balanced */
  int iParentIdx,                 /* Index of "the page" in pParent */
  u8 *aOvflSpace,                 /* page-size bytes of space for parent ovfl */
  int isRoot,                     /* True if pParent is a root-page */
  int bBulk,                      /* True if this call is part of a bulk load */
  Pgno pgnoRoot                   /* Root page of b-tree being balanced */
){
  BtShared *pBt;               /* The whole database */
  int nMaxCells = 0;           /* Allocated size of apCell, szCell, aFrom. */
  int nNew = 0;                /* Number of pages in apNew[] */
  int nOld;                    /* Number of pages in apOld[] */
  int i, j, k;                 /* Loop counters */
  int nxDiv;                   /* Next divider slot in pParent->aCell[] */
  int rc = SQLITE_OK;          /* The return code */
  u16 leafCorrection;          /* 4 if pPage is a leaf.  0 if not */
  int leafData;                /* True if pPage is a leaf of a LEAFDATA tree */
  int usableSpace;             /* Bytes in pPage beyond the header */
  int pageFlags;               /* Value of pPage->aData[0] */
  int iSpace1 = 0;             /* First unused byte of aSpace1[] */
  int iOvflSpace = 0;          /* First unused byte of aOvflSpace[] */
  int szScratch;               /* Size of scratch memory requested */
  MemPage *apOld[NB];          /* pPage and up to two siblings */
  MemPage *apNew[NB+2];        /* pPage and up to NB siblings after balancing */
  u8 *pRight;                  /* Location in parent of right-sibling pointer */
  u8 *apDiv[NB-1];             /* Divider cells in pParent */
  int cntNew[NB+2];            /* Index in b.paCell[] of cell after i-th page */
  int cntOld[NB+2];            /* Old index in b.apCell[] */
  int szNew[NB+2];             /* Combined size of cells placed on i-th page */
  u8 *aSpace1;                 /* Space for copies of dividers cells */
  Pgno pgno;                   /* Temp var to store a page number in */
  u8 abDone[NB+2];             /* True after i'th new page is populated */
  Pgno aPgno[NB+2];            /* Page numbers of new pages before shuffling */
  Pgno aPgOrder[NB+2];         /* Copy of aPgno[] used for sorting pages */
  u16 aPgFlags[NB+2];          /* flags field of new pages before shuffling */
  CellArray b;                  /* Parsed information on cells being balanced */

  memset(abDone, 0, sizeof(abDone));
  b.nCell = 0;
  b.apCell = 0;
  pBt = pParent->pBt;
  assert( sqlite3_mutex_held(pBt->mutex) );
  assert( sqlite3PagerIswriteable(pParent->pDbPage) );

  /* At this point pParent may have at most one overflow cell. And if
  ** this overflow cell is present, it must be the cell with 
  ** index iParentIdx. This scenario comes about when this function
  ** is called (indirectly) from sqlite3BtreeDelete().
  */
  assert( pParent->nOverflow==0 || pParent->nOverflow==1 );
  assert( pParent->nOverflow==0 || pParent->aiOvfl[0]==iParentIdx );

  if( !aOvflSpace ){
    return SQLITE_NOMEM_BKPT;
  }
  assert( pParent->nFree>=0 );

  /* Find the sibling pages to balance. Also locate the cells in pParent 
  ** that divide the siblings. An attempt is made to find NN siblings on 
  ** either side of pPage. More siblings are taken from one side, however, 
  ** if there are fewer than NN siblings on the other side. If pParent
  ** has NB or fewer children then all children of pParent are taken.  
  **
  ** This loop also drops the divider cells from the parent page. This
  ** way, the remainder of the function does not have to deal with any
  ** overflow cells in the parent page, since if any existed they will
  ** have already been removed.
  */
  i = pParent->nOverflow + pParent->nCell;
  if( i<2 ){
    nxDiv = 0;
  }else{
    assert( bBulk==0 || bBulk==1 );
    if( iParentIdx==0 ){                 
      nxDiv = 0;
    }else if( iParentIdx==i ){
      nxDiv = i-2+bBulk;
    }else{
      nxDiv = iParentIdx-1;
    }
    i = 2-bBulk;
  }
  nOld = i+1;
  if( (i+nxDiv-pParent->nOverflow)==pParent->nCell ){
    pRight = &pParent->aData[pParent->hdrOffset+8];
  }else{
    pRight = findCell(pParent, i+nxDiv-pParent->nOverflow);
  }
  pgno = get4byte(pRight);
  while( 1 ){
    rc = getAndInitPage(pBt, pgno, &apOld[i], 0, 0);
    if( rc ){
      memset(apOld, 0, (i+1)*sizeof(MemPage*));
      goto balance_cleanup;
    }
    setMempageRoot(apOld[i], pgnoRoot);
    if( apOld[i]->nFree<0 ){
      rc = btreeComputeFreeSpace(apOld[i]);
      if( rc ){
        memset(apOld, 0, (i)*sizeof(MemPage*));
        goto balance_cleanup;
      }
    }
    if( (i--)==0 ) break;

    if( pParent->nOverflow && i+nxDiv==pParent->aiOvfl[0] ){
      apDiv[i] = pParent->apOvfl[0];
      pgno = get4byte(apDiv[i]);
      szNew[i] = pParent->xCellSize(pParent, apDiv[i]);
      pParent->nOverflow = 0;
    }else{
      apDiv[i] = findCell(pParent, i+nxDiv-pParent->nOverflow);
      pgno = get4byte(apDiv[i]);
      szNew[i] = pParent->xCellSize(pParent, apDiv[i]);

      /* Drop the cell from the parent page. apDiv[i] still points to
      ** the cell within the parent, even though it has been dropped.
      ** This is safe because dropping a cell only overwrites the first
      ** four bytes of it, and this function does not need the first
      ** four bytes of the divider cell. So the pointer is safe to use
      ** later on.  
      **
      ** But not if we are in secure-delete mode. In secure-delete mode,
      ** the dropCell() routine will overwrite the entire cell with zeroes.
      ** In this case, temporarily copy the cell into the aOvflSpace[]
      ** buffer. It will be copied out again as soon as the aSpace[] buffer
      ** is allocated.  */
      if( pBt->btsFlags & BTS_FAST_SECURE ){
        int iOff;

        iOff = SQLITE_PTR_TO_INT(apDiv[i]) - SQLITE_PTR_TO_INT(pParent->aData);
        if( (iOff+szNew[i])>(int)pBt->usableSize ){
          rc = SQLITE_CORRUPT_BKPT;
          memset(apOld, 0, (i+1)*sizeof(MemPage*));
          goto balance_cleanup;
        }else{
          memcpy(&aOvflSpace[iOff], apDiv[i], szNew[i]);
          apDiv[i] = &aOvflSpace[apDiv[i]-pParent->aData];
        }
      }
      dropCell(pParent, i+nxDiv-pParent->nOverflow, szNew[i], &rc);
    }
  }

  /* Make nMaxCells a multiple of 4 in order to preserve 8-byte
  ** alignment */
  nMaxCells = nOld*(MX_CELL(pBt) + ArraySize(pParent->apOvfl));
  nMaxCells = (nMaxCells + 3)&~3;

  /*
  ** Allocate space for memory structures
  */
  szScratch =
       nMaxCells*sizeof(u8*)                       /* b.apCell */
     + nMaxCells*sizeof(u16)                       /* b.szCell */
     + pBt->pageSize;                              /* aSpace1 */

  assert( szScratch<=7*(int)pBt->pageSize );
  b.apCell = sqlite3StackAllocRaw(0, szScratch );
  if( b.apCell==0 ){
    rc = SQLITE_NOMEM_BKPT;
    goto balance_cleanup;
  }
  b.szCell = (u16*)&b.apCell[nMaxCells];
  aSpace1 = (u8*)&b.szCell[nMaxCells];
  assert( EIGHT_BYTE_ALIGNMENT(aSpace1) );

  /*
  ** Load pointers to all cells on sibling pages and the divider cells
  ** into the local b.apCell[] array.  Make copies of the divider cells
  ** into space obtained from aSpace1[]. The divider cells have already
  ** been removed from pParent.
  **
  ** If the siblings are on leaf pages, then the child pointers of the
  ** divider cells are stripped from the cells before they are copied
  ** into aSpace1[].  In this way, all cells in b.apCell[] are without
  ** child pointers.  If siblings are not leaves, then all cell in
  ** b.apCell[] include child pointers.  Either way, all cells in b.apCell[]
  ** are alike.
  **
  ** leafCorrection:  4 if pPage is a leaf.  0 if pPage is not a leaf.
  **       leafData:  1 if pPage holds key+data and pParent holds only keys.
  */
  b.pRef = apOld[0];
  leafCorrection = b.pRef->leaf*4;
  leafData = b.pRef->intKeyLeaf;
  for(i=0; i<nOld; i++){
    MemPage *pOld = apOld[i];
    int limit = pOld->nCell;
    u8 *aData = pOld->aData;
    u16 maskPage = pOld->maskPage;
    u8 *piCell = aData + pOld->cellOffset;
    u8 *piEnd;
    VVA_ONLY( int nCellAtStart = b.nCell; )

    /* Verify that all sibling pages are of the same "type" (table-leaf,
    ** table-interior, index-leaf, or index-interior).
    */
    if( pOld->aData[0]!=apOld[0]->aData[0] ){
      rc = SQLITE_CORRUPT_BKPT;
      goto balance_cleanup;
    }

    /* Load b.apCell[] with pointers to all cells in pOld.  If pOld
    ** contains overflow cells, include them in the b.apCell[] array
    ** in the correct spot.
    **
    ** Note that when there are multiple overflow cells, it is always the
    ** case that they are sequential and adjacent.  This invariant arises
    ** because multiple overflows can only occurs when inserting divider
    ** cells into a parent on a prior balance, and divider cells are always
    ** adjacent and are inserted in order.  There is an assert() tagged
    ** with "NOTE 1" in the overflow cell insertion loop to prove this
    ** invariant.
    **
    ** This must be done in advance.  Once the balance starts, the cell
    ** offset section of the btree page will be overwritten and we will no
    ** long be able to find the cells if a pointer to each cell is not saved
    ** first.
    */
    memset(&b.szCell[b.nCell], 0, sizeof(b.szCell[0])*(limit+pOld->nOverflow));
    if( pOld->nOverflow>0 ){
      if( NEVER(limit<pOld->aiOvfl[0]) ){
        rc = SQLITE_CORRUPT_BKPT;
        goto balance_cleanup;
      }
      limit = pOld->aiOvfl[0];
      for(j=0; j<limit; j++){
        b.apCell[b.nCell] = aData + (maskPage & get2byteAligned(piCell));
        piCell += 2;
        b.nCell++;
      }
      for(k=0; k<pOld->nOverflow; k++){
        assert( k==0 || pOld->aiOvfl[k-1]+1==pOld->aiOvfl[k] );/* NOTE 1 */
        b.apCell[b.nCell] = pOld->apOvfl[k];
        b.nCell++;
      }
    }
    piEnd = aData + pOld->cellOffset + 2*pOld->nCell;
    while( piCell<piEnd ){
      assert( b.nCell<nMaxCells );
      b.apCell[b.nCell] = aData + (maskPage & get2byteAligned(piCell));
      piCell += 2;
      b.nCell++;
    }
    assert( (b.nCell-nCellAtStart)==(pOld->nCell+pOld->nOverflow) );

    cntOld[i] = b.nCell;
    if( i<nOld-1 && !leafData){
      u16 sz = (u16)szNew[i];
      u8 *pTemp;
      assert( b.nCell<nMaxCells );
      b.szCell[b.nCell] = sz;
      pTemp = &aSpace1[iSpace1];
      iSpace1 += sz;
      assert( sz<=pBt->maxLocal+23 );
      assert( iSpace1 <= (int)pBt->pageSize );
      memcpy(pTemp, apDiv[i], sz);
      b.apCell[b.nCell] = pTemp+leafCorrection;
      assert( leafCorrection==0 || leafCorrection==4 );
      b.szCell[b.nCell] = b.szCell[b.nCell] - leafCorrection;
      if( !pOld->leaf ){
        assert( leafCorrection==0 );
        assert( pOld->hdrOffset==0 );
        /* The right pointer of the child page pOld becomes the left
        ** pointer of the divider cell */
        memcpy(b.apCell[b.nCell], &pOld->aData[8], 4);
      }else{
        assert( leafCorrection==4 );
        while( b.szCell[b.nCell]<4 ){
          /* Do not allow any cells smaller than 4 bytes. If a smaller cell
          ** does exist, pad it with 0x00 bytes. */
          assert( b.szCell[b.nCell]==3 || CORRUPT_DB );
          assert( b.apCell[b.nCell]==&aSpace1[iSpace1-3] || CORRUPT_DB );
          aSpace1[iSpace1++] = 0x00;
          b.szCell[b.nCell]++;
        }
      }
      b.nCell++;
    }
  }

  /*
  ** Figure out the number of pages needed to hold all b.nCell cells.
  ** Store this number in "k".  Also compute szNew[] which is the total
  ** size of all cells on the i-th page and cntNew[] which is the index
  ** in b.apCell[] of the cell that divides page i from page i+1.  
  ** cntNew[k] should equal b.nCell.
  **
  ** Values computed by this block:
  **
  **           k: The total number of sibling pages
  **    szNew[i]: Spaced used on the i-th sibling page.
  **   cntNew[i]: Index in b.apCell[] and b.szCell[] for the first cell to
  **              the right of the i-th sibling page.
  ** usableSpace: Number of bytes of space available on each sibling.
  ** 
  */
  usableSpace = pBt->usableSize - 12 + leafCorrection;
  for(i=k=0; i<nOld; i++, k++){
    MemPage *p = apOld[i];
    b.apEnd[k] = p->aDataEnd;
    b.ixNx[k] = cntOld[i];
    if( k && b.ixNx[k]==b.ixNx[k-1] ){
      k--;  /* Omit b.ixNx[] entry for child pages with no cells */
    }
    if( !leafData ){
      k++;
      b.apEnd[k] = pParent->aDataEnd;
      b.ixNx[k] = cntOld[i]+1;
    }
    assert( p->nFree>=0 );
    szNew[i] = usableSpace - p->nFree;
    for(j=0; j<p->nOverflow; j++){
      szNew[i] += 2 + p->xCellSize(p, p->apOvfl[j]);
    }
    cntNew[i] = cntOld[i];
  }
  k = nOld;
  for(i=0; i<k; i++){
    int sz;
    while( szNew[i]>usableSpace ){
      if( i+1>=k ){
        k = i+2;
        if( k>NB+2 ){ rc = SQLITE_CORRUPT_BKPT; goto balance_cleanup; }
        szNew[k-1] = 0;
        cntNew[k-1] = b.nCell;
      }
      sz = 2 + cachedCellSize(&b, cntNew[i]-1);
      szNew[i] -= sz;
      if( !leafData ){
        if( cntNew[i]<b.nCell ){
          sz = 2 + cachedCellSize(&b, cntNew[i]);
        }else{
          sz = 0;
        }
      }
      szNew[i+1] += sz;
      cntNew[i]--;
    }
    while( cntNew[i]<b.nCell ){
      sz = 2 + cachedCellSize(&b, cntNew[i]);
      if( szNew[i]+sz>usableSpace ) break;
      szNew[i] += sz;
      cntNew[i]++;
      if( !leafData ){
        if( cntNew[i]<b.nCell ){
          sz = 2 + cachedCellSize(&b, cntNew[i]);
        }else{
          sz = 0;
        }
      }
      szNew[i+1] -= sz;
    }
    if( cntNew[i]>=b.nCell ){
      k = i+1;
    }else if( cntNew[i] <= (i>0 ? cntNew[i-1] : 0) ){
      rc = SQLITE_CORRUPT_BKPT;
      goto balance_cleanup;
    }
  }

  /*
  ** The packing computed by the previous block is biased toward the siblings
  ** on the left side (siblings with smaller keys). The left siblings are
  ** always nearly full, while the right-most sibling might be nearly empty.
  ** The next block of code attempts to adjust the packing of siblings to
  ** get a better balance.
  **
  ** This adjustment is more than an optimization.  The packing above might
  ** be so out of balance as to be illegal.  For example, the right-most
  ** sibling might be completely empty.  This adjustment is not optional.
  */
  for(i=k-1; i>0; i--){
    int szRight = szNew[i];  /* Size of sibling on the right */
    int szLeft = szNew[i-1]; /* Size of sibling on the left */
    int r;              /* Index of right-most cell in left sibling */
    int d;              /* Index of first cell to the left of right sibling */

    r = cntNew[i-1] - 1;
    d = r + 1 - leafData;
    (void)cachedCellSize(&b, d);
    do{
      assert( d<nMaxCells );
      assert( r<nMaxCells );
      (void)cachedCellSize(&b, r);
      if( szRight!=0
       && (bBulk || szRight+b.szCell[d]+2 > szLeft-(b.szCell[r]+(i==k-1?0:2)))){
        break;
      }
      szRight += b.szCell[d] + 2;
      szLeft -= b.szCell[r] + 2;
      cntNew[i-1] = r;
      r--;
      d--;
    }while( r>=0 );
    szNew[i] = szRight;
    szNew[i-1] = szLeft;
    if( cntNew[i-1] <= (i>1 ? cntNew[i-2] : 0) ){
      rc = SQLITE_CORRUPT_BKPT;
      goto balance_cleanup;
    }
  }

  /* Sanity check:  For a non-corrupt database file one of the follwing
  ** must be true:
  **    (1) We found one or more cells (cntNew[0])>0), or
  **    (2) pPage is a virtual root page.  A virtual root page is when
  **        the real root page is page 1 and we are the only child of
  **        that page.
  */
  assert( cntNew[0]>0 || (pParent->pgno==1 && pParent->nCell==0) || CORRUPT_DB);
  TRACE(("BALANCE: old: %d(nc=%d) %d(nc=%d) %d(nc=%d)\n",
    apOld[0]->pgno, apOld[0]->nCell,
    nOld>=2 ? apOld[1]->pgno : 0, nOld>=2 ? apOld[1]->nCell : 0,
    nOld>=3 ? apOld[2]->pgno : 0, nOld>=3 ? apOld[2]->nCell : 0
  ));

  /*
  ** Allocate k new pages.  Reuse old pages where possible.
  */
  pageFlags = apOld[0]->aData[0];
  for(i=0; i<k; i++){
    MemPage *pNew;
    if( i<nOld ){
      pNew = apNew[i] = apOld[i];
      apOld[i] = 0;
      rc = sqlite3PagerWrite(pNew->pDbPage);
      nNew++;
      if( rc ) goto balance_cleanup;
    }else{
      assert( i>0 );
      rc = allocateBtreePage(pBt, &pNew, &pgno, (bBulk ? 1 : pgno), 0);
      if( rc ) goto balance_cleanup;
      zeroPage(pNew, pageFlags);
      apNew[i] = pNew;
      nNew++;
      cntOld[i] = b.nCell;

      /* Set the pointer-map entry for the new sibling page. */
      if( REQUIRE_PTRMAP ){
        ptrmapPut(pBt, pNew->pgno, PTRMAP_BTREE, pParent->pgno, &rc);
        if( rc!=SQLITE_OK ){
          goto balance_cleanup;
        }
      }
    }
  }

  /*
  ** Reassign page numbers so that the new pages are in ascending order. 
  ** This helps to keep entries in the disk file in order so that a scan
  ** of the table is closer to a linear scan through the file. That in turn 
  ** helps the operating system to deliver pages from the disk more rapidly.
  **
  ** An O(n^2) insertion sort algorithm is used, but since n is never more 
  ** than (NB+2) (a small constant), that should not be a problem.
  **
  ** When NB==3, this one optimization makes the database about 25% faster 
  ** for large insertions and deletions.
  */
  for(i=0; i<nNew; i++){
    aPgOrder[i] = aPgno[i] = apNew[i]->pgno;
    aPgFlags[i] = apNew[i]->pDbPage->flags;
    for(j=0; j<i; j++){
      if( aPgno[j]==aPgno[i] ){
        /* This branch is taken if the set of sibling pages somehow contains
        ** duplicate entries. This can happen if the database is corrupt. 
        ** It would be simpler to detect this as part of the loop below, but
        ** we do the detection here in order to avoid populating the pager
        ** cache with two separate objects associated with the same
        ** page number.  */
        assert( CORRUPT_DB );
        rc = SQLITE_CORRUPT_BKPT;
        goto balance_cleanup;
      }
    }
  }
  for(i=0; i<nNew; i++){
    int iBest = 0;                /* aPgno[] index of page number to use */
    for(j=1; j<nNew; j++){
      if( aPgOrder[j]<aPgOrder[iBest] ) iBest = j;
    }
    pgno = aPgOrder[iBest];
    aPgOrder[iBest] = 0xffffffff;
    if( iBest!=i ){
      if( iBest>i ){
        sqlite3PagerRekey(apNew[iBest]->pDbPage, pBt->nPage+iBest+1, 0);
      }
      sqlite3PagerRekey(apNew[i]->pDbPage, pgno, aPgFlags[iBest]);
      apNew[i]->pgno = pgno;
    }
  }

  TRACE(("BALANCE: new: %d(%d nc=%d) %d(%d nc=%d) %d(%d nc=%d) "
         "%d(%d nc=%d) %d(%d nc=%d)\n",
    apNew[0]->pgno, szNew[0], cntNew[0],
    nNew>=2 ? apNew[1]->pgno : 0, nNew>=2 ? szNew[1] : 0,
    nNew>=2 ? cntNew[1] - cntNew[0] - !leafData : 0,
    nNew>=3 ? apNew[2]->pgno : 0, nNew>=3 ? szNew[2] : 0,
    nNew>=3 ? cntNew[2] - cntNew[1] - !leafData : 0,
    nNew>=4 ? apNew[3]->pgno : 0, nNew>=4 ? szNew[3] : 0,
    nNew>=4 ? cntNew[3] - cntNew[2] - !leafData : 0,
    nNew>=5 ? apNew[4]->pgno : 0, nNew>=5 ? szNew[4] : 0,
    nNew>=5 ? cntNew[4] - cntNew[3] - !leafData : 0
  ));

  assert( sqlite3PagerIswriteable(pParent->pDbPage) );
  assert( nNew>=1 && nNew<=ArraySize(apNew) );
  assert( apNew[nNew-1]!=0 );
  put4byte(pRight, apNew[nNew-1]->pgno);

  /* If the sibling pages are not leaves, ensure that the right-child pointer
  ** of the right-most new sibling page is set to the value that was 
  ** originally in the same field of the right-most old sibling page. */
  if( (pageFlags & PTF_LEAF)==0 && nOld!=nNew ){
    MemPage *pOld = (nNew>nOld ? apNew : apOld)[nOld-1];
    memcpy(&apNew[nNew-1]->aData[8], &pOld->aData[8], 4);
  }

  /* Make any required updates to pointer map entries associated with 
  ** cells stored on sibling pages following the balance operation. Pointer
  ** map entries associated with divider cells are set by the insertCell()
  ** routine. The associated pointer map entries are:
  **
  **   a) if the cell contains a reference to an overflow chain, the
  **      entry associated with the first page in the overflow chain, and
  **
  **   b) if the sibling pages are not leaves, the child page associated
  **      with the cell.
  **
  ** If the sibling pages are not leaves, then the pointer map entry 
  ** associated with the right-child of each sibling may also need to be 
  ** updated. This happens below, after the sibling pages have been 
  ** populated, not here.
  */
  if( REQUIRE_PTRMAP ){
    MemPage *pOld;
    MemPage *pNew = pOld = apNew[0];
    int cntOldNext = pNew->nCell + pNew->nOverflow;
    int iNew = 0;
    int iOld = 0;

    for(i=0; i<b.nCell; i++){
      u8 *pCell = b.apCell[i];
      while( i==cntOldNext ){
        iOld++;
        assert( iOld<nNew || iOld<nOld );
        assert( iOld>=0 && iOld<NB );
        pOld = iOld<nNew ? apNew[iOld] : apOld[iOld];
        cntOldNext += pOld->nCell + pOld->nOverflow + !leafData;
      }
      if( i==cntNew[iNew] ){
        pNew = apNew[++iNew];
        if( !leafData ) continue;
      }

      /* Cell pCell is destined for new sibling page pNew. Originally, it
      ** was either part of sibling page iOld (possibly an overflow cell), 
      ** or else the divider cell to the left of sibling page iOld. So,
      ** if sibling page iOld had the same page number as pNew, and if
      ** pCell really was a part of sibling page iOld (not a divider or
      ** overflow cell), we can skip updating the pointer map entries.  */
      if( iOld>=nNew
       || pNew->pgno!=aPgno[iOld]
       || !SQLITE_WITHIN(pCell,pOld->aData,pOld->aDataEnd)
      ){
        if( !leafCorrection ){
          ptrmapPut(pBt, get4byte(pCell), PTRMAP_BTREE, pNew->pgno, &rc);
        }
        if( cachedCellSize(&b,i)>pNew->minLocal ){
          ptrmapPutOvflPtr(pNew, pOld, pCell, &rc);
        }
        if( rc ) goto balance_cleanup;
      }
    }
  }

  /* Insert new divider cells into pParent. */
  for(i=0; i<nNew-1; i++){
    u8 *pCell;
    u8 *pTemp;
    int sz;
    MemPage *pNew = apNew[i];
    j = cntNew[i];

    assert( j<nMaxCells );
    assert( b.apCell[j]!=0 );
    pCell = b.apCell[j];
    sz = b.szCell[j] + leafCorrection;
    pTemp = &aOvflSpace[iOvflSpace];
    if( !pNew->leaf ){
      memcpy(&pNew->aData[8], pCell, 4);
    }else if( leafData ){
      /* If the tree is a leaf-data tree, and the siblings are leaves, 
      ** then there is no divider cell in b.apCell[]. Instead, the divider 
      ** cell consists of the integer key for the right-most cell of 
      ** the sibling-page assembled above only.
      */
      CellInfo info;
      j--;
      pNew->xParseCell(pNew, b.apCell[j], &info);
      pCell = pTemp;
      sz = 4 + putVarint(&pCell[4], info.nKey);
      pTemp = 0;
    }else{
      pCell -= 4;
      /* Obscure case for non-leaf-data trees: If the cell at pCell was
      ** previously stored on a leaf node, and its reported size was 4
      ** bytes, then it may actually be smaller than this 
      ** (see btreeParseCellPtr(), 4 bytes is the minimum size of
      ** any cell). But it is important to pass the correct size to 
      ** insertCell(), so reparse the cell now.
      **
      ** This can only happen for b-trees used to evaluate "IN (SELECT ...)"
      ** and WITHOUT ROWID tables with exactly one column which is the
      ** primary key.
      */
      if( b.szCell[j]==4 ){
        assert(leafCorrection==4);
        sz = pParent->xCellSize(pParent, pCell);
      }
    }
    iOvflSpace += sz;
    assert( sz<=pBt->maxLocal+23 );
    assert( iOvflSpace <= (int)pBt->pageSize );
    insertCell(pParent, nxDiv+i, pCell, sz, pTemp, pNew->pgno, &rc);
    if( rc!=SQLITE_OK ) goto balance_cleanup;
    assert( sqlite3PagerIswriteable(pParent->pDbPage) );
  }

  /* Now update the actual sibling pages. The order in which they are updated
  ** is important, as this code needs to avoid disrupting any page from which
  ** cells may still to be read. In practice, this means:
  **
  **  (1) If cells are moving left (from apNew[iPg] to apNew[iPg-1])
  **      then it is not safe to update page apNew[iPg] until after
  **      the left-hand sibling apNew[iPg-1] has been updated.
  **
  **  (2) If cells are moving right (from apNew[iPg] to apNew[iPg+1])
  **      then it is not safe to update page apNew[iPg] until after
  **      the right-hand sibling apNew[iPg+1] has been updated.
  **
  ** If neither of the above apply, the page is safe to update.
  **
  ** The iPg value in the following loop starts at nNew-1 goes down
  ** to 0, then back up to nNew-1 again, thus making two passes over
  ** the pages.  On the initial downward pass, only condition (1) above
  ** needs to be tested because (2) will always be true from the previous
  ** step.  On the upward pass, both conditions are always true, so the
  ** upwards pass simply processes pages that were missed on the downward
  ** pass.
  */
  for(i=1-nNew; i<nNew; i++){
    int iPg = i<0 ? -i : i;
    assert( iPg>=0 && iPg<nNew );
    if( abDone[iPg] ) continue;         /* Skip pages already processed */
    if( i>=0                            /* On the upwards pass, or... */
     || cntOld[iPg-1]>=cntNew[iPg-1]    /* Condition (1) is true */
    ){
      int iNew;
      int iOld;
      int nNewCell;

      /* Verify condition (1):  If cells are moving left, update iPg
      ** only after iPg-1 has already been updated. */
      assert( iPg==0 || cntOld[iPg-1]>=cntNew[iPg-1] || abDone[iPg-1] );

      /* Verify condition (2):  If cells are moving right, update iPg
      ** only after iPg+1 has already been updated. */
      assert( cntNew[iPg]>=cntOld[iPg] || abDone[iPg+1] );

      if( iPg==0 ){
        iNew = iOld = 0;
        nNewCell = cntNew[0];
      }else{
        iOld = iPg<nOld ? (cntOld[iPg-1] + !leafData) : b.nCell;
        iNew = cntNew[iPg-1] + !leafData;
        nNewCell = cntNew[iPg] - iNew;
      }

      rc = editPage(apNew[iPg], iOld, iNew, nNewCell, &b);
      if( rc ) goto balance_cleanup;
      abDone[iPg]++;
      apNew[iPg]->nFree = usableSpace-szNew[iPg];
      assert( apNew[iPg]->nOverflow==0 );
      assert( apNew[iPg]->nCell==nNewCell );
    }
  }

  /* All pages have been processed exactly once */
  assert( memcmp(abDone, "\01\01\01\01\01", nNew)==0 );

  assert( nOld>0 );
  assert( nNew>0 );

  if( isRoot && pParent->nCell==0 && pParent->hdrOffset<=apNew[0]->nFree ){
    /* The root page of the b-tree now contains no cells. The only sibling
    ** page is the right-child of the parent. Copy the contents of the
    ** child page into the parent, decreasing the overall height of the
    ** b-tree structure by one. This is described as the "balance-shallower"
    ** sub-algorithm in some documentation.
    **
    ** If this is an auto-vacuum database, the call to copyNodeContent() 
    ** sets all pointer-map entries corresponding to database image pages 
    ** for which the pointer is stored within the content being copied.
    **
    ** It is critical that the child page be defragmented before being
    ** copied into the parent, because if the parent is page 1 then it will
    ** by smaller than the child due to the database header, and so all the
    ** free space needs to be up front.
    */
    assert( nNew==1 || CORRUPT_DB );
    rc = defragmentPage(apNew[0], -1);
    testcase( rc!=SQLITE_OK );
    assert( apNew[0]->nFree == 
        (get2byteNotZero(&apNew[0]->aData[5]) - apNew[0]->cellOffset
          - apNew[0]->nCell*2)
      || rc!=SQLITE_OK
    );
    copyNodeContent(apNew[0], pParent, &rc);
    freePage(apNew[0], &rc);
  }else if( REQUIRE_PTRMAP && !leafCorrection ){
    /* Fix the pointer map entries associated with the right-child of each
    ** sibling page. All other pointer map entries have already been taken
    ** care of.  */
    for(i=0; i<nNew; i++){
      u32 key = get4byte(&apNew[i]->aData[8]);
      ptrmapPut(pBt, key, PTRMAP_BTREE, apNew[i]->pgno, &rc);
    }
  }

  assert( pParent->isInit );
  TRACE(("BALANCE: finished: old=%d new=%d cells=%d\n",
          nOld, nNew, b.nCell));

  /* Free any old pages that were not reused as new pages.
  */
  for(i=nNew; i<nOld; i++){
    freePage(apOld[i], &rc);
  }

#if 0
  if( ISAUTOVACUUM && rc==SQLITE_OK && apNew[0]->isInit ){
    /* The ptrmapCheckPages() contains assert() statements that verify that
    ** all pointer map pages are set correctly. This is helpful while 
    ** debugging. This is usually disabled because a corrupt database may
    ** cause an assert() statement to fail.  */
    ptrmapCheckPages(apNew, nNew);
    ptrmapCheckPages(&pParent, 1);
  }
#endif

  /*
  ** Cleanup before returning.
  */
balance_cleanup:
  sqlite3StackFree(0, b.apCell);
  for(i=0; i<nOld; i++){
    releasePage(apOld[i]);
  }
  for(i=0; i<nNew; i++){
    releasePage(apNew[i]);
  }

  return rc;
}


/*
** This function is called when the root page of a b-tree structure is
** overfull (has one or more overflow pages).
**
** A new child page is allocated and the contents of the current root
** page, including overflow cells, are copied into the child. The root
** page is then overwritten to make it an empty page with the right-child 
** pointer pointing to the new page.
**
** Before returning, all pointer-map entries corresponding to pages 
** that the new child-page now contains pointers to are updated. The
** entry corresponding to the new right-child pointer of the root
** page is also updated.
**
** If successful, *ppChild is set to contain a reference to the child 
** page and SQLITE_OK is returned. In this case the caller is required
** to call releasePage() on *ppChild exactly once. If an error occurs,
** an error code is returned and *ppChild is set to 0.
*/
static int balance_deeper(MemPage *pRoot, MemPage **ppChild){
  int rc;                        /* Return value from subprocedures */
  MemPage *pChild = 0;           /* Pointer to a new child page */
  Pgno pgnoChild = 0;            /* Page number of the new child page */
  BtShared *pBt = pRoot->pBt;    /* The BTree */

  assert( pRoot->nOverflow>0 );
  assert( sqlite3_mutex_held(pBt->mutex) );

  /* Make pRoot, the root page of the b-tree, writable. Allocate a new 
  ** page that will become the new right-child of pPage. Copy the contents
  ** of the node stored on pRoot into the new child page.
  */
  rc = sqlite3PagerWrite(pRoot->pDbPage);
  if( rc==SQLITE_OK ){
    rc = allocateBtreePage(pBt,&pChild,&pgnoChild,pRoot->pgno,0);
    copyNodeContent(pRoot, pChild, &rc);
    if( REQUIRE_PTRMAP ){
      ptrmapPut(pBt, pgnoChild, PTRMAP_BTREE, pRoot->pgno, &rc);
    }
  }
  if( rc ){
    *ppChild = 0;
    releasePage(pChild);
    return rc;
  }
  assert( sqlite3PagerIswriteable(pChild->pDbPage) );
  assert( sqlite3PagerIswriteable(pRoot->pDbPage) );
  assert( pChild->nCell==pRoot->nCell || CORRUPT_DB );

  TRACE(("BALANCE: copy root %d into %d\n", pRoot->pgno, pChild->pgno));

  /* Copy the overflow cells from pRoot to pChild */
  memcpy(pChild->aiOvfl, pRoot->aiOvfl,
         pRoot->nOverflow*sizeof(pRoot->aiOvfl[0]));
  memcpy(pChild->apOvfl, pRoot->apOvfl,
         pRoot->nOverflow*sizeof(pRoot->apOvfl[0]));
  pChild->nOverflow = pRoot->nOverflow;

  /* Zero the contents of pRoot. Then install pChild as the right-child. */
  zeroPage(pRoot, pChild->aData[0] & ~PTF_LEAF);
  put4byte(&pRoot->aData[pRoot->hdrOffset+8], pgnoChild);

  *ppChild = pChild;
  return SQLITE_OK;
}

/*
** Return SQLITE_CORRUPT if any cursor other than pCur is currently valid
** on the same B-tree as pCur.
**
** This can if a database is corrupt with two or more SQL tables
** pointing to the same b-tree.  If an insert occurs on one SQL table
** and causes a BEFORE TRIGGER to do a secondary insert on the other SQL
** table linked to the same b-tree.  If the secondary insert causes a
** rebalance, that can change content out from under the cursor on the
** first SQL table, violating invariants on the first insert.
*/
static int anotherValidCursor(BtCursor *pCur){
  BtCursor *pOther;
  for(pOther=pCur->pBt->pCursor; pOther; pOther=pOther->pNext){
    if( pOther!=pCur
     && pOther->eState==CURSOR_VALID
     && pOther->pPage==pCur->pPage
    ){
      return SQLITE_CORRUPT_BKPT;
    }
  }
  return SQLITE_OK;
}

/*
** The page that pCur currently points to has just been modified in
** some way. This function figures out if this modification means the
** tree needs to be balanced, and if so calls the appropriate balancing 
** routine. Balancing routines are:
**
**   balance_quick()
**   balance_deeper()
**   balance_nonroot()
*/
static int balance(BtCursor *pCur){
  int rc = SQLITE_OK;
  const int nMin = pCur->pBt->usableSize * 2 / 3;
  u8 aBalanceQuickSpace[13];
  u8 *pFree = 0;

  VVA_ONLY( int balance_quick_called = 0 );
  VVA_ONLY( int balance_deeper_called = 0 );

  do {
    int iPage;
    MemPage *pPage = pCur->pPage;

    if( NEVER(pPage->nFree<0) && btreeComputeFreeSpace(pPage) ) break;
    if( pPage->nOverflow==0 && pPage->nFree<=nMin ){
      break;
    }else if( (iPage = pCur->iPage)==0 ){
      if( pPage->nOverflow && (rc = anotherValidCursor(pCur))==SQLITE_OK ){
        /* The root page of the b-tree is overfull. In this case call the
        ** balance_deeper() function to create a new child for the root-page
        ** and copy the current contents of the root-page to it. The
        ** next iteration of the do-loop will balance the child page.
        */ 
        assert( balance_deeper_called==0 );
        VVA_ONLY( balance_deeper_called++ );
        rc = balance_deeper(pPage, &pCur->apPage[1]);
        if( rc==SQLITE_OK ){
          pCur->iPage = 1;
          pCur->ix = 0;
          pCur->aiIdx[0] = 0;
          pCur->apPage[0] = pPage;
          pCur->pPage = pCur->apPage[1];
          assert( pCur->pPage->nOverflow );
        }
      }else{
        break;
      }
    }else{
      MemPage * const pParent = pCur->apPage[iPage-1];
      int const iIdx = pCur->aiIdx[iPage-1];

      rc = sqlite3PagerWrite(pParent->pDbPage);
      if( rc==SQLITE_OK && pParent->nFree<0 ){
        rc = btreeComputeFreeSpace(pParent);
      }
      if( rc==SQLITE_OK ){
#ifndef SQLITE_OMIT_QUICKBALANCE
        if( pPage->intKeyLeaf
         && pPage->nOverflow==1
         && pPage->aiOvfl[0]==pPage->nCell
         && pParent->pgno!=1
         && pParent->nCell==iIdx
        ){
          /* Call balance_quick() to create a new sibling of pPage on which
          ** to store the overflow cell. balance_quick() inserts a new cell
          ** into pParent, which may cause pParent overflow. If this
          ** happens, the next iteration of the do-loop will balance pParent 
          ** use either balance_nonroot() or balance_deeper(). Until this
          ** happens, the overflow cell is stored in the aBalanceQuickSpace[]
          ** buffer. 
          **
          ** The purpose of the following assert() is to check that only a
          ** single call to balance_quick() is made for each call to this
          ** function. If this were not verified, a subtle bug involving reuse
          ** of the aBalanceQuickSpace[] might sneak in.
          */
          assert( balance_quick_called==0 ); 
          VVA_ONLY( balance_quick_called++ );
          rc = balance_quick(pParent, pPage, aBalanceQuickSpace);
        }else
#endif
        {
          /* In this case, call balance_nonroot() to redistribute cells
          ** between pPage and up to 2 of its sibling pages. This involves
          ** modifying the contents of pParent, which may cause pParent to
          ** become overfull or underfull. The next iteration of the do-loop
          ** will balance the parent page to correct this.
          ** 
          ** If the parent page becomes overfull, the overflow cell or cells
          ** are stored in the pSpace buffer allocated immediately below. 
          ** A subsequent iteration of the do-loop will deal with this by
          ** calling balance_nonroot() (balance_deeper() may be called first,
          ** but it doesn't deal with overflow cells - just moves them to a
          ** different page). Once this subsequent call to balance_nonroot() 
          ** has completed, it is safe to release the pSpace buffer used by
          ** the previous call, as the overflow cell data will have been 
          ** copied either into the body of a database page or into the new
          ** pSpace buffer passed to the latter call to balance_nonroot().
          */
          u8 *pSpace = sqlite3PageMalloc(pCur->pBt->pageSize);
          rc = balance_nonroot(pParent, iIdx, pSpace, iPage==1,
                               pCur->hints&BTREE_BULKLOAD, pCur->pgnoRoot);
          if( pFree ){
            /* If pFree is not NULL, it points to the pSpace buffer used 
            ** by a previous call to balance_nonroot(). Its contents are
            ** now stored either on real database pages or within the 
            ** new pSpace buffer, so it may be safely freed here. */
            sqlite3PageFree(pFree);
          }

          /* The pSpace buffer will be freed after the next call to
          ** balance_nonroot(), or just before this function returns, whichever
          ** comes first. */
          pFree = pSpace;
        }
      }

      pPage->nOverflow = 0;

      /* The next iteration of the do-loop balances the parent page. */
      releasePage(pPage);
      pCur->iPage--;
      assert( pCur->iPage>=0 );
      pCur->pPage = pCur->apPage[pCur->iPage];
    }
  }while( rc==SQLITE_OK );

  if( pFree ){
    sqlite3PageFree(pFree);
  }
  return rc;
}

/* Overwrite content from pX into pDest.  Only do the write if the
** content is different from what is already there.
*/
static int btreeOverwriteContent(
  MemPage *pPage,           /* MemPage on which writing will occur */
  u8 *pDest,                /* Pointer to the place to start writing */
  const BtreePayload *pX,   /* Source of data to write */
  int iOffset,              /* Offset of first byte to write */
  int iAmt                  /* Number of bytes to be written */
){
  int nData = pX->nData - iOffset;
  if( nData<=0 ){
    /* Overwritting with zeros */
    int i;
    for(i=0; i<iAmt && pDest[i]==0; i++){}
    if( i<iAmt ){
      int rc = sqlite3PagerWrite(pPage->pDbPage);
      if( rc ) return rc;
      memset(pDest + i, 0, iAmt - i);
    }
  }else{
    if( nData<iAmt ){
      /* Mixed read data and zeros at the end.  Make a recursive call
      ** to write the zeros then fall through to write the real data */
      int rc = btreeOverwriteContent(pPage, pDest+nData, pX, iOffset+nData,
                                 iAmt-nData);
      if( rc ) return rc;
      iAmt = nData;
    }
    if( memcmp(pDest, ((u8*)pX->pData) + iOffset, iAmt)!=0 ){
      int rc = sqlite3PagerWrite(pPage->pDbPage);
      if( rc ) return rc;
      /* In a corrupt database, it is possible for the source and destination
      ** buffers to overlap.  This is harmless since the database is already
      ** corrupt but it does cause valgrind and ASAN warnings.  So use
      ** memmove(). */
      memmove(pDest, ((u8*)pX->pData) + iOffset, iAmt);
    }
  }
  return SQLITE_OK;
}

/*
** Overwrite the cell that cursor pCur is pointing to with fresh content
** contained in pX.
*/
static int btreeOverwriteCell(BtCursor *pCur, const BtreePayload *pX){
  int iOffset;                        /* Next byte of pX->pData to write */
  int nTotal = pX->nData + pX->nZero; /* Total bytes of to write */
  int rc;                             /* Return code */
  MemPage *pPage = pCur->pPage;       /* Page being written */
  BtShared *pBt;                      /* Btree */
  Pgno ovflPgno;                      /* Next overflow page to write */
  u32 ovflPageSize;                   /* Size to write on overflow page */

  if( pCur->info.pPayload + pCur->info.nLocal > pPage->aDataEnd
   || pCur->info.pPayload < pPage->aData + pPage->cellOffset
  ){
    return SQLITE_CORRUPT_BKPT;
  }
  /* Overwrite the local portion first */
  rc = btreeOverwriteContent(pPage, pCur->info.pPayload, pX,
                             0, pCur->info.nLocal);
  if( rc ) return rc;
  if( pCur->info.nLocal==nTotal ) return SQLITE_OK;

  /* Now overwrite the overflow pages */
  iOffset = pCur->info.nLocal;
  assert( nTotal>=0 );
  assert( iOffset>=0 );
  ovflPgno = get4byte(pCur->info.pPayload + iOffset);
  pBt = pPage->pBt;
  ovflPageSize = pBt->usableSize - 4;
  do{
    rc = btreeGetPage(pBt, ovflPgno, &pPage, 0);
    if( rc ) return rc;
    if( sqlite3PagerPageRefcount(pPage->pDbPage)!=1 ){
      rc = SQLITE_CORRUPT_BKPT;
    }else{
      if( iOffset+ovflPageSize<(u32)nTotal ){
        ovflPgno = get4byte(pPage->aData);
      }else{
        ovflPageSize = nTotal - iOffset;
      }
      rc = btreeOverwriteContent(pPage, pPage->aData+4, pX,
                                 iOffset, ovflPageSize);
    }
    sqlite3PagerUnref(pPage->pDbPage);
    if( rc ) return rc;
    iOffset += ovflPageSize;
  }while( iOffset<nTotal );
  return SQLITE_OK;    
}


/*
** Insert a new record into the BTree.  The content of the new record
** is described by the pX object.  The pCur cursor is used only to
** define what table the record should be inserted into, and is left
** pointing at a random location.
**
** For a table btree (used for rowid tables), only the pX.nKey value of
** the key is used. The pX.pKey value must be NULL.  The pX.nKey is the
** rowid or INTEGER PRIMARY KEY of the row.  The pX.nData,pData,nZero fields
** hold the content of the row.
**
** For an index btree (used for indexes and WITHOUT ROWID tables), the
** key is an arbitrary byte sequence stored in pX.pKey,nKey.  The 
** pX.pData,nData,nZero fields must be zero.
**
** If the seekResult parameter is non-zero, then a successful call to
** MovetoUnpacked() to seek cursor pCur to (pKey,nKey) has already
** been performed.  In other words, if seekResult!=0 then the cursor
** is currently pointing to a cell that will be adjacent to the cell
** to be inserted.  If seekResult<0 then pCur points to a cell that is
** smaller then (pKey,nKey).  If seekResult>0 then pCur points to a cell
** that is larger than (pKey,nKey).
**
** If seekResult==0, that means pCur is pointing at some unknown location.
** In that case, this routine must seek the cursor to the correct insertion
** point for (pKey,nKey) before doing the insertion.  For index btrees,
** if pX->nMem is non-zero, then pX->aMem contains pointers to the unpacked
** key values and pX->aMem can be used instead of pX->pKey to avoid having
** to decode the key.
*/
int sqlite3BtreeInsert(
  BtCursor *pCur,                /* Insert data into the table of this cursor */
  const BtreePayload *pX,        /* Content of the row to be inserted */
  int flags,                     /* True if this is likely an append */
  int seekResult                 /* Result of prior MovetoUnpacked() call */
){
  int rc;
  int loc = seekResult;          /* -1: before desired location  +1: after */
  int szNew = 0;
  int idx;
  MemPage *pPage;
  Btree *p = pCur->pBtree;
  BtShared *pBt = p->pBt;
  unsigned char *oldCell;
  unsigned char *newCell = 0;

  assert( (flags & (BTREE_SAVEPOSITION|BTREE_APPEND))==flags );

  if( pCur->eState==CURSOR_FAULT ){
    assert( pCur->skipNext!=SQLITE_OK );
    return pCur->skipNext;
  }

  assert( cursorOwnsBtShared(pCur) );
  assert( (pCur->curFlags & BTCF_WriteFlag)!=0
              && pBt->inTransaction==TRANS_WRITE
              && (pBt->btsFlags & BTS_READ_ONLY)==0 );
  assert( hasSharedCacheTableLock(p, pCur->pgnoRoot, pCur->pKeyInfo!=0, 2) );

  /* Assert that the caller has been consistent. If this cursor was opened
  ** expecting an index b-tree, then the caller should be inserting blob
  ** keys with no associated data. If the cursor was opened expecting an
  ** intkey table, the caller should be inserting integer keys with a
  ** blob of associated data.  */
  assert( (pX->pKey==0)==(pCur->pKeyInfo==0) );

  /* Save the positions of any other cursors open on this table.
  **
  ** In some cases, the call to btreeMoveto() below is a no-op. For
  ** example, when inserting data into a table with auto-generated integer
  ** keys, the VDBE layer invokes sqlite3BtreeLast() to figure out the 
  ** integer key to use. It then calls this function to actually insert the 
  ** data into the intkey B-Tree. In this case btreeMoveto() recognizes
  ** that the cursor is already where it needs to be and returns without
  ** doing any work. To avoid thwarting these optimizations, it is important
  ** not to clear the cursor here.
  */
  if( pCur->curFlags & BTCF_Multiple ){
    rc = saveAllCursors(pBt, pCur->pgnoRoot, pCur);
    if( rc ) return rc;
  }

  if( pCur->pKeyInfo==0 ){
    assert( pX->pKey==0 );
    /* If this is an insert into a table b-tree, invalidate any incrblob 
    ** cursors open on the row being replaced */
    invalidateIncrblobCursors(p, pCur->pgnoRoot, pX->nKey, 0);

    /* If BTREE_SAVEPOSITION is set, the cursor must already be pointing 
    ** to a row with the same key as the new entry being inserted.
    */
#ifdef SQLITE_DEBUG
    if( flags & BTREE_SAVEPOSITION ){
      assert( pCur->curFlags & BTCF_ValidNKey );
      assert( pX->nKey==pCur->info.nKey );
      assert( loc==0 );
    }
#endif

    /* On the other hand, BTREE_SAVEPOSITION==0 does not imply
    ** that the cursor is not pointing to a row to be overwritten.
    ** So do a complete check.
    */
    if( (pCur->curFlags&BTCF_ValidNKey)!=0 && pX->nKey==pCur->info.nKey ){
      /* The cursor is pointing to the entry that is to be
      ** overwritten */
      assert( pX->nData>=0 && pX->nZero>=0 );
      if( pCur->info.nSize!=0
       && pCur->info.nPayload==(u32)pX->nData+pX->nZero
      ){
        /* New entry is the same size as the old.  Do an overwrite */
        return btreeOverwriteCell(pCur, pX);
      }
      assert( loc==0 );
    }else if( loc==0 ){
      /* The cursor is *not* pointing to the cell to be overwritten, nor
      ** to an adjacent cell.  Move the cursor so that it is pointing either
      ** to the cell to be overwritten or an adjacent cell.
      */
      rc = sqlite3BtreeMovetoUnpacked(pCur, 0, pX->nKey, flags!=0, &loc);
      if( rc ) return rc;
    }
  }else{
    /* This is an index or a WITHOUT ROWID table */

    /* If BTREE_SAVEPOSITION is set, the cursor must already be pointing 
    ** to a row with the same key as the new entry being inserted.
    */
    assert( (flags & BTREE_SAVEPOSITION)==0 || loc==0 );

    /* If the cursor is not already pointing either to the cell to be
    ** overwritten, or if a new cell is being inserted, if the cursor is
    ** not pointing to an immediately adjacent cell, then move the cursor
    ** so that it does.
    */
    if( loc==0 && (flags & BTREE_SAVEPOSITION)==0 ){
      if( pX->nMem ){
        UnpackedRecord r;
        r.pKeyInfo = pCur->pKeyInfo;
        r.aMem = pX->aMem;
        r.nField = pX->nMem;
        r.default_rc = 0;
        r.errCode = 0;
        r.r1 = 0;
        r.r2 = 0;
        r.eqSeen = 0;
        rc = sqlite3BtreeMovetoUnpacked(pCur, &r, 0, flags!=0, &loc);
      }else{
        rc = btreeMoveto(pCur, pX->pKey, pX->nKey, flags!=0, &loc);
      }
      if( rc ) return rc;
    }

    /* If the cursor is currently pointing to an entry to be overwritten
    ** and the new content is the same as as the old, then use the
    ** overwrite optimization.
    */
    if( loc==0 ){
      getCellInfo(pCur);
      if( pCur->info.nKey==pX->nKey ){
        BtreePayload x2;
        x2.pData = pX->pKey;
        x2.nData = pX->nKey;
        x2.nZero = 0;
        return btreeOverwriteCell(pCur, &x2);
      }
    }

  }
  assert( pCur->eState==CURSOR_VALID 
       || (pCur->eState==CURSOR_INVALID && loc)
       || CORRUPT_DB );

  pPage = pCur->pPage;
  assert( pPage->intKey || pX->nKey>=0 );
  assert( pPage->leaf || !pPage->intKey );
  if( pPage->nFree<0 ){
    rc = btreeComputeFreeSpace(pPage);
    if( rc ) return rc;
  }

  TRACE(("INSERT: table=%d nkey=%lld ndata=%d page=%d %s\n",
          pCur->pgnoRoot, pX->nKey, pX->nData, pPage->pgno,
          loc==0 ? "overwrite" : "new entry"));
  assert( pPage->isInit );
  newCell = pBt->pTmpSpace;
  assert( newCell!=0 );
  rc = fillInCell(pPage, newCell, pX, &szNew);
  if( rc ) goto end_insert;
  assert( szNew==pPage->xCellSize(pPage, newCell) );
  assert( szNew <= MX_CELL_SIZE(pBt) );
  idx = pCur->ix;
  if( loc==0 ){
    CellInfo info;
    assert( idx<pPage->nCell );
    rc = sqlite3PagerWrite(pPage->pDbPage);
    if( rc ){
      goto end_insert;
    }
    oldCell = findCell(pPage, idx);
    if( !pPage->leaf ){
      memcpy(newCell, oldCell, 4);
    }
    rc = clearCell(pPage, oldCell, &info);
    testcase( pCur->curFlags & BTCF_ValidOvfl );
    invalidateOverflowCache(pCur);
    if( info.nSize==szNew && info.nLocal==info.nPayload 
     && (!REQUIRE_PTRMAP || szNew<pPage->minLocal)
    ){
      /* Overwrite the old cell with the new if they are the same size.
      ** We could also try to do this if the old cell is smaller, then add
      ** the leftover space to the free list.  But experiments show that
      ** doing that is no faster then skipping this optimization and just
      ** calling dropCell() and insertCell(). 
      **
      ** This optimization cannot be used on an autovacuum database if the
      ** new entry uses overflow pages, as the insertCell() call below is
      ** necessary to add the PTRMAP_OVERFLOW1 pointer-map entry.  */
      assert( rc==SQLITE_OK ); /* clearCell never fails when nLocal==nPayload */
      if( oldCell < pPage->aData+pPage->hdrOffset+10 ){
        return SQLITE_CORRUPT_BKPT;
      }
      if( oldCell+szNew > pPage->aDataEnd ){
        return SQLITE_CORRUPT_BKPT;
      }
      memcpy(oldCell, newCell, szNew);
      return SQLITE_OK;
    }
    dropCell(pPage, idx, info.nSize, &rc);
    if( rc ) goto end_insert;
  }else if( loc<0 && pPage->nCell>0 ){
    assert( pPage->leaf );
    idx = ++pCur->ix;
    pCur->curFlags &= ~BTCF_ValidNKey;
  }else{
    assert( pPage->leaf );
  }
  insertCell(pPage, idx, newCell, szNew, 0, 0, &rc);
  assert( pPage->nOverflow==0 || rc==SQLITE_OK );
  assert( rc!=SQLITE_OK || pPage->nCell>0 || pPage->nOverflow>0 );

  /* If no error has occurred and pPage has an overflow cell, call balance() 
  ** to redistribute the cells within the tree. Since balance() may move
  ** the cursor, zero the BtCursor.info.nSize and BTCF_ValidNKey
  ** variables.
  **
  ** Previous versions of SQLite called moveToRoot() to move the cursor
  ** back to the root page as balance() used to invalidate the contents
  ** of BtCursor.apPage[] and BtCursor.aiIdx[]. Instead of doing that,
  ** set the cursor state to "invalid". This makes common insert operations
  ** slightly faster.
  **
  ** There is a subtle but important optimization here too. When inserting
  ** multiple records into an intkey b-tree using a single cursor (as can
  ** happen while processing an "INSERT INTO ... SELECT" statement), it
  ** is advantageous to leave the cursor pointing to the last entry in
  ** the b-tree if possible. If the cursor is left pointing to the last
  ** entry in the table, and the next row inserted has an integer key
  ** larger than the largest existing key, it is possible to insert the
  ** row without seeking the cursor. This can be a big performance boost.
  */
  pCur->info.nSize = 0;
  if( pPage->nOverflow ){
    assert( rc==SQLITE_OK );
    pCur->curFlags &= ~(BTCF_ValidNKey);
    rc = balance(pCur);

    /* Must make sure nOverflow is reset to zero even if the balance()
    ** fails. Internal data structure corruption will result otherwise. 
    ** Also, set the cursor state to invalid. This stops saveCursorPosition()
    ** from trying to save the current position of the cursor.  */
    pCur->pPage->nOverflow = 0;
    pCur->eState = CURSOR_INVALID;
    if( (flags & BTREE_SAVEPOSITION) && rc==SQLITE_OK ){
      btreeReleaseAllCursorPages(pCur);
      if( pCur->pKeyInfo ){
        assert( pCur->pKey==0 );
        pCur->pKey = sqlite3Malloc( pX->nKey );
        if( pCur->pKey==0 ){
          rc = SQLITE_NOMEM;
        }else{
          memcpy(pCur->pKey, pX->pKey, pX->nKey);
        }
      }
      pCur->eState = CURSOR_REQUIRESEEK;
      pCur->nKey = pX->nKey;
    }
  }
  assert( pCur->iPage<0 || pCur->pPage->nOverflow==0 );

end_insert:
  return rc;
}

/*
** Delete the entry that the cursor is pointing to. 
**
** If the BTREE_SAVEPOSITION bit of the flags parameter is zero, then
** the cursor is left pointing at an arbitrary location after the delete.
** But if that bit is set, then the cursor is left in a state such that
** the next call to BtreeNext() or BtreePrev() moves it to the same row
** as it would have been on if the call to BtreeDelete() had been omitted.
**
** The BTREE_AUXDELETE bit of flags indicates that is one of several deletes
** associated with a single table entry and its indexes.  Only one of those
** deletes is considered the "primary" delete.  The primary delete occurs
** on a cursor that is not a BTREE_FORDELETE cursor.  All but one delete
** operation on non-FORDELETE cursors is tagged with the AUXDELETE flag.
** The BTREE_AUXDELETE bit is a hint that is not used by this implementation,
** but which might be used by alternative storage engines.
*/
int sqlite3BtreeDelete(BtCursor *pCur, u8 flags){
  Btree *p = pCur->pBtree;
  BtShared *pBt = p->pBt;              
  int rc;                              /* Return code */
  MemPage *pPage;                      /* Page to delete cell from */
  unsigned char *pCell;                /* Pointer to cell to delete */
  int iCellIdx;                        /* Index of cell to delete */
  int iCellDepth;                      /* Depth of node containing pCell */ 
  CellInfo info;                       /* Size of the cell being deleted */
  int bSkipnext = 0;                   /* Leaf cursor in SKIPNEXT state */
  u8 bPreserve = flags & BTREE_SAVEPOSITION;  /* Keep cursor valid */

  assert( cursorOwnsBtShared(pCur) );
  assert( pBt->inTransaction==TRANS_WRITE );
  assert( (pBt->btsFlags & BTS_READ_ONLY)==0 );
  assert( pCur->curFlags & BTCF_WriteFlag );
  assert( hasSharedCacheTableLock(p, pCur->pgnoRoot, pCur->pKeyInfo!=0, 2) );
  assert( !hasReadConflicts(p, pCur->pgnoRoot) );
  assert( (flags & ~(BTREE_SAVEPOSITION | BTREE_AUXDELETE))==0 );
  if( pCur->eState==CURSOR_REQUIRESEEK ){
    rc = btreeRestoreCursorPosition(pCur);
    if( rc ) return rc;
  }
  assert( pCur->eState==CURSOR_VALID );

  iCellDepth = pCur->iPage;
  iCellIdx = pCur->ix;
  pPage = pCur->pPage;
  pCell = findCell(pPage, iCellIdx);
  if( pPage->nFree<0 && btreeComputeFreeSpace(pPage) ) return SQLITE_CORRUPT;

  /* If the bPreserve flag is set to true, then the cursor position must
  ** be preserved following this delete operation. If the current delete
  ** will cause a b-tree rebalance, then this is done by saving the cursor
  ** key and leaving the cursor in CURSOR_REQUIRESEEK state before 
  ** returning. 
  **
  ** Or, if the current delete will not cause a rebalance, then the cursor
  ** will be left in CURSOR_SKIPNEXT state pointing to the entry immediately
  ** before or after the deleted entry. In this case set bSkipnext to true.  */
  if( bPreserve ){
    if( !pPage->leaf 
     || (pPage->nFree+cellSizePtr(pPage,pCell)+2)>(int)(pBt->usableSize*2/3)
     || pPage->nCell==1  /* See dbfuzz001.test for a test case */
    ){
      /* A b-tree rebalance will be required after deleting this entry.
      ** Save the cursor key.  */
      rc = saveCursorKey(pCur);
      if( rc ) return rc;
    }else{
      bSkipnext = 1;
    }
  }

  /* If the page containing the entry to delete is not a leaf page, move
  ** the cursor to the largest entry in the tree that is smaller than
  ** the entry being deleted. This cell will replace the cell being deleted
  ** from the internal node. The 'previous' entry is used for this instead
  ** of the 'next' entry, as the previous entry is always a part of the
  ** sub-tree headed by the child page of the cell being deleted. This makes
  ** balancing the tree following the delete operation easier.  */
  if( !pPage->leaf ){
    rc = sqlite3BtreePrevious(pCur, 0);
    assert( rc!=SQLITE_DONE );
    if( rc ) return rc;
  }

  /* Save the positions of any other cursors open on this table before
  ** making any modifications.  */
  if( pCur->curFlags & BTCF_Multiple ){
    rc = saveAllCursors(pBt, pCur->pgnoRoot, pCur);
    if( rc ) return rc;
  }

  /* If this is a delete operation to remove a row from a table b-tree,
  ** invalidate any incrblob cursors open on the row being deleted.  */
  if( pCur->pKeyInfo==0 ){
    invalidateIncrblobCursors(p, pCur->pgnoRoot, pCur->info.nKey, 0);
  }

  /* Make the page containing the entry to be deleted writable. Then free any
  ** overflow pages associated with the entry and finally remove the cell
  ** itself from within the page.  */
  rc = sqlite3PagerWrite(pPage->pDbPage);
  if( rc ) return rc;
  rc = clearCell(pPage, pCell, &info);
  dropCell(pPage, iCellIdx, info.nSize, &rc);
  if( rc ) return rc;

  /* If the cell deleted was not located on a leaf page, then the cursor
  ** is currently pointing to the largest entry in the sub-tree headed
  ** by the child-page of the cell that was just deleted from an internal
  ** node. The cell from the leaf node needs to be moved to the internal
  ** node to replace the deleted cell.  */
  if( !pPage->leaf ){
    MemPage *pLeaf = pCur->pPage;
    int nCell;
    Pgno n;
    unsigned char *pTmp;

    if( pLeaf->nFree<0 ){
      rc = btreeComputeFreeSpace(pLeaf);
      if( rc ) return rc;
    }
    if( iCellDepth<pCur->iPage-1 ){
      n = pCur->apPage[iCellDepth+1]->pgno;
    }else{
      n = pCur->pPage->pgno;
    }
    pCell = findCell(pLeaf, pLeaf->nCell-1);
    if( pCell<&pLeaf->aData[4] ) return SQLITE_CORRUPT_BKPT;
    nCell = pLeaf->xCellSize(pLeaf, pCell);
    assert( MX_CELL_SIZE(pBt) >= nCell );
    pTmp = pBt->pTmpSpace;
    assert( pTmp!=0 );
    rc = sqlite3PagerWrite(pLeaf->pDbPage);
    if( rc==SQLITE_OK ){
      insertCell(pPage, iCellIdx, pCell-4, nCell+4, pTmp, n, &rc);
    }
    dropCell(pLeaf, pLeaf->nCell-1, nCell, &rc);
    if( rc ) return rc;
  }

  /* Balance the tree. If the entry deleted was located on a leaf page,
  ** then the cursor still points to that page. In this case the first
  ** call to balance() repairs the tree, and the if(...) condition is
  ** never true.
  **
  ** Otherwise, if the entry deleted was on an internal node page, then
  ** pCur is pointing to the leaf page from which a cell was removed to
  ** replace the cell deleted from the internal node. This is slightly
  ** tricky as the leaf node may be underfull, and the internal node may
  ** be either under or overfull. In this case run the balancing algorithm
  ** on the leaf node first. If the balance proceeds far enough up the
  ** tree that we can be sure that any problem in the internal node has
  ** been corrected, so be it. Otherwise, after balancing the leaf node,
  ** walk the cursor up the tree to the internal node and balance it as 
  ** well.  */
  rc = balance(pCur);
  if( rc==SQLITE_OK && pCur->iPage>iCellDepth ){
    releasePageNotNull(pCur->pPage);
    pCur->iPage--;
    while( pCur->iPage>iCellDepth ){
      releasePage(pCur->apPage[pCur->iPage--]);
    }
    pCur->pPage = pCur->apPage[pCur->iPage];
    rc = balance(pCur);
  }

  if( rc==SQLITE_OK ){
    if( bSkipnext ){
      assert( bPreserve && (pCur->iPage==iCellDepth || CORRUPT_DB) );
      assert( pPage==pCur->pPage || CORRUPT_DB );
      assert( (pPage->nCell>0 || CORRUPT_DB) && iCellIdx<=pPage->nCell );
      pCur->eState = CURSOR_SKIPNEXT;
      if( iCellIdx>=pPage->nCell ){
        pCur->skipNext = -1;
        pCur->ix = pPage->nCell-1;
      }else{
        pCur->skipNext = 1;
      }
    }else{
      rc = moveToRoot(pCur);
      if( bPreserve ){
        btreeReleaseAllCursorPages(pCur);
        pCur->eState = CURSOR_REQUIRESEEK;
      }
      if( rc==SQLITE_EMPTY ) rc = SQLITE_OK;
    }
  }
  return rc;
}

/*
** Create a new BTree table.  Write into *piTable the page
** number for the root page of the new table.
**
** The type of type is determined by the flags parameter.  Only the
** following values of flags are currently in use.  Other values for
** flags might not work:
**
**     BTREE_INTKEY|BTREE_LEAFDATA     Used for SQL tables with rowid keys
**     BTREE_ZERODATA                  Used for SQL indices
*/
static int btreeCreateTable(Btree *p, int *piTable, int createTabFlags){
  BtShared *pBt = p->pBt;
  MemPage *pRoot;
  Pgno pgnoRoot;
  int rc;
  int ptfFlags;          /* Page-type flage for the root page of new table */

  assert( sqlite3BtreeHoldsMutex(p) );
  assert( pBt->inTransaction==TRANS_WRITE );
  assert( (pBt->btsFlags & BTS_READ_ONLY)==0 );

#ifdef SQLITE_OMIT_AUTOVACUUM
  rc = allocateBtreePage(pBt, &pRoot, &pgnoRoot, 1, 0);
  if( rc ){
    return rc;
  }
#else
  if( pBt->autoVacuum ){
    Pgno pgnoMove;      /* Move a page here to make room for the root-page */
    MemPage *pPageMove; /* The page to move to. */

    /* Creating a new table may probably require moving an existing database
    ** to make room for the new tables root page. In case this page turns
    ** out to be an overflow page, delete all overflow page-map caches
    ** held by open cursors.
    */
    invalidateAllOverflowCache(pBt);

    /* Read the value of meta[3] from the database to determine where the
    ** root page of the new table should go. meta[3] is the largest root-page
    ** created so far, so the new root-page is (meta[3]+1).
    */
    sqlite3BtreeGetMeta(p, BTREE_LARGEST_ROOT_PAGE, &pgnoRoot);
    pgnoRoot++;

    /* The new root-page may not be allocated on a pointer-map page, or the
    ** PENDING_BYTE page.
    */
    while( pgnoRoot==PTRMAP_PAGENO(pBt, pgnoRoot) ||
        pgnoRoot==PENDING_BYTE_PAGE(pBt) ){
      pgnoRoot++;
    }
    assert( pgnoRoot>=3 || CORRUPT_DB );
    testcase( pgnoRoot<3 );

    /* Allocate a page. The page that currently resides at pgnoRoot will
    ** be moved to the allocated page (unless the allocated page happens
    ** to reside at pgnoRoot).
    */
    rc = allocateBtreePage(pBt, &pPageMove, &pgnoMove, pgnoRoot, BTALLOC_EXACT);
    if( rc!=SQLITE_OK ){
      return rc;
    }

    if( pgnoMove!=pgnoRoot ){
      /* pgnoRoot is the page that will be used for the root-page of
      ** the new table (assuming an error did not occur). But we were
      ** allocated pgnoMove. If required (i.e. if it was not allocated
      ** by extending the file), the current page at position pgnoMove
      ** is already journaled.
      */
      u8 eType = 0;
      Pgno iPtrPage = 0;

      /* Save the positions of any open cursors. This is required in
      ** case they are holding a reference to an xFetch reference
      ** corresponding to page pgnoRoot.  */
      rc = saveAllCursors(pBt, 0, 0);
      releasePage(pPageMove);
      if( rc!=SQLITE_OK ){
        return rc;
      }

      /* Move the page currently at pgnoRoot to pgnoMove. */
      rc = btreeGetPage(pBt, pgnoRoot, &pRoot, 0);
      if( rc!=SQLITE_OK ){
        return rc;
      }
      rc = ptrmapGet(pBt, pgnoRoot, &eType, &iPtrPage);
      if( eType==PTRMAP_ROOTPAGE || eType==PTRMAP_FREEPAGE ){
        rc = SQLITE_CORRUPT_BKPT;
      }
      if( rc!=SQLITE_OK ){
        releasePage(pRoot);
        return rc;
      }
      assert( eType!=PTRMAP_ROOTPAGE );
      assert( eType!=PTRMAP_FREEPAGE );
      rc = relocatePage(pBt, pRoot, eType, iPtrPage, pgnoMove, 0);
      releasePage(pRoot);

      /* Obtain the page at pgnoRoot */
      if( rc!=SQLITE_OK ){
        return rc;
      }
      rc = btreeGetPage(pBt, pgnoRoot, &pRoot, 0);
      if( rc!=SQLITE_OK ){
        return rc;
      }
      rc = sqlite3PagerWrite(pRoot->pDbPage);
      if( rc!=SQLITE_OK ){
        releasePage(pRoot);
        return rc;
      }
    }else{
      pRoot = pPageMove;
    } 

    /* Update the pointer-map and meta-data with the new root-page number. */
    ptrmapPut(pBt, pgnoRoot, PTRMAP_ROOTPAGE, 0, &rc);
    if( rc ){
      releasePage(pRoot);
      return rc;
    }

    /* When the new root page was allocated, page 1 was made writable in
    ** order either to increase the database filesize, or to decrement the
    ** freelist count.  Hence, the sqlite3BtreeUpdateMeta() call cannot fail.
    */
    assert( sqlite3PagerIswriteable(pBt->pPage1->pDbPage) );
    rc = sqlite3BtreeUpdateMeta(p, 4, pgnoRoot);
    if( NEVER(rc) ){
      releasePage(pRoot);
      return rc;
    }

  }else{
    rc = allocateBtreePage(pBt, &pRoot, &pgnoRoot, 1, 0);
    if( rc ) return rc;
  }
#endif
  assert( sqlite3PagerIswriteable(pRoot->pDbPage) );
  if( createTabFlags & BTREE_INTKEY ){
    ptfFlags = PTF_INTKEY | PTF_LEAFDATA | PTF_LEAF;
  }else{
    ptfFlags = PTF_ZERODATA | PTF_LEAF;
  }
  zeroPage(pRoot, ptfFlags);
  sqlite3PagerUnref(pRoot->pDbPage);
  assert( (pBt->openFlags & BTREE_SINGLE)==0 || pgnoRoot==2 );
  *piTable = (int)pgnoRoot;
  return SQLITE_OK;
}
int sqlite3BtreeCreateTable(Btree *p, int *piTable, int flags){
  int rc;
  sqlite3BtreeEnter(p);
  rc = btreeCreateTable(p, piTable, flags);
  sqlite3BtreeLeave(p);
  return rc;
}

/*
** Erase the given database page and all its children.  Return
** the page to the freelist.
*/
static int clearDatabasePage(
  BtShared *pBt,           /* The BTree that contains the table */
  Pgno pgno,               /* Page number to clear */
  int freePageFlag,        /* Deallocate page if true */
  int *pnChange,           /* Add number of Cells freed to this counter */
  Pgno pgnoRoot
){
  MemPage *pPage;
  int rc;
  unsigned char *pCell;
  int i;
  int hdr;
  CellInfo info;

  assert( sqlite3_mutex_held(pBt->mutex) );
  if( pgno>btreePagecount(pBt) ){
    return SQLITE_CORRUPT_BKPT;
  }
  rc = getAndInitPage(pBt, pgno, &pPage, 0, 0);
  if( rc ) return rc;
  setMempageRoot(pPage, pgnoRoot);
  if( pPage->bBusy ){
    rc = SQLITE_CORRUPT_BKPT;
    goto cleardatabasepage_out;
  }
  pPage->bBusy = 1;
  hdr = pPage->hdrOffset;
  for(i=0; i<pPage->nCell; i++){
    pCell = findCell(pPage, i);
    if( !pPage->leaf ){
      rc = clearDatabasePage(pBt, get4byte(pCell), 1, pnChange, pgnoRoot);
      if( rc ) goto cleardatabasepage_out;
    }
    rc = clearCell(pPage, pCell, &info);
    if( rc ) goto cleardatabasepage_out;
  }
  if( !pPage->leaf ){
    rc = clearDatabasePage(
        pBt, get4byte(&pPage->aData[hdr+8]), 1, pnChange, pgnoRoot
    );
    if( rc ) goto cleardatabasepage_out;
  }else if( pnChange ){
    assert( pPage->intKey || CORRUPT_DB );
    testcase( !pPage->intKey );
    *pnChange += pPage->nCell;
  }
  if( freePageFlag ){
    freePage(pPage, &rc);
  }else if( (rc = sqlite3PagerWrite(pPage->pDbPage))==0 ){
    zeroPage(pPage, pPage->aData[hdr] | PTF_LEAF);
  }

cleardatabasepage_out:
  pPage->bBusy = 0;
  releasePage(pPage);
  return rc;
}

/*
** Delete all information from a single table in the database.  iTable is
** the page number of the root of the table.  After this routine returns,
** the root page is empty, but still exists.
**
** This routine will fail with SQLITE_LOCKED if there are any open
** read cursors on the table.  Open write cursors are moved to the
** root of the table.
**
** If pnChange is not NULL, then table iTable must be an intkey table. The
** integer value pointed to by pnChange is incremented by the number of
** entries in the table.
*/
int sqlite3BtreeClearTable(Btree *p, int iTable, int *pnChange){
  int rc;
  BtShared *pBt = p->pBt;
  sqlite3BtreeEnter(p);
  assert( p->inTrans==TRANS_WRITE );

  rc = saveAllCursors(pBt, (Pgno)iTable, 0);

  if( SQLITE_OK==rc ){
    /* Invalidate all incrblob cursors open on table iTable (assuming iTable
    ** is the root of a table b-tree - if it is not, the following call is
    ** a no-op).  */
    invalidateIncrblobCursors(p, (Pgno)iTable, 0, 1);
    rc = clearDatabasePage(pBt, (Pgno)iTable, 0, pnChange, (Pgno)iTable);
  }
  sqlite3BtreeLeave(p);
  return rc;
}

/*
** Delete all information from the single table that pCur is open on.
**
** This routine only work for pCur on an ephemeral table.
*/
int sqlite3BtreeClearTableOfCursor(BtCursor *pCur){
  return sqlite3BtreeClearTable(pCur->pBtree, pCur->pgnoRoot, 0);
}

/*
** Erase all information in a table and add the root of the table to
** the freelist.  Except, the root of the principle table (the one on
** page 1) is never added to the freelist.
**
** This routine will fail with SQLITE_LOCKED if there are any open
** cursors on the table.
**
** If AUTOVACUUM is enabled and the page at iTable is not the last
** root page in the database file, then the last root page 
** in the database file is moved into the slot formerly occupied by
** iTable and that last slot formerly occupied by the last root page
** is added to the freelist instead of iTable.  In this say, all
** root pages are kept at the beginning of the database file, which
** is necessary for AUTOVACUUM to work right.  *piMoved is set to the 
** page number that used to be the last root page in the file before
** the move.  If no page gets moved, *piMoved is set to 0.
** The last root page is recorded in meta[3] and the value of
** meta[3] is updated by this procedure.
*/
static int btreeDropTable(Btree *p, Pgno iTable, int *piMoved){
  int rc;
  MemPage *pPage = 0;
  BtShared *pBt = p->pBt;

  assert( sqlite3BtreeHoldsMutex(p) );
  assert( p->inTrans==TRANS_WRITE );
  assert( iTable>=2 );
  if( iTable>btreePagecount(pBt) ){
    return SQLITE_CORRUPT_BKPT;
  }

  rc = btreeGetPage(pBt, (Pgno)iTable, &pPage, 0);
  if( rc ) return rc;
  rc = sqlite3BtreeClearTable(p, iTable, 0);
  if( rc ){
    releasePage(pPage);
    return rc;
  }

  *piMoved = 0;

#ifdef SQLITE_OMIT_AUTOVACUUM
  freePage(pPage, &rc);
  releasePage(pPage);
#else
  if( pBt->autoVacuum ){
    Pgno maxRootPgno;
    sqlite3BtreeGetMeta(p, BTREE_LARGEST_ROOT_PAGE, &maxRootPgno);

    if( iTable==maxRootPgno ){
      /* If the table being dropped is the table with the largest root-page
      ** number in the database, put the root page on the free list. 
      */
      freePage(pPage, &rc);
      releasePage(pPage);
      if( rc!=SQLITE_OK ){
        return rc;
      }
    }else{
      /* The table being dropped does not have the largest root-page
      ** number in the database. So move the page that does into the 
      ** gap left by the deleted root-page.
      */
      MemPage *pMove;
      releasePage(pPage);
      rc = btreeGetPage(pBt, maxRootPgno, &pMove, 0);
      if( rc!=SQLITE_OK ){
        return rc;
      }
      rc = relocatePage(pBt, pMove, PTRMAP_ROOTPAGE, 0, iTable, 0);
      releasePage(pMove);
      if( rc!=SQLITE_OK ){
        return rc;
      }
      pMove = 0;
      rc = btreeGetPage(pBt, maxRootPgno, &pMove, 0);
      freePage(pMove, &rc);
      releasePage(pMove);
      if( rc!=SQLITE_OK ){
        return rc;
      }
      *piMoved = maxRootPgno;
    }

    /* Set the new 'max-root-page' value in the database header. This
    ** is the old value less one, less one more if that happens to
    ** be a root-page number, less one again if that is the
    ** PENDING_BYTE_PAGE.
    */
    maxRootPgno--;
    while( maxRootPgno==PENDING_BYTE_PAGE(pBt)
           || PTRMAP_ISPAGE(pBt, maxRootPgno) ){
      maxRootPgno--;
    }
    assert( maxRootPgno!=PENDING_BYTE_PAGE(pBt) );

    rc = sqlite3BtreeUpdateMeta(p, 4, maxRootPgno);
  }else{
    freePage(pPage, &rc);
    releasePage(pPage);
  }
#endif
  return rc;  
}
int sqlite3BtreeDropTable(Btree *p, int iTable, int *piMoved){
  int rc;
  sqlite3BtreeEnter(p);
  rc = btreeDropTable(p, iTable, piMoved);
  sqlite3BtreeLeave(p);
  return rc;
}


/*
** This function may only be called if the b-tree connection already
** has a read or write transaction open on the database.
**
** Read the meta-information out of a database file.  Meta[0]
** is the number of free pages currently in the database.  Meta[1]
** through meta[15] are available for use by higher layers.  Meta[0]
** is read-only, the others are read/write.
** 
** The schema layer numbers meta values differently.  At the schema
** layer (and the SetCookie and ReadCookie opcodes) the number of
** free pages is not visible.  So Cookie[0] is the same as Meta[1].
**
** This routine treats Meta[BTREE_DATA_VERSION] as a special case.  Instead
** of reading the value out of the header, it instead loads the "DataVersion"
** from the pager.  The BTREE_DATA_VERSION value is not actually stored in the
** database file.  It is a number computed by the pager.  But its access
** pattern is the same as header meta values, and so it is convenient to
** read it from this routine.
*/
void sqlite3BtreeGetMeta(Btree *p, int idx, u32 *pMeta){
  BtShared *pBt = p->pBt;

  sqlite3BtreeEnter(p);
  assert( p->inTrans>TRANS_NONE );
  assert( SQLITE_OK==querySharedCacheTableLock(p, MASTER_ROOT, READ_LOCK) );
  assert( pBt->pPage1 );
  assert( idx>=0 && idx<=15 );

  if( idx==BTREE_DATA_VERSION ){
    *pMeta = sqlite3PagerDataVersion(pBt->pPager) + p->iDataVersion;
  }else{
    *pMeta = get4byte(&pBt->pPage1->aData[36 + idx*4]);
  }

  /* If auto-vacuum is disabled in this build and this is an auto-vacuum
  ** database, mark the database as read-only.  */
#ifdef SQLITE_OMIT_AUTOVACUUM
  if( idx==BTREE_LARGEST_ROOT_PAGE && *pMeta>0 ){
    pBt->btsFlags |= BTS_READ_ONLY;
  }
#endif

  sqlite3BtreeLeave(p);
}

/*
** Write meta-information back into the database.  Meta[0] is
** read-only and may not be written.
*/
int sqlite3BtreeUpdateMeta(Btree *p, int idx, u32 iMeta){
  BtShared *pBt = p->pBt;
  unsigned char *pP1;
  int rc;
  assert( idx>=1 && idx<=15 );
  sqlite3BtreeEnter(p);
  assert( p->inTrans==TRANS_WRITE );
  assert( pBt->pPage1!=0 );
  pP1 = pBt->pPage1->aData;
  rc = sqlite3PagerWrite(pBt->pPage1->pDbPage);
  if( rc==SQLITE_OK ){
    put4byte(&pP1[36 + idx*4], iMeta);
#ifndef SQLITE_OMIT_AUTOVACUUM
    if( idx==BTREE_INCR_VACUUM ){
      assert( pBt->autoVacuum || iMeta==0 );
      assert( iMeta==0 || iMeta==1 );
      pBt->incrVacuum = (u8)iMeta;
    }
#endif
  }
  sqlite3BtreeLeave(p);
  return rc;
}

/*
** The first argument, pCur, is a cursor opened on some b-tree. Count the
** number of entries in the b-tree and write the result to *pnEntry.
**
** SQLITE_OK is returned if the operation is successfully executed. 
** Otherwise, if an error is encountered (i.e. an IO error or database
** corruption) an SQLite error code is returned.
*/
int sqlite3BtreeCount(sqlite3 *db, BtCursor *pCur, i64 *pnEntry){
  i64 nEntry = 0;                      /* Value to return in *pnEntry */
  int rc;                              /* Return code */

  rc = moveToRoot(pCur);
  if( rc==SQLITE_EMPTY ){
    *pnEntry = 0;
    return SQLITE_OK;
  }

  /* Unless an error occurs, the following loop runs one iteration for each
  ** page in the B-Tree structure (not including overflow pages). 
  */
  while( rc==SQLITE_OK && !AtomicLoad(&db->u1.isInterrupted) ){
    int iIdx;                          /* Index of child node in parent */
    MemPage *pPage;                    /* Current page of the b-tree */

    /* If this is a leaf page or the tree is not an int-key tree, then 
    ** this page contains countable entries. Increment the entry counter
    ** accordingly.
    */
    pPage = pCur->pPage;
    if( pPage->leaf || !pPage->intKey ){
      nEntry += pPage->nCell;
    }

    /* pPage is a leaf node. This loop navigates the cursor so that it 
    ** points to the first interior cell that it points to the parent of
    ** the next page in the tree that has not yet been visited. The
    ** pCur->aiIdx[pCur->iPage] value is set to the index of the parent cell
    ** of the page, or to the number of cells in the page if the next page
    ** to visit is the right-child of its parent.
    **
    ** If all pages in the tree have been visited, return SQLITE_OK to the
    ** caller.
    */
    if( pPage->leaf ){
      do {
        if( pCur->iPage==0 ){
          /* All pages of the b-tree have been visited. Return successfully. */
          *pnEntry = nEntry;
          return moveToRoot(pCur);
        }
        moveToParent(pCur);
      }while ( pCur->ix>=pCur->pPage->nCell );

      pCur->ix++;
      pPage = pCur->pPage;
    }

    /* Descend to the child node of the cell that the cursor currently 
    ** points at. This is the right-child if (iIdx==pPage->nCell).
    */
    iIdx = pCur->ix;
    if( iIdx==pPage->nCell ){
      rc = moveToChild(pCur, get4byte(&pPage->aData[pPage->hdrOffset+8]));
    }else{
      rc = moveToChild(pCur, get4byte(findCell(pPage, iIdx)));
    }
  }

  /* An error has occurred. Return an error code. */
  return rc;
}

/*
** Return the pager associated with a BTree.  This routine is used for
** testing and debugging only.
*/
Pager *sqlite3BtreePager(Btree *p){
  return p->pBt->pPager;
}

#ifndef SQLITE_OMIT_INTEGRITY_CHECK
/*
** Append a message to the error message string.
*/
static void checkAppendMsg(
  IntegrityCk *pCheck,
  const char *zFormat,
  ...
){
  va_list ap;
  if( !pCheck->mxErr ) return;
  pCheck->mxErr--;
  pCheck->nErr++;
  va_start(ap, zFormat);
  if( pCheck->errMsg.nChar ){
    sqlite3_str_append(&pCheck->errMsg, "\n", 1);
  }
  if( pCheck->zPfx ){
    sqlite3_str_appendf(&pCheck->errMsg, pCheck->zPfx, pCheck->v1, pCheck->v2);
  }
  sqlite3_str_vappendf(&pCheck->errMsg, zFormat, ap);
  va_end(ap);
  if( pCheck->errMsg.accError==SQLITE_NOMEM ){
    pCheck->mallocFailed = 1;
  }
}
#endif /* SQLITE_OMIT_INTEGRITY_CHECK */

#ifndef SQLITE_OMIT_INTEGRITY_CHECK

/*
** Return non-zero if the bit in the IntegrityCk.aPgRef[] array that
** corresponds to page iPg is already set.
*/
static int getPageReferenced(IntegrityCk *pCheck, Pgno iPg){
  assert( iPg<=pCheck->nPage && sizeof(pCheck->aPgRef[0])==1 );
  return (pCheck->aPgRef[iPg/8] & (1 << (iPg & 0x07)));
}

/*
** Set the bit in the IntegrityCk.aPgRef[] array that corresponds to page iPg.
*/
static void setPageReferenced(IntegrityCk *pCheck, Pgno iPg){
  assert( iPg<=pCheck->nPage && sizeof(pCheck->aPgRef[0])==1 );
  pCheck->aPgRef[iPg/8] |= (1 << (iPg & 0x07));
}


/*
** Add 1 to the reference count for page iPage.  If this is the second
** reference to the page, add an error message to pCheck->zErrMsg.
** Return 1 if there are 2 or more references to the page and 0 if
** if this is the first reference to the page.
**
** Also check that the page number is in bounds.
*/
static int checkRef(IntegrityCk *pCheck, Pgno iPage){
  if( iPage>pCheck->nPage || iPage==0 ){
    checkAppendMsg(pCheck, "invalid page number %d", iPage);
    return 1;
  }
  if( getPageReferenced(pCheck, iPage) ){
    checkAppendMsg(pCheck, "2nd reference to page %d", iPage);
    return 1;
  }
  if( AtomicLoad(&pCheck->db->u1.isInterrupted) ) return 1;
  setPageReferenced(pCheck, iPage);
  return 0;
}

#ifndef SQLITE_OMIT_AUTOVACUUM
/*
** Check that the entry in the pointer-map for page iChild maps to 
** page iParent, pointer type ptrType. If not, append an error message
** to pCheck.
*/
static void checkPtrmap(
  IntegrityCk *pCheck,   /* Integrity check context */
  Pgno iChild,           /* Child page number */
  u8 eType,              /* Expected pointer map type */
  Pgno iParent           /* Expected pointer map parent page number */
){
  int rc;
  u8 ePtrmapType;
  Pgno iPtrmapParent;

  rc = ptrmapGet(pCheck->pBt, iChild, &ePtrmapType, &iPtrmapParent);
  if( rc!=SQLITE_OK ){
    if( rc==SQLITE_NOMEM || rc==SQLITE_IOERR_NOMEM ) pCheck->mallocFailed = 1;
    checkAppendMsg(pCheck, "Failed to read ptrmap key=%d", iChild);
    return;
  }

  if( ePtrmapType!=eType || iPtrmapParent!=iParent ){
    checkAppendMsg(pCheck,
      "Bad ptr map entry key=%d expected=(%d,%d) got=(%d,%d)", 
      iChild, eType, iParent, ePtrmapType, iPtrmapParent);
  }
}
#endif

/*
** Check the integrity of the freelist or of an overflow page list.
** Verify that the number of pages on the list is N.
*/
static void checkList(
  IntegrityCk *pCheck,  /* Integrity checking context */
  int isFreeList,       /* True for a freelist.  False for overflow page list */
  int iPage,            /* Page number for first page in the list */
  u32 N                 /* Expected number of pages in the list */
){
  int i;
  u32 expected = N;
  int nErrAtStart = pCheck->nErr;
  while( iPage!=0 && pCheck->mxErr ){
    DbPage *pOvflPage;
    unsigned char *pOvflData;
    if( checkRef(pCheck, iPage) ) break;
    N--;
    if( sqlite3PagerGet(pCheck->pPager, (Pgno)iPage, &pOvflPage, 0) ){
      checkAppendMsg(pCheck, "failed to get page %d", iPage);
      break;
    }
    pOvflData = (unsigned char *)sqlite3PagerGetData(pOvflPage);
    if( isFreeList ){
      u32 n = (u32)get4byte(&pOvflData[4]);
#ifndef SQLITE_OMIT_AUTOVACUUM
      if( pCheck->pBt->autoVacuum ){
        checkPtrmap(pCheck, iPage, PTRMAP_FREEPAGE, 0);
      }
#endif
      if( n>pCheck->pBt->usableSize/4-2 ){
        checkAppendMsg(pCheck,
           "freelist leaf count too big on page %d", iPage);
        N--;
      }else{
        for(i=0; i<(int)n; i++){
          Pgno iFreePage = get4byte(&pOvflData[8+i*4]);
#ifndef SQLITE_OMIT_AUTOVACUUM
          if( pCheck->pBt->autoVacuum ){
            checkPtrmap(pCheck, iFreePage, PTRMAP_FREEPAGE, 0);
          }
#endif
          checkRef(pCheck, iFreePage);
        }
        N -= n;
      }
    }
#ifndef SQLITE_OMIT_AUTOVACUUM
    else{
      /* If this database supports auto-vacuum and iPage is not the last
      ** page in this overflow list, check that the pointer-map entry for
      ** the following page matches iPage.
      */
      if( pCheck->pBt->autoVacuum && N>0 ){
        i = get4byte(pOvflData);
        checkPtrmap(pCheck, i, PTRMAP_OVERFLOW2, iPage);
      }
    }
#endif
    iPage = get4byte(pOvflData);
    sqlite3PagerUnref(pOvflPage);
  }
  if( N && nErrAtStart==pCheck->nErr ){
    checkAppendMsg(pCheck,
      "%s is %d but should be %d",
      isFreeList ? "size" : "overflow list length",
      expected-N, expected);
  }
}
#endif /* SQLITE_OMIT_INTEGRITY_CHECK */

/*
** An implementation of a min-heap.
**
** aHeap[0] is the number of elements on the heap.  aHeap[1] is the
** root element.  The daughter nodes of aHeap[N] are aHeap[N*2]
** and aHeap[N*2+1].
**
** The heap property is this:  Every node is less than or equal to both
** of its daughter nodes.  A consequence of the heap property is that the
** root node aHeap[1] is always the minimum value currently in the heap.
**
** The btreeHeapInsert() routine inserts an unsigned 32-bit number onto
** the heap, preserving the heap property.  The btreeHeapPull() routine
** removes the root element from the heap (the minimum value in the heap)
** and then moves other nodes around as necessary to preserve the heap
** property.
**
** This heap is used for cell overlap and coverage testing.  Each u32
** entry represents the span of a cell or freeblock on a btree page.  
** The upper 16 bits are the index of the first byte of a range and the
** lower 16 bits are the index of the last byte of that range.
*/
static void btreeHeapInsert(u32 *aHeap, u32 x){
  u32 j, i = ++aHeap[0];
  aHeap[i] = x;
  while( (j = i/2)>0 && aHeap[j]>aHeap[i] ){
    x = aHeap[j];
    aHeap[j] = aHeap[i];
    aHeap[i] = x;
    i = j;
  }
}
static int btreeHeapPull(u32 *aHeap, u32 *pOut){
  u32 j, i, x;
  if( (x = aHeap[0])==0 ) return 0;
  *pOut = aHeap[1];
  aHeap[1] = aHeap[x];
  aHeap[x] = 0xffffffff;
  aHeap[0]--;
  i = 1;
  while( (j = i*2)<=aHeap[0] ){
    if( aHeap[j]>aHeap[j+1] ) j++;
    if( aHeap[i]<aHeap[j] ) break;
    x = aHeap[i];
    aHeap[i] = aHeap[j];
    aHeap[j] = x;
    i = j;
  }
  return 1;  
}

#ifndef SQLITE_OMIT_INTEGRITY_CHECK
/*
** Do various sanity checks on a single page of a tree.  Return
** the tree depth.  Root pages return 0.  Parents of root pages
** return 1, and so forth.
** 
** These checks are done:
**
**      1.  Make sure that cells and freeblocks do not overlap
**          but combine to completely cover the page.
**      2.  Make sure integer cell keys are in order.
**      3.  Check the integrity of overflow pages.
**      4.  Recursively call checkTreePage on all children.
**      5.  Verify that the depth of all children is the same.
*/
static int checkTreePage(
  IntegrityCk *pCheck,  /* Context for the sanity check */
  int iPage,            /* Page number of the page to check */
  i64 *piMinKey,        /* Write minimum integer primary key here */
  i64 maxKey            /* Error if integer primary key greater than this */
){
  MemPage *pPage = 0;      /* The page being analyzed */
  int i;                   /* Loop counter */
  int rc;                  /* Result code from subroutine call */
  int depth = -1, d2;      /* Depth of a subtree */
  int pgno;                /* Page number */
  int nFrag;               /* Number of fragmented bytes on the page */
  int hdr;                 /* Offset to the page header */
  int cellStart;           /* Offset to the start of the cell pointer array */
  int nCell;               /* Number of cells */
  int doCoverageCheck = 1; /* True if cell coverage checking should be done */
  int keyCanBeEqual = 1;   /* True if IPK can be equal to maxKey
                           ** False if IPK must be strictly less than maxKey */
  u8 *data;                /* Page content */
  u8 *pCell;               /* Cell content */
  u8 *pCellIdx;            /* Next element of the cell pointer array */
  BtShared *pBt;           /* The BtShared object that owns pPage */
  u32 pc;                  /* Address of a cell */
  u32 usableSize;          /* Usable size of the page */
  u32 contentOffset;       /* Offset to the start of the cell content area */
  u32 *heap = 0;           /* Min-heap used for checking cell coverage */
  u32 x, prev = 0;         /* Next and previous entry on the min-heap */
  const char *saved_zPfx = pCheck->zPfx;
  int saved_v1 = pCheck->v1;
  int saved_v2 = pCheck->v2;
  u8 savedIsInit = 0;

  /* Check that the page exists
  */
  pBt = pCheck->pBt;
  usableSize = pBt->usableSize;
  if( iPage==0 ) return 0;
  if( checkRef(pCheck, iPage) ) return 0;
  pCheck->zPfx = "Page %d: ";
  pCheck->v1 = iPage;
  if( (rc = btreeGetPage(pBt, (Pgno)iPage, &pPage, 0))!=0 ){
    checkAppendMsg(pCheck,
       "unable to get the page. error code=%d", rc);
    goto end_of_check;
  }

  /* Clear MemPage.isInit to make sure the corruption detection code in
  ** btreeInitPage() is executed.  */
  savedIsInit = pPage->isInit;
  pPage->isInit = 0;
  if( (rc = btreeInitPage(pPage))!=0 ){
    assert( rc==SQLITE_CORRUPT );  /* The only possible error from InitPage */
    checkAppendMsg(pCheck,
                   "btreeInitPage() returns error code %d", rc);
    goto end_of_check;
  }
  if( (rc = btreeComputeFreeSpace(pPage))!=0 ){
    assert( rc==SQLITE_CORRUPT );
    checkAppendMsg(pCheck, "free space corruption", rc);
    goto end_of_check;
  }
  data = pPage->aData;
  hdr = pPage->hdrOffset;

  /* Set up for cell analysis */
  pCheck->zPfx = "On tree page %d cell %d: ";
  contentOffset = get2byteNotZero(&data[hdr+5]);
  assert( contentOffset<=usableSize );  /* Enforced by btreeInitPage() */

  /* EVIDENCE-OF: R-37002-32774 The two-byte integer at offset 3 gives the
  ** number of cells on the page. */
  nCell = get2byte(&data[hdr+3]);
  assert( pPage->nCell==nCell );

  /* EVIDENCE-OF: R-23882-45353 The cell pointer array of a b-tree page
  ** immediately follows the b-tree page header. */
  cellStart = hdr + 12 - 4*pPage->leaf;
  assert( pPage->aCellIdx==&data[cellStart] );
  pCellIdx = &data[cellStart + 2*(nCell-1)];

  if( !pPage->leaf ){
    /* Analyze the right-child page of internal pages */
    pgno = get4byte(&data[hdr+8]);
#ifndef SQLITE_OMIT_AUTOVACUUM
    if( pBt->autoVacuum ){
      pCheck->zPfx = "On page %d at right child: ";
      checkPtrmap(pCheck, pgno, PTRMAP_BTREE, iPage);
    }
#endif
    depth = checkTreePage(pCheck, pgno, &maxKey, maxKey);
    keyCanBeEqual = 0;
  }else{
    /* For leaf pages, the coverage check will occur in the same loop
    ** as the other cell checks, so initialize the heap.  */
    heap = pCheck->heap;
    heap[0] = 0;
  }

  /* EVIDENCE-OF: R-02776-14802 The cell pointer array consists of K 2-byte
  ** integer offsets to the cell contents. */
  for(i=nCell-1; i>=0 && pCheck->mxErr; i--){
    CellInfo info;

    /* Check cell size */
    pCheck->v2 = i;
    assert( pCellIdx==&data[cellStart + i*2] );
    pc = get2byteAligned(pCellIdx);
    pCellIdx -= 2;
    if( pc<contentOffset || pc>usableSize-4 ){
      checkAppendMsg(pCheck, "Offset %d out of range %d..%d",
                             pc, contentOffset, usableSize-4);
      doCoverageCheck = 0;
      continue;
    }
    pCell = &data[pc];
    pPage->xParseCell(pPage, pCell, &info);
    if( pc+info.nSize>usableSize ){
      checkAppendMsg(pCheck, "Extends off end of page");
      doCoverageCheck = 0;
      continue;
    }

    /* Check for integer primary key out of range */
    if( pPage->intKey ){
      if( keyCanBeEqual ? (info.nKey > maxKey) : (info.nKey >= maxKey) ){
        checkAppendMsg(pCheck, "Rowid %lld out of order", info.nKey);
      }
      maxKey = info.nKey;
      keyCanBeEqual = 0;     /* Only the first key on the page may ==maxKey */
    }

    /* Check the content overflow list */
    if( info.nPayload>info.nLocal ){
      u32 nPage;       /* Number of pages on the overflow chain */
      Pgno pgnoOvfl;   /* First page of the overflow chain */
      assert( pc + info.nSize - 4 <= usableSize );
      nPage = (info.nPayload - info.nLocal + usableSize - 5)/(usableSize - 4);
      pgnoOvfl = get4byte(&pCell[info.nSize - 4]);
#ifndef SQLITE_OMIT_AUTOVACUUM
      if( pBt->autoVacuum ){
        checkPtrmap(pCheck, pgnoOvfl, PTRMAP_OVERFLOW1, iPage);
      }
#endif
      checkList(pCheck, 0, pgnoOvfl, nPage);
    }

    if( !pPage->leaf ){
      /* Check sanity of left child page for internal pages */
      pgno = get4byte(pCell);
#ifndef SQLITE_OMIT_AUTOVACUUM
      if( pBt->autoVacuum ){
        checkPtrmap(pCheck, pgno, PTRMAP_BTREE, iPage);
      }
#endif
      d2 = checkTreePage(pCheck, pgno, &maxKey, maxKey);
      keyCanBeEqual = 0;
      if( d2!=depth ){
        checkAppendMsg(pCheck, "Child page depth differs");
        depth = d2;
      }
    }else{
      /* Populate the coverage-checking heap for leaf pages */
      btreeHeapInsert(heap, (pc<<16)|(pc+info.nSize-1));
    }
  }
  *piMinKey = maxKey;

  /* Check for complete coverage of the page
  */
  pCheck->zPfx = 0;
  if( doCoverageCheck && pCheck->mxErr>0 ){
    /* For leaf pages, the min-heap has already been initialized and the
    ** cells have already been inserted.  But for internal pages, that has
    ** not yet been done, so do it now */
    if( !pPage->leaf ){
      heap = pCheck->heap;
      heap[0] = 0;
      for(i=nCell-1; i>=0; i--){
        u32 size;
        pc = get2byteAligned(&data[cellStart+i*2]);
        size = pPage->xCellSize(pPage, &data[pc]);
        btreeHeapInsert(heap, (pc<<16)|(pc+size-1));
      }
    }
    /* Add the freeblocks to the min-heap
    **
    ** EVIDENCE-OF: R-20690-50594 The second field of the b-tree page header
    ** is the offset of the first freeblock, or zero if there are no
    ** freeblocks on the page. 
    */
    i = get2byte(&data[hdr+1]);
    while( i>0 ){
      int size, j;
      assert( (u32)i<=usableSize-4 ); /* Enforced by btreeComputeFreeSpace() */
      size = get2byte(&data[i+2]);
      assert( (u32)(i+size)<=usableSize ); /* due to btreeComputeFreeSpace() */
      btreeHeapInsert(heap, (((u32)i)<<16)|(i+size-1));
      /* EVIDENCE-OF: R-58208-19414 The first 2 bytes of a freeblock are a
      ** big-endian integer which is the offset in the b-tree page of the next
      ** freeblock in the chain, or zero if the freeblock is the last on the
      ** chain. */
      j = get2byte(&data[i]);
      /* EVIDENCE-OF: R-06866-39125 Freeblocks are always connected in order of
      ** increasing offset. */
      assert( j==0 || j>i+size );     /* Enforced by btreeComputeFreeSpace() */
      assert( (u32)j<=usableSize-4 ); /* Enforced by btreeComputeFreeSpace() */
      i = j;
    }
    /* Analyze the min-heap looking for overlap between cells and/or 
    ** freeblocks, and counting the number of untracked bytes in nFrag.
    ** 
    ** Each min-heap entry is of the form:    (start_address<<16)|end_address.
    ** There is an implied first entry the covers the page header, the cell
    ** pointer index, and the gap between the cell pointer index and the start
    ** of cell content.  
    **
    ** The loop below pulls entries from the min-heap in order and compares
    ** the start_address against the previous end_address.  If there is an
    ** overlap, that means bytes are used multiple times.  If there is a gap,
    ** that gap is added to the fragmentation count.
    */
    nFrag = 0;
    prev = contentOffset - 1;   /* Implied first min-heap entry */
    while( btreeHeapPull(heap,&x) ){
      if( (prev&0xffff)>=(x>>16) ){
        checkAppendMsg(pCheck,
          "Multiple uses for byte %u of page %d", x>>16, iPage);
        break;
      }else{
        nFrag += (x>>16) - (prev&0xffff) - 1;
        prev = x;
      }
    }
    nFrag += usableSize - (prev&0xffff) - 1;
    /* EVIDENCE-OF: R-43263-13491 The total number of bytes in all fragments
    ** is stored in the fifth field of the b-tree page header.
    ** EVIDENCE-OF: R-07161-27322 The one-byte integer at offset 7 gives the
    ** number of fragmented free bytes within the cell content area.
    */
    if( heap[0]==0 && nFrag!=data[hdr+7] ){
      checkAppendMsg(pCheck,
          "Fragmentation of %d bytes reported as %d on page %d",
          nFrag, data[hdr+7], iPage);
    }
  }

end_of_check:
  if( !doCoverageCheck ) pPage->isInit = savedIsInit;
  releasePage(pPage);
  pCheck->zPfx = saved_zPfx;
  pCheck->v1 = saved_v1;
  pCheck->v2 = saved_v2;
  return depth+1;
}
#endif /* SQLITE_OMIT_INTEGRITY_CHECK */

#ifndef SQLITE_OMIT_INTEGRITY_CHECK
/*
** This routine does a complete check of the given BTree file.  aRoot[] is
** an array of pages numbers were each page number is the root page of
** a table.  nRoot is the number of entries in aRoot.
**
** A read-only or read-write transaction must be opened before calling
** this function.
**
** Write the number of error seen in *pnErr.  Except for some memory
** allocation errors,  an error message held in memory obtained from
** malloc is returned if *pnErr is non-zero.  If *pnErr==0 then NULL is
** returned.  If a memory allocation error occurs, NULL is returned.
*/
char *sqlite3BtreeIntegrityCheck(
  sqlite3 *db,  /* Database connection that is running the check */
  Btree *p,     /* The btree to be checked */
  int *aRoot,   /* An array of root pages numbers for individual trees */
  int nRoot,    /* Number of entries in aRoot[] */
  int mxErr,    /* Stop reporting errors after this many */
  int *pnErr    /* Write number of errors seen to this variable */
){
  Pgno i;
  IntegrityCk sCheck;
  BtShared *pBt = p->pBt;
  u64 savedDbFlags = pBt->db->flags;
  char zErr[100];
  VVA_ONLY( int nRef );

  sqlite3BtreeEnter(p);
  assert( p->inTrans>TRANS_NONE && pBt->inTransaction>TRANS_NONE );
  VVA_ONLY( nRef = sqlite3PagerRefcount(pBt->pPager) );
  assert( nRef>=0 );
  sCheck.db = db;
  sCheck.pBt = pBt;
  sCheck.pPager = pBt->pPager;
  sCheck.nPage = btreePagecount(sCheck.pBt);
  sCheck.mxErr = mxErr;
  sCheck.nErr = 0;
  sCheck.mallocFailed = 0;
  sCheck.zPfx = 0;
  sCheck.v1 = 0;
  sCheck.v2 = 0;
  sCheck.aPgRef = 0;
  sCheck.heap = 0;
  sqlite3StrAccumInit(&sCheck.errMsg, 0, zErr, sizeof(zErr), SQLITE_MAX_LENGTH);
  sCheck.errMsg.printfFlags = SQLITE_PRINTF_INTERNAL;
  if( sCheck.nPage==0 ){
    goto integrity_ck_cleanup;
  }

  sCheck.aPgRef = sqlite3MallocZero((sCheck.nPage / 8)+ 1);
  if( !sCheck.aPgRef ){
    sCheck.mallocFailed = 1;
    goto integrity_ck_cleanup;
  }
  sCheck.heap = (u32*)sqlite3PageMalloc( pBt->pageSize );
  if( sCheck.heap==0 ){
    sCheck.mallocFailed = 1;
    goto integrity_ck_cleanup;
  }

  i = PENDING_BYTE_PAGE(pBt);
  if( i<=sCheck.nPage ) setPageReferenced(&sCheck, i);

  /* Check the integrity of the freelist
  */
  sCheck.zPfx = "Main freelist: ";
  checkList(&sCheck, 1, get4byte(&pBt->pPage1->aData[32]),
            get4byte(&pBt->pPage1->aData[36]));
  sCheck.zPfx = 0;

  /* Check all the tables.
  */
#ifndef SQLITE_OMIT_AUTOVACUUM
  if( pBt->autoVacuum ){
    int mx = 0;
    int mxInHdr;
    for(i=0; (int)i<nRoot; i++) if( mx<aRoot[i] ) mx = aRoot[i];
    mxInHdr = get4byte(&pBt->pPage1->aData[52]);
    if( mx!=mxInHdr ){
      checkAppendMsg(&sCheck,
        "max rootpage (%d) disagrees with header (%d)",
        mx, mxInHdr
      );
    }
  }else if( get4byte(&pBt->pPage1->aData[64])!=0 ){
    checkAppendMsg(&sCheck,
      "incremental_vacuum enabled with a max rootpage of zero"
    );
  }
#endif
  testcase( pBt->db->flags & SQLITE_CellSizeCk );
  pBt->db->flags &= ~(u64)SQLITE_CellSizeCk;
  for(i=0; (int)i<nRoot && sCheck.mxErr; i++){
    i64 notUsed;
    if( aRoot[i]==0 ) continue;
#ifndef SQLITE_OMIT_AUTOVACUUM
    if( pBt->autoVacuum && aRoot[i]>1 ){
      checkPtrmap(&sCheck, aRoot[i], PTRMAP_ROOTPAGE, 0);
    }
#endif
    checkTreePage(&sCheck, aRoot[i], &notUsed, LARGEST_INT64);
  }
  pBt->db->flags = savedDbFlags;

  /* Make sure every page in the file is referenced. Skip this if the
  ** database is currently being written by a CONCURRENT transaction (it 
  ** may fail as pages that were part of the free-list when the transaction
  ** was opened cannot be counted).  */
  for(i=1; ISCONCURRENT==0 && i<=sCheck.nPage && sCheck.mxErr; i++){
#ifdef SQLITE_OMIT_AUTOVACUUM
    if( getPageReferenced(&sCheck, i)==0 ){
      checkAppendMsg(&sCheck, "Page %d is never used", i);
    }
#else
    /* If the database supports auto-vacuum, make sure no tables contain
    ** references to pointer-map pages.
    */
    if( getPageReferenced(&sCheck, i)==0 && 
       (PTRMAP_PAGENO(pBt, i)!=i || !pBt->autoVacuum) ){
      checkAppendMsg(&sCheck, "Page %d is never used", i);
    }
    if( getPageReferenced(&sCheck, i)!=0 && 
       (PTRMAP_PAGENO(pBt, i)==i && pBt->autoVacuum) ){
      checkAppendMsg(&sCheck, "Pointer map page %d is referenced", i);
    }
#endif
  }

  /* Clean  up and report errors.
  */
integrity_ck_cleanup:
  sqlite3PageFree(sCheck.heap);
  sqlite3_free(sCheck.aPgRef);
  if( sCheck.mallocFailed ){
    sqlite3_str_reset(&sCheck.errMsg);
    sCheck.nErr++;
  }
  *pnErr = sCheck.nErr;
  if( sCheck.nErr==0 ) sqlite3_str_reset(&sCheck.errMsg);
  /* Make sure this analysis did not leave any unref() pages. */
  assert( nRef==sqlite3PagerRefcount(pBt->pPager) );
  sqlite3BtreeLeave(p);
  return sqlite3StrAccumFinish(&sCheck.errMsg);
}
#endif /* SQLITE_OMIT_INTEGRITY_CHECK */

/*
** Return the full pathname of the underlying database file.  Return
** an empty string if the database is in-memory or a TEMP database.
**
** The pager filename is invariant as long as the pager is
** open so it is safe to access without the BtShared mutex.
*/
const char *sqlite3BtreeGetFilename(Btree *p){
  assert( p->pBt->pPager!=0 );
  return sqlite3PagerFilename(p->pBt->pPager, 1);
}

/*
** Return the pathname of the journal file for this database. The return
** value of this routine is the same regardless of whether the journal file
** has been created or not.
**
** The pager journal filename is invariant as long as the pager is
** open so it is safe to access without the BtShared mutex.
*/
const char *sqlite3BtreeGetJournalname(Btree *p){
  assert( p->pBt->pPager!=0 );
  return sqlite3PagerJournalname(p->pBt->pPager);
}

/*
** Return non-zero if a transaction is active.
*/
int sqlite3BtreeIsInTrans(Btree *p){
  assert( p==0 || sqlite3_mutex_held(p->db->mutex) );
  return (p && (p->inTrans==TRANS_WRITE));
}

#ifndef SQLITE_OMIT_WAL
/*
** Run a checkpoint on the Btree passed as the first argument.
**
** Return SQLITE_LOCKED if this or any other connection has an open 
** transaction on the shared-cache the argument Btree is connected to.
**
** Parameter eMode is one of SQLITE_CHECKPOINT_PASSIVE, FULL or RESTART.
*/
int sqlite3BtreeCheckpoint(Btree *p, int eMode, int *pnLog, int *pnCkpt){
  int rc = SQLITE_OK;
  if( p ){
    BtShared *pBt = p->pBt;
    sqlite3BtreeEnter(p);
    if( pBt->inTransaction!=TRANS_NONE ){
      rc = SQLITE_LOCKED;
    }else{
      rc = sqlite3PagerCheckpoint(pBt->pPager, p->db, eMode, pnLog, pnCkpt);
    }
    sqlite3BtreeLeave(p);
  }
  return rc;
}
#endif

/*
** Return non-zero if a read (or write) transaction is active.
*/
int sqlite3BtreeIsInReadTrans(Btree *p){
  assert( p );
  assert( sqlite3_mutex_held(p->db->mutex) );
  return p->inTrans!=TRANS_NONE;
}

int sqlite3BtreeIsInBackup(Btree *p){
  assert( p );
  assert( sqlite3_mutex_held(p->db->mutex) );
  return p->nBackup!=0;
}

/*
** This function returns a pointer to a blob of memory associated with
** a single shared-btree. The memory is used by client code for its own
** purposes (for example, to store a high-level schema associated with 
** the shared-btree). The btree layer manages reference counting issues.
**
** The first time this is called on a shared-btree, nBytes bytes of memory
** are allocated, zeroed, and returned to the caller. For each subsequent 
** call the nBytes parameter is ignored and a pointer to the same blob
** of memory returned. 
**
** If the nBytes parameter is 0 and the blob of memory has not yet been
** allocated, a null pointer is returned. If the blob has already been
** allocated, it is returned as normal.
**
** Just before the shared-btree is closed, the function passed as the 
** xFree argument when the memory allocation was made is invoked on the 
** blob of allocated memory. The xFree function should not call sqlite3_free()
** on the memory, the btree layer does that.
*/
void *sqlite3BtreeSchema(Btree *p, int nBytes, void(*xFree)(void *)){
  BtShared *pBt = p->pBt;
  sqlite3BtreeEnter(p);
  if( !pBt->pSchema && nBytes ){
    pBt->pSchema = sqlite3DbMallocZero(0, nBytes);
    pBt->xFreeSchema = xFree;
  }
  sqlite3BtreeLeave(p);
  return pBt->pSchema;
}

/*
** Return SQLITE_LOCKED_SHAREDCACHE if another user of the same shared 
** btree as the argument handle holds an exclusive lock on the 
** sqlite_master table. Otherwise SQLITE_OK.
*/
int sqlite3BtreeSchemaLocked(Btree *p){
  int rc;
  assert( sqlite3_mutex_held(p->db->mutex) );
  sqlite3BtreeEnter(p);
  rc = querySharedCacheTableLock(p, MASTER_ROOT, READ_LOCK);
  assert( rc==SQLITE_OK || rc==SQLITE_LOCKED_SHAREDCACHE );
  sqlite3BtreeLeave(p);
  return rc;
}


#ifndef SQLITE_OMIT_SHARED_CACHE
/*
** Obtain a lock on the table whose root page is iTab.  The
** lock is a write lock if isWritelock is true or a read lock
** if it is false.
*/
int sqlite3BtreeLockTable(Btree *p, int iTab, u8 isWriteLock){
  int rc = SQLITE_OK;
  assert( p->inTrans!=TRANS_NONE );
  if( p->sharable ){
    u8 lockType = READ_LOCK + isWriteLock;
    assert( READ_LOCK+1==WRITE_LOCK );
    assert( isWriteLock==0 || isWriteLock==1 );

    sqlite3BtreeEnter(p);
    rc = querySharedCacheTableLock(p, iTab, lockType);
    if( rc==SQLITE_OK ){
      rc = setSharedCacheTableLock(p, iTab, lockType);
    }
    sqlite3BtreeLeave(p);
  }
  return rc;
}
#endif

#ifndef SQLITE_OMIT_INCRBLOB
/*
** Argument pCsr must be a cursor opened for writing on an 
** INTKEY table currently pointing at a valid table entry. 
** This function modifies the data stored as part of that entry.
**
** Only the data content may only be modified, it is not possible to 
** change the length of the data stored. If this function is called with
** parameters that attempt to write past the end of the existing data,
** no modifications are made and SQLITE_CORRUPT is returned.
*/
int sqlite3BtreePutData(BtCursor *pCsr, u32 offset, u32 amt, void *z){
  int rc;
  assert( cursorOwnsBtShared(pCsr) );
  assert( sqlite3_mutex_held(pCsr->pBtree->db->mutex) );
  assert( pCsr->curFlags & BTCF_Incrblob );

  rc = restoreCursorPosition(pCsr);
  if( rc!=SQLITE_OK ){
    return rc;
  }
  assert( pCsr->eState!=CURSOR_REQUIRESEEK );
  if( pCsr->eState!=CURSOR_VALID ){
    return SQLITE_ABORT;
  }

  /* Save the positions of all other cursors open on this table. This is
  ** required in case any of them are holding references to an xFetch
  ** version of the b-tree page modified by the accessPayload call below.
  **
  ** Note that pCsr must be open on a INTKEY table and saveCursorPosition()
  ** and hence saveAllCursors() cannot fail on a BTREE_INTKEY table, hence
  ** saveAllCursors can only return SQLITE_OK.
  */
  VVA_ONLY(rc =) saveAllCursors(pCsr->pBt, pCsr->pgnoRoot, pCsr);
  assert( rc==SQLITE_OK );

  /* Check some assumptions: 
  **   (a) the cursor is open for writing,
  **   (b) there is a read/write transaction open,
  **   (c) the connection holds a write-lock on the table (if required),
  **   (d) there are no conflicting read-locks, and
  **   (e) the cursor points at a valid row of an intKey table.
  */
  if( (pCsr->curFlags & BTCF_WriteFlag)==0 ){
    return SQLITE_READONLY;
  }
  assert( (pCsr->pBt->btsFlags & BTS_READ_ONLY)==0
              && pCsr->pBt->inTransaction==TRANS_WRITE );
  assert( hasSharedCacheTableLock(pCsr->pBtree, pCsr->pgnoRoot, 0, 2) );
  assert( !hasReadConflicts(pCsr->pBtree, pCsr->pgnoRoot) );
  assert( pCsr->pPage->intKey );

  return accessPayload(pCsr, offset, amt, (unsigned char *)z, 1);
}

/* 
** Mark this cursor as an incremental blob cursor.
*/
void sqlite3BtreeIncrblobCursor(BtCursor *pCur){
  pCur->curFlags |= BTCF_Incrblob;
  pCur->pBtree->hasIncrblobCur = 1;
}
#endif

/*
** Set both the "read version" (single byte at byte offset 18) and 
** "write version" (single byte at byte offset 19) fields in the database
** header to iVersion.
*/
int sqlite3BtreeSetVersion(Btree *pBtree, int iVersion){
  BtShared *pBt = pBtree->pBt;
  int rc;                         /* Return code */
 
  assert( iVersion==1 || iVersion==2 );

  /* If setting the version fields to 1, do not automatically open the
  ** WAL connection, even if the version fields are currently set to 2.
  */
  pBt->btsFlags &= ~BTS_NO_WAL;
  if( iVersion==1 ) pBt->btsFlags |= BTS_NO_WAL;

  rc = sqlite3BtreeBeginTrans(pBtree, 0, 0);
  if( rc==SQLITE_OK ){
    u8 *aData = pBt->pPage1->aData;
    if( aData[18]!=(u8)iVersion || aData[19]!=(u8)iVersion ){
      rc = sqlite3BtreeBeginTrans(pBtree, 2, 0);
      if( rc==SQLITE_OK ){
        rc = sqlite3PagerWrite(pBt->pPage1->pDbPage);
        if( rc==SQLITE_OK ){
          aData[18] = (u8)iVersion;
          aData[19] = (u8)iVersion;
        }
      }
    }
  }

  pBt->btsFlags &= ~BTS_NO_WAL;
  return rc;
}

/*
** Return true if the cursor has a hint specified.  This routine is
** only used from within assert() statements
*/
int sqlite3BtreeCursorHasHint(BtCursor *pCsr, unsigned int mask){
  return (pCsr->hints & mask)!=0;
}

/*
** Return true if the given Btree is read-only.
*/
int sqlite3BtreeIsReadonly(Btree *p){
  return (p->pBt->btsFlags & BTS_READ_ONLY)!=0;
}

/*
** Return the size of the header added to each page by this module.
*/
int sqlite3HeaderSizeBtree(void){ return ROUND8(sizeof(MemPage)); }

/*
** This function is called to ensure that all locks required to commit the
** current write-transaction to the database file are held. If the db is
** in rollback mode, this means the EXCLUSIVE lock on the database file.
**
** Or, if this is an CONCURRENT transaction on a wal-mode database, the WRITER
** lock on the wal file. In this case this function also checks that the
** CONCURRENT transaction can be safely committed (does not commit with any
** other transaction committed since it was opened).
**
** SQLITE_OK is returned if successful. SQLITE_BUSY if the required locks
** cannot be obtained due to a conflicting lock. If the locks cannot be
** obtained for an CONCURRENT transaction due to a conflict with an already
** committed transaction, SQLITE_BUSY_SNAPSHOT is returned. Otherwise, if
** some other error (OOM, IO, etc.) occurs, the relevant SQLite error code
** is returned.
*/
int sqlite3BtreeExclusiveLock(Btree *p){
  int rc;
  Pgno pgno = 0;
  BtShared *pBt = p->pBt;
  assert( p->inTrans==TRANS_WRITE && pBt->pPage1 );
  sqlite3BtreeEnter(p);
  rc = sqlite3PagerExclusiveLock(pBt->pPager, pBt->pPage1->pDbPage, &pgno);
#ifdef SQLITE_OMIT_CONCURRENT
  assert( pgno==0 );
#else
  if( rc==SQLITE_BUSY_SNAPSHOT && pgno ){
    PgHdr *pPg = 0;
    int rc2 = sqlite3PagerGet(pBt->pPager, pgno, &pPg, 0);
    if( rc2==SQLITE_OK ){
      int bWrite = -1;
      const char *zObj = 0;
      const char *zTab = 0;
      char zContent[17];

      if( pPg ){
        Pgno pgnoRoot = 0;
        HashElem *pE;
        Schema *pSchema;
        u8 *aData = (u8*)sqlite3PagerGetData(pPg);
        int i;
        for(i=0; i<8; i++){
          static const char hexdigits[] = {
            '0', '1', '2', '3', '4', '5', '6', '7',
            '8', '9', 'A', 'B', 'C', 'D', 'E', 'F' 
          };
          zContent[i*2] = hexdigits[(aData[i] >> 4)];
          zContent[i*2+1] = hexdigits[(aData[i] & 0xF)];
        }
        zContent[16] = '\0';

        pgnoRoot = ((MemPage*)sqlite3PagerGetExtra(pPg))->pgnoRoot;
        bWrite = sqlite3PagerIswriteable(pPg);
        sqlite3PagerUnref(pPg);

        pSchema = sqlite3SchemaGet(p->db, p);
        if( pSchema ){
          for(pE=sqliteHashFirst(&pSchema->tblHash); pE; pE=sqliteHashNext(pE)){
            Table *pTab = (Table *)sqliteHashData(pE);
            if( pTab->tnum==(int)pgnoRoot ){
              zObj = pTab->zName;
              zTab = 0;
            }else{
              Index *pIdx;
              for(pIdx=pTab->pIndex; pIdx; pIdx=pIdx->pNext){
                if( pIdx->tnum==(int)pgnoRoot ){
                  zObj = pIdx->zName;
                  zTab = pTab->zName;
                }
              }
            }
          }
        }
      }

      sqlite3_log(SQLITE_OK,
          "cannot commit CONCURRENT transaction "
          "- conflict at page %d "
          "(%s page; part of db %s %s%s%s; content=%s...)",
          (int)pgno,
          (bWrite==0?"read-only":(bWrite>0?"read/write":"unknown")),
          (zTab ? "index" : "table"),
          (zTab ? zTab : ""), (zTab ? "." : ""), (zObj ? zObj : "UNKNOWN"),
          zContent
      );
    }
  }
#endif
  sqlite3BtreeLeave(p);
  return rc;
}

#if !defined(SQLITE_OMIT_SHARED_CACHE)
/*
** Return true if the Btree passed as the only argument is sharable.
*/
int sqlite3BtreeSharable(Btree *p){
  return p->sharable;
}

/*
** Return the number of connections to the BtShared object accessed by
** the Btree handle passed as the only argument. For private caches 
** this is always 1. For shared caches it may be 1 or greater.
*/
int sqlite3BtreeConnectionCount(Btree *p){
  testcase( p->sharable );
  return p->pBt->nRef;
}
#endif<|MERGE_RESOLUTION|>--- conflicted
+++ resolved
@@ -3712,12 +3712,8 @@
       if( (pBt->btsFlags & BTS_READ_ONLY)!=0 ){
         rc = SQLITE_READONLY;
       }else{
-<<<<<<< HEAD
         int exFlag = bConcurrent ? -1 : (wrflag>1);
-        rc = sqlite3PagerBegin(pBt->pPager, exFlag, sqlite3TempInMemory(p->db));
-=======
-        rc = sqlite3PagerBegin(pPager, wrflag>1, sqlite3TempInMemory(p->db));
->>>>>>> c795e3df
+        rc = sqlite3PagerBegin(pPager, exFlag, sqlite3TempInMemory(p->db));
         if( rc==SQLITE_OK ){
           rc = newDatabase(pBt);
         }else if( rc==SQLITE_BUSY_SNAPSHOT && pBt->inTransaction==TRANS_NONE ){
@@ -3799,15 +3795,12 @@
       ** open savepoints. If the second parameter is greater than 0 and
       ** the sub-journal is not already open, then it will be opened here.
       */
-<<<<<<< HEAD
       int nSavepoint = p->db->nSavepoint;
       rc = sqlite3PagerOpenSavepoint(pBt->pPager, nSavepoint);
       if( rc==SQLITE_OK && nSavepoint ){
         rc = btreePtrmapBegin(pBt, nSavepoint);
       }
-=======
       rc = sqlite3PagerOpenSavepoint(pPager, p->db->nSavepoint);
->>>>>>> c795e3df
     }
   }
 
