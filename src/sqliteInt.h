/*
** 2001 September 15
**
** The author disclaims copyright to this source code.  In place of
** a legal notice, here is a blessing:
**
**    May you do good and not evil.
**    May you find forgiveness for yourself and forgive others.
**    May you share freely, never taking more than you give.
**
*************************************************************************
** Internal interface definitions for SQLite.
**
*/
#ifndef SQLITEINT_H
#define SQLITEINT_H

/* Special Comments:
**
** Some comments have special meaning to the tools that measure test
** coverage:
**
**    NO_TEST                     - The branches on this line are not
**                                  measured by branch coverage.  This is
**                                  used on lines of code that actually
**                                  implement parts of coverage testing.
**
**    OPTIMIZATION-IF-TRUE        - This branch is allowed to alway be false
**                                  and the correct answer is still obtained,
**                                  though perhaps more slowly.
**
**    OPTIMIZATION-IF-FALSE       - This branch is allowed to alway be true
**                                  and the correct answer is still obtained,
**                                  though perhaps more slowly.
**
**    PREVENTS-HARMLESS-OVERREAD  - This branch prevents a buffer overread
**                                  that would be harmless and undetectable
**                                  if it did occur.  
**
** In all cases, the special comment must be enclosed in the usual
** slash-asterisk...asterisk-slash comment marks, with no spaces between the 
** asterisks and the comment text.
*/

/*
** Make sure the Tcl calling convention macro is defined.  This macro is
** only used by test code and Tcl integration code.
*/
#ifndef SQLITE_TCLAPI
#  define SQLITE_TCLAPI
#endif

/*
** Include the header file used to customize the compiler options for MSVC.
** This should be done first so that it can successfully prevent spurious
** compiler warnings due to subsequent content in this file and other files
** that are included by this file.
*/
#include "msvc.h"

/*
** Special setup for VxWorks
*/
#include "vxworks.h"

/*
** These #defines should enable >2GB file support on POSIX if the
** underlying operating system supports it.  If the OS lacks
** large file support, or if the OS is windows, these should be no-ops.
**
** Ticket #2739:  The _LARGEFILE_SOURCE macro must appear before any
** system #includes.  Hence, this block of code must be the very first
** code in all source files.
**
** Large file support can be disabled using the -DSQLITE_DISABLE_LFS switch
** on the compiler command line.  This is necessary if you are compiling
** on a recent machine (ex: Red Hat 7.2) but you want your code to work
** on an older machine (ex: Red Hat 6.0).  If you compile on Red Hat 7.2
** without this option, LFS is enable.  But LFS does not exist in the kernel
** in Red Hat 6.0, so the code won't work.  Hence, for maximum binary
** portability you should omit LFS.
**
** The previous paragraph was written in 2005.  (This paragraph is written
** on 2008-11-28.) These days, all Linux kernels support large files, so
** you should probably leave LFS enabled.  But some embedded platforms might
** lack LFS in which case the SQLITE_DISABLE_LFS macro might still be useful.
**
** Similar is true for Mac OS X.  LFS is only supported on Mac OS X 9 and later.
*/
#ifndef SQLITE_DISABLE_LFS
# define _LARGE_FILE       1
# ifndef _FILE_OFFSET_BITS
#   define _FILE_OFFSET_BITS 64
# endif
# define _LARGEFILE_SOURCE 1
#endif

/* The GCC_VERSION and MSVC_VERSION macros are used to
** conditionally include optimizations for each of these compilers.  A
** value of 0 means that compiler is not being used.  The
** SQLITE_DISABLE_INTRINSIC macro means do not use any compiler-specific
** optimizations, and hence set all compiler macros to 0
**
** There was once also a CLANG_VERSION macro.  However, we learn that the
** version numbers in clang are for "marketing" only and are inconsistent
** and unreliable.  Fortunately, all versions of clang also recognize the
** gcc version numbers and have reasonable settings for gcc version numbers,
** so the GCC_VERSION macro will be set to a correct non-zero value even
** when compiling with clang.
*/
#if defined(__GNUC__) && !defined(SQLITE_DISABLE_INTRINSIC)
# define GCC_VERSION (__GNUC__*1000000+__GNUC_MINOR__*1000+__GNUC_PATCHLEVEL__)
#else
# define GCC_VERSION 0
#endif
#if defined(_MSC_VER) && !defined(SQLITE_DISABLE_INTRINSIC)
# define MSVC_VERSION _MSC_VER
#else
# define MSVC_VERSION 0
#endif

/* Needed for various definitions... */
#if defined(__GNUC__) && !defined(_GNU_SOURCE)
# define _GNU_SOURCE
#endif

#if defined(__OpenBSD__) && !defined(_BSD_SOURCE)
# define _BSD_SOURCE
#endif

/*
** For MinGW, check to see if we can include the header file containing its
** version information, among other things.  Normally, this internal MinGW
** header file would [only] be included automatically by other MinGW header
** files; however, the contained version information is now required by this
** header file to work around binary compatibility issues (see below) and
** this is the only known way to reliably obtain it.  This entire #if block
** would be completely unnecessary if there was any other way of detecting
** MinGW via their preprocessor (e.g. if they customized their GCC to define
** some MinGW-specific macros).  When compiling for MinGW, either the
** _HAVE_MINGW_H or _HAVE__MINGW_H (note the extra underscore) macro must be
** defined; otherwise, detection of conditions specific to MinGW will be
** disabled.
*/
#if defined(_HAVE_MINGW_H)
# include "mingw.h"
#elif defined(_HAVE__MINGW_H)
# include "_mingw.h"
#endif

/*
** For MinGW version 4.x (and higher), check to see if the _USE_32BIT_TIME_T
** define is required to maintain binary compatibility with the MSVC runtime
** library in use (e.g. for Windows XP).
*/
#if !defined(_USE_32BIT_TIME_T) && !defined(_USE_64BIT_TIME_T) && \
    defined(_WIN32) && !defined(_WIN64) && \
    defined(__MINGW_MAJOR_VERSION) && __MINGW_MAJOR_VERSION >= 4 && \
    defined(__MSVCRT__)
# define _USE_32BIT_TIME_T
#endif

/* The public SQLite interface.  The _FILE_OFFSET_BITS macro must appear
** first in QNX.  Also, the _USE_32BIT_TIME_T macro must appear first for
** MinGW.
*/
#include "sqlite3.h"

/*
** Include the configuration header output by 'configure' if we're using the
** autoconf-based build
*/
#if defined(_HAVE_SQLITE_CONFIG_H) && !defined(SQLITECONFIG_H)
#include "config.h"
#define SQLITECONFIG_H 1
#endif

#include "sqliteLimit.h"

/* Disable nuisance warnings on Borland compilers */
#if defined(__BORLANDC__)
#pragma warn -rch /* unreachable code */
#pragma warn -ccc /* Condition is always true or false */
#pragma warn -aus /* Assigned value is never used */
#pragma warn -csu /* Comparing signed and unsigned */
#pragma warn -spa /* Suspicious pointer arithmetic */
#endif

/*
** Include standard header files as necessary
*/
#ifdef HAVE_STDINT_H
#include <stdint.h>
#endif
#ifdef HAVE_INTTYPES_H
#include <inttypes.h>
#endif

/*
** The following macros are used to cast pointers to integers and
** integers to pointers.  The way you do this varies from one compiler
** to the next, so we have developed the following set of #if statements
** to generate appropriate macros for a wide range of compilers.
**
** The correct "ANSI" way to do this is to use the intptr_t type.
** Unfortunately, that typedef is not available on all compilers, or
** if it is available, it requires an #include of specific headers
** that vary from one machine to the next.
**
** Ticket #3860:  The llvm-gcc-4.2 compiler from Apple chokes on
** the ((void*)&((char*)0)[X]) construct.  But MSVC chokes on ((void*)(X)).
** So we have to define the macros in different ways depending on the
** compiler.
*/
#if defined(__PTRDIFF_TYPE__)  /* This case should work for GCC */
# define SQLITE_INT_TO_PTR(X)  ((void*)(__PTRDIFF_TYPE__)(X))
# define SQLITE_PTR_TO_INT(X)  ((int)(__PTRDIFF_TYPE__)(X))
#elif !defined(__GNUC__)       /* Works for compilers other than LLVM */
# define SQLITE_INT_TO_PTR(X)  ((void*)&((char*)0)[X])
# define SQLITE_PTR_TO_INT(X)  ((int)(((char*)X)-(char*)0))
#elif defined(HAVE_STDINT_H)   /* Use this case if we have ANSI headers */
# define SQLITE_INT_TO_PTR(X)  ((void*)(intptr_t)(X))
# define SQLITE_PTR_TO_INT(X)  ((int)(intptr_t)(X))
#else                          /* Generates a warning - but it always works */
# define SQLITE_INT_TO_PTR(X)  ((void*)(X))
# define SQLITE_PTR_TO_INT(X)  ((int)(X))
#endif

/*
** A macro to hint to the compiler that a function should not be
** inlined.
*/
#if defined(__GNUC__)
#  define SQLITE_NOINLINE  __attribute__((noinline))
#elif defined(_MSC_VER) && _MSC_VER>=1310
#  define SQLITE_NOINLINE  __declspec(noinline)
#else
#  define SQLITE_NOINLINE
#endif

/*
** Make sure that the compiler intrinsics we desire are enabled when
** compiling with an appropriate version of MSVC unless prevented by
** the SQLITE_DISABLE_INTRINSIC define.
*/
#if !defined(SQLITE_DISABLE_INTRINSIC)
#  if defined(_MSC_VER) && _MSC_VER>=1400
#    if !defined(_WIN32_WCE)
#      include <intrin.h>
#      pragma intrinsic(_byteswap_ushort)
#      pragma intrinsic(_byteswap_ulong)
#      pragma intrinsic(_byteswap_uint64)
#      pragma intrinsic(_ReadWriteBarrier)
#    else
#      include <cmnintrin.h>
#    endif
#  endif
#endif

/*
** The SQLITE_THREADSAFE macro must be defined as 0, 1, or 2.
** 0 means mutexes are permanently disable and the library is never
** threadsafe.  1 means the library is serialized which is the highest
** level of threadsafety.  2 means the library is multithreaded - multiple
** threads can use SQLite as long as no two threads try to use the same
** database connection at the same time.
**
** Older versions of SQLite used an optional THREADSAFE macro.
** We support that for legacy.
**
** To ensure that the correct value of "THREADSAFE" is reported when querying
** for compile-time options at runtime (e.g. "PRAGMA compile_options"), this
** logic is partially replicated in ctime.c. If it is updated here, it should
** also be updated there.
*/
#if !defined(SQLITE_THREADSAFE)
# if defined(THREADSAFE)
#   define SQLITE_THREADSAFE THREADSAFE
# else
#   define SQLITE_THREADSAFE 1 /* IMP: R-07272-22309 */
# endif
#endif

/*
** Powersafe overwrite is on by default.  But can be turned off using
** the -DSQLITE_POWERSAFE_OVERWRITE=0 command-line option.
*/
#ifndef SQLITE_POWERSAFE_OVERWRITE
# define SQLITE_POWERSAFE_OVERWRITE 1
#endif

/*
** EVIDENCE-OF: R-25715-37072 Memory allocation statistics are enabled by
** default unless SQLite is compiled with SQLITE_DEFAULT_MEMSTATUS=0 in
** which case memory allocation statistics are disabled by default.
*/
#if !defined(SQLITE_DEFAULT_MEMSTATUS)
# define SQLITE_DEFAULT_MEMSTATUS 1
#endif

/*
** Exactly one of the following macros must be defined in order to
** specify which memory allocation subsystem to use.
**
**     SQLITE_SYSTEM_MALLOC          // Use normal system malloc()
**     SQLITE_WIN32_MALLOC           // Use Win32 native heap API
**     SQLITE_ZERO_MALLOC            // Use a stub allocator that always fails
**     SQLITE_MEMDEBUG               // Debugging version of system malloc()
**
** On Windows, if the SQLITE_WIN32_MALLOC_VALIDATE macro is defined and the
** assert() macro is enabled, each call into the Win32 native heap subsystem
** will cause HeapValidate to be called.  If heap validation should fail, an
** assertion will be triggered.
**
** If none of the above are defined, then set SQLITE_SYSTEM_MALLOC as
** the default.
*/
#if defined(SQLITE_SYSTEM_MALLOC) \
  + defined(SQLITE_WIN32_MALLOC) \
  + defined(SQLITE_ZERO_MALLOC) \
  + defined(SQLITE_MEMDEBUG)>1
# error "Two or more of the following compile-time configuration options\
 are defined but at most one is allowed:\
 SQLITE_SYSTEM_MALLOC, SQLITE_WIN32_MALLOC, SQLITE_MEMDEBUG,\
 SQLITE_ZERO_MALLOC"
#endif
#if defined(SQLITE_SYSTEM_MALLOC) \
  + defined(SQLITE_WIN32_MALLOC) \
  + defined(SQLITE_ZERO_MALLOC) \
  + defined(SQLITE_MEMDEBUG)==0
# define SQLITE_SYSTEM_MALLOC 1
#endif

/*
** If SQLITE_MALLOC_SOFT_LIMIT is not zero, then try to keep the
** sizes of memory allocations below this value where possible.
*/
#if !defined(SQLITE_MALLOC_SOFT_LIMIT)
# define SQLITE_MALLOC_SOFT_LIMIT 1024
#endif

/*
** We need to define _XOPEN_SOURCE as follows in order to enable
** recursive mutexes on most Unix systems and fchmod() on OpenBSD.
** But _XOPEN_SOURCE define causes problems for Mac OS X, so omit
** it.
*/
#if !defined(_XOPEN_SOURCE) && !defined(__DARWIN__) && !defined(__APPLE__)
#  define _XOPEN_SOURCE 600
#endif

/*
** NDEBUG and SQLITE_DEBUG are opposites.  It should always be true that
** defined(NDEBUG)==!defined(SQLITE_DEBUG).  If this is not currently true,
** make it true by defining or undefining NDEBUG.
**
** Setting NDEBUG makes the code smaller and faster by disabling the
** assert() statements in the code.  So we want the default action
** to be for NDEBUG to be set and NDEBUG to be undefined only if SQLITE_DEBUG
** is set.  Thus NDEBUG becomes an opt-in rather than an opt-out
** feature.
*/
#if !defined(NDEBUG) && !defined(SQLITE_DEBUG)
# define NDEBUG 1
#endif
#if defined(NDEBUG) && defined(SQLITE_DEBUG)
# undef NDEBUG
#endif

/*
** Enable SQLITE_ENABLE_EXPLAIN_COMMENTS if SQLITE_DEBUG is turned on.
*/
#if !defined(SQLITE_ENABLE_EXPLAIN_COMMENTS) && defined(SQLITE_DEBUG)
# define SQLITE_ENABLE_EXPLAIN_COMMENTS 1
#endif

/*
** The testcase() macro is used to aid in coverage testing.  When
** doing coverage testing, the condition inside the argument to
** testcase() must be evaluated both true and false in order to
** get full branch coverage.  The testcase() macro is inserted
** to help ensure adequate test coverage in places where simple
** condition/decision coverage is inadequate.  For example, testcase()
** can be used to make sure boundary values are tested.  For
** bitmask tests, testcase() can be used to make sure each bit
** is significant and used at least once.  On switch statements
** where multiple cases go to the same block of code, testcase()
** can insure that all cases are evaluated.
**
*/
#ifdef SQLITE_COVERAGE_TEST
  void sqlite3Coverage(int);
# define testcase(X)  if( X ){ sqlite3Coverage(__LINE__); }
#else
# define testcase(X)
#endif

/*
** The TESTONLY macro is used to enclose variable declarations or
** other bits of code that are needed to support the arguments
** within testcase() and assert() macros.
*/
#if !defined(NDEBUG) || defined(SQLITE_COVERAGE_TEST)
# define TESTONLY(X)  X
#else
# define TESTONLY(X)
#endif

/*
** Sometimes we need a small amount of code such as a variable initialization
** to setup for a later assert() statement.  We do not want this code to
** appear when assert() is disabled.  The following macro is therefore
** used to contain that setup code.  The "VVA" acronym stands for
** "Verification, Validation, and Accreditation".  In other words, the
** code within VVA_ONLY() will only run during verification processes.
*/
#ifndef NDEBUG
# define VVA_ONLY(X)  X
#else
# define VVA_ONLY(X)
#endif

/*
** The ALWAYS and NEVER macros surround boolean expressions which
** are intended to always be true or false, respectively.  Such
** expressions could be omitted from the code completely.  But they
** are included in a few cases in order to enhance the resilience
** of SQLite to unexpected behavior - to make the code "self-healing"
** or "ductile" rather than being "brittle" and crashing at the first
** hint of unplanned behavior.
**
** In other words, ALWAYS and NEVER are added for defensive code.
**
** When doing coverage testing ALWAYS and NEVER are hard-coded to
** be true and false so that the unreachable code they specify will
** not be counted as untested code.
*/
#if defined(SQLITE_COVERAGE_TEST) || defined(SQLITE_MUTATION_TEST)
# define ALWAYS(X)      (1)
# define NEVER(X)       (0)
#elif !defined(NDEBUG)
# define ALWAYS(X)      ((X)?1:(assert(0),0))
# define NEVER(X)       ((X)?(assert(0),1):0)
#else
# define ALWAYS(X)      (X)
# define NEVER(X)       (X)
#endif

/*
** Some conditionals are optimizations only.  In other words, if the
** conditionals are replaced with a constant 1 (true) or 0 (false) then
** the correct answer is still obtained, though perhaps not as quickly.
**
** The following macros mark these optimizations conditionals.
*/
#if defined(SQLITE_MUTATION_TEST)
# define OK_IF_ALWAYS_TRUE(X)  (1)
# define OK_IF_ALWAYS_FALSE(X) (0)
#else
# define OK_IF_ALWAYS_TRUE(X)  (X)
# define OK_IF_ALWAYS_FALSE(X) (X)
#endif

/*
** Some malloc failures are only possible if SQLITE_TEST_REALLOC_STRESS is
** defined.  We need to defend against those failures when testing with
** SQLITE_TEST_REALLOC_STRESS, but we don't want the unreachable branches
** during a normal build.  The following macro can be used to disable tests
** that are always false except when SQLITE_TEST_REALLOC_STRESS is set.
*/
#if defined(SQLITE_TEST_REALLOC_STRESS)
# define ONLY_IF_REALLOC_STRESS(X)  (X)
#elif !defined(NDEBUG)
# define ONLY_IF_REALLOC_STRESS(X)  ((X)?(assert(0),1):0)
#else
# define ONLY_IF_REALLOC_STRESS(X)  (0)
#endif

/*
** Declarations used for tracing the operating system interfaces.
*/
#if defined(SQLITE_FORCE_OS_TRACE) || defined(SQLITE_TEST) || \
    (defined(SQLITE_DEBUG) && SQLITE_OS_WIN)
  extern int sqlite3OSTrace;
# define OSTRACE(X)          if( sqlite3OSTrace ) sqlite3DebugPrintf X
# define SQLITE_HAVE_OS_TRACE
#else
# define OSTRACE(X)
# undef  SQLITE_HAVE_OS_TRACE
#endif

/*
** Is the sqlite3ErrName() function needed in the build?  Currently,
** it is needed by "mutex_w32.c" (when debugging), "os_win.c" (when
** OSTRACE is enabled), and by several "test*.c" files (which are
** compiled using SQLITE_TEST).
*/
#if defined(SQLITE_HAVE_OS_TRACE) || defined(SQLITE_TEST) || \
    (defined(SQLITE_DEBUG) && SQLITE_OS_WIN)
# define SQLITE_NEED_ERR_NAME
#else
# undef  SQLITE_NEED_ERR_NAME
#endif

/*
** SQLITE_ENABLE_EXPLAIN_COMMENTS is incompatible with SQLITE_OMIT_EXPLAIN
*/
#ifdef SQLITE_OMIT_EXPLAIN
# undef SQLITE_ENABLE_EXPLAIN_COMMENTS
#endif

/*
** Return true (non-zero) if the input is an integer that is too large
** to fit in 32-bits.  This macro is used inside of various testcase()
** macros to verify that we have tested SQLite for large-file support.
*/
#define IS_BIG_INT(X)  (((X)&~(i64)0xffffffff)!=0)

/*
** The macro unlikely() is a hint that surrounds a boolean
** expression that is usually false.  Macro likely() surrounds
** a boolean expression that is usually true.  These hints could,
** in theory, be used by the compiler to generate better code, but
** currently they are just comments for human readers.
*/
#define likely(X)    (X)
#define unlikely(X)  (X)

#include "hash.h"
#include "parse.h"
#include <stdio.h>
#include <stdlib.h>
#include <string.h>
#include <assert.h>
#include <stddef.h>

/*
** Use a macro to replace memcpy() if compiled with SQLITE_INLINE_MEMCPY.
** This allows better measurements of where memcpy() is used when running
** cachegrind.  But this macro version of memcpy() is very slow so it
** should not be used in production.  This is a performance measurement
** hack only.
*/
#ifdef SQLITE_INLINE_MEMCPY
# define memcpy(D,S,N) {char*xxd=(char*)(D);const char*xxs=(const char*)(S);\
                        int xxn=(N);while(xxn-->0)*(xxd++)=*(xxs++);}
#endif

/*
** If compiling for a processor that lacks floating point support,
** substitute integer for floating-point
*/
#ifdef SQLITE_OMIT_FLOATING_POINT
# define double sqlite_int64
# define float sqlite_int64
# define LONGDOUBLE_TYPE sqlite_int64
# ifndef SQLITE_BIG_DBL
#   define SQLITE_BIG_DBL (((sqlite3_int64)1)<<50)
# endif
# define SQLITE_OMIT_DATETIME_FUNCS 1
# define SQLITE_OMIT_TRACE 1
# undef SQLITE_MIXED_ENDIAN_64BIT_FLOAT
# undef SQLITE_HAVE_ISNAN
#endif
#ifndef SQLITE_BIG_DBL
# define SQLITE_BIG_DBL (1e99)
#endif

/*
** OMIT_TEMPDB is set to 1 if SQLITE_OMIT_TEMPDB is defined, or 0
** afterward. Having this macro allows us to cause the C compiler
** to omit code used by TEMP tables without messy #ifndef statements.
*/
#ifdef SQLITE_OMIT_TEMPDB
#define OMIT_TEMPDB 1
#else
#define OMIT_TEMPDB 0
#endif

/*
** The "file format" number is an integer that is incremented whenever
** the VDBE-level file format changes.  The following macros define the
** the default file format for new databases and the maximum file format
** that the library can read.
*/
#define SQLITE_MAX_FILE_FORMAT 4
#ifndef SQLITE_DEFAULT_FILE_FORMAT
# define SQLITE_DEFAULT_FILE_FORMAT 4
#endif

/*
** Determine whether triggers are recursive by default.  This can be
** changed at run-time using a pragma.
*/
#ifndef SQLITE_DEFAULT_RECURSIVE_TRIGGERS
# define SQLITE_DEFAULT_RECURSIVE_TRIGGERS 0
#endif

/*
** Provide a default value for SQLITE_TEMP_STORE in case it is not specified
** on the command-line
*/
#ifndef SQLITE_TEMP_STORE
# define SQLITE_TEMP_STORE 1
#endif

/*
** If no value has been provided for SQLITE_MAX_WORKER_THREADS, or if
** SQLITE_TEMP_STORE is set to 3 (never use temporary files), set it
** to zero.
*/
#if SQLITE_TEMP_STORE==3 || SQLITE_THREADSAFE==0
# undef SQLITE_MAX_WORKER_THREADS
# define SQLITE_MAX_WORKER_THREADS 0
#endif
#ifndef SQLITE_MAX_WORKER_THREADS
# define SQLITE_MAX_WORKER_THREADS 8
#endif
#ifndef SQLITE_DEFAULT_WORKER_THREADS
# define SQLITE_DEFAULT_WORKER_THREADS 0
#endif
#if SQLITE_DEFAULT_WORKER_THREADS>SQLITE_MAX_WORKER_THREADS
# undef SQLITE_MAX_WORKER_THREADS
# define SQLITE_MAX_WORKER_THREADS SQLITE_DEFAULT_WORKER_THREADS
#endif

/*
** The default initial allocation for the pagecache when using separate
** pagecaches for each database connection.  A positive number is the
** number of pages.  A negative number N translations means that a buffer
** of -1024*N bytes is allocated and used for as many pages as it will hold.
**
** The default value of "20" was choosen to minimize the run-time of the
** speedtest1 test program with options: --shrink-memory --reprepare
*/
#ifndef SQLITE_DEFAULT_PCACHE_INITSZ
# define SQLITE_DEFAULT_PCACHE_INITSZ 20
#endif

/*
** Default value for the SQLITE_CONFIG_SORTERREF_SIZE option.
*/
#ifndef SQLITE_DEFAULT_SORTERREF_SIZE
# define SQLITE_DEFAULT_SORTERREF_SIZE 0x7fffffff
#endif

/*
** The compile-time options SQLITE_MMAP_READWRITE and 
** SQLITE_ENABLE_BATCH_ATOMIC_WRITE are not compatible with one another.
** You must choose one or the other (or neither) but not both.
*/
#if defined(SQLITE_MMAP_READWRITE) && defined(SQLITE_ENABLE_BATCH_ATOMIC_WRITE)
#error Cannot use both SQLITE_MMAP_READWRITE and SQLITE_ENABLE_BATCH_ATOMIC_WRITE
#endif

/*
** GCC does not define the offsetof() macro so we'll have to do it
** ourselves.
*/
#ifndef offsetof
#define offsetof(STRUCTURE,FIELD) ((int)((char*)&((STRUCTURE*)0)->FIELD))
#endif

/*
** Macros to compute minimum and maximum of two numbers.
*/
#ifndef MIN
# define MIN(A,B) ((A)<(B)?(A):(B))
#endif
#ifndef MAX
# define MAX(A,B) ((A)>(B)?(A):(B))
#endif

/*
** Swap two objects of type TYPE.
*/
#define SWAP(TYPE,A,B) {TYPE t=A; A=B; B=t;}

/*
** Check to see if this machine uses EBCDIC.  (Yes, believe it or
** not, there are still machines out there that use EBCDIC.)
*/
#if 'A' == '\301'
# define SQLITE_EBCDIC 1
#else
# define SQLITE_ASCII 1
#endif

/*
** Integers of known sizes.  These typedefs might change for architectures
** where the sizes very.  Preprocessor macros are available so that the
** types can be conveniently redefined at compile-type.  Like this:
**
**         cc '-DUINTPTR_TYPE=long long int' ...
*/
#ifndef UINT32_TYPE
# ifdef HAVE_UINT32_T
#  define UINT32_TYPE uint32_t
# else
#  define UINT32_TYPE unsigned int
# endif
#endif
#ifndef UINT16_TYPE
# ifdef HAVE_UINT16_T
#  define UINT16_TYPE uint16_t
# else
#  define UINT16_TYPE unsigned short int
# endif
#endif
#ifndef INT16_TYPE
# ifdef HAVE_INT16_T
#  define INT16_TYPE int16_t
# else
#  define INT16_TYPE short int
# endif
#endif
#ifndef UINT8_TYPE
# ifdef HAVE_UINT8_T
#  define UINT8_TYPE uint8_t
# else
#  define UINT8_TYPE unsigned char
# endif
#endif
#ifndef INT8_TYPE
# ifdef HAVE_INT8_T
#  define INT8_TYPE int8_t
# else
#  define INT8_TYPE signed char
# endif
#endif
#ifndef LONGDOUBLE_TYPE
# define LONGDOUBLE_TYPE long double
#endif
typedef sqlite_int64 i64;          /* 8-byte signed integer */
typedef sqlite_uint64 u64;         /* 8-byte unsigned integer */
typedef UINT32_TYPE u32;           /* 4-byte unsigned integer */
typedef UINT16_TYPE u16;           /* 2-byte unsigned integer */
typedef INT16_TYPE i16;            /* 2-byte signed integer */
typedef UINT8_TYPE u8;             /* 1-byte unsigned integer */
typedef INT8_TYPE i8;              /* 1-byte signed integer */

/*
** SQLITE_MAX_U32 is a u64 constant that is the maximum u64 value
** that can be stored in a u32 without loss of data.  The value
** is 0x00000000ffffffff.  But because of quirks of some compilers, we
** have to specify the value in the less intuitive manner shown:
*/
#define SQLITE_MAX_U32  ((((u64)1)<<32)-1)

/*
** The datatype used to store estimates of the number of rows in a
** table or index.  This is an unsigned integer type.  For 99.9% of
** the world, a 32-bit integer is sufficient.  But a 64-bit integer
** can be used at compile-time if desired.
*/
#ifdef SQLITE_64BIT_STATS
 typedef u64 tRowcnt;    /* 64-bit only if requested at compile-time */
#else
 typedef u32 tRowcnt;    /* 32-bit is the default */
#endif

/*
** Estimated quantities used for query planning are stored as 16-bit
** logarithms.  For quantity X, the value stored is 10*log2(X).  This
** gives a possible range of values of approximately 1.0e986 to 1e-986.
** But the allowed values are "grainy".  Not every value is representable.
** For example, quantities 16 and 17 are both represented by a LogEst
** of 40.  However, since LogEst quantities are suppose to be estimates,
** not exact values, this imprecision is not a problem.
**
** "LogEst" is short for "Logarithmic Estimate".
**
** Examples:
**      1 -> 0              20 -> 43          10000 -> 132
**      2 -> 10             25 -> 46          25000 -> 146
**      3 -> 16            100 -> 66        1000000 -> 199
**      4 -> 20           1000 -> 99        1048576 -> 200
**     10 -> 33           1024 -> 100    4294967296 -> 320
**
** The LogEst can be negative to indicate fractional values.
** Examples:
**
**    0.5 -> -10           0.1 -> -33        0.0625 -> -40
*/
typedef INT16_TYPE LogEst;

/*
** Set the SQLITE_PTRSIZE macro to the number of bytes in a pointer
*/
#ifndef SQLITE_PTRSIZE
# if defined(__SIZEOF_POINTER__)
#   define SQLITE_PTRSIZE __SIZEOF_POINTER__
# elif defined(i386)     || defined(__i386__)   || defined(_M_IX86) ||    \
       defined(_M_ARM)   || defined(__arm__)    || defined(__x86)   ||    \
      (defined(__TOS_AIX__) && !defined(__64BIT__))
#   define SQLITE_PTRSIZE 4
# else
#   define SQLITE_PTRSIZE 8
# endif
#endif

/* The uptr type is an unsigned integer large enough to hold a pointer
*/
#if defined(HAVE_STDINT_H)
  typedef uintptr_t uptr;
#elif SQLITE_PTRSIZE==4
  typedef u32 uptr;
#else
  typedef u64 uptr;
#endif

/*
** The SQLITE_WITHIN(P,S,E) macro checks to see if pointer P points to
** something between S (inclusive) and E (exclusive).
**
** In other words, S is a buffer and E is a pointer to the first byte after
** the end of buffer S.  This macro returns true if P points to something
** contained within the buffer S.
*/
#define SQLITE_WITHIN(P,S,E) (((uptr)(P)>=(uptr)(S))&&((uptr)(P)<(uptr)(E)))


/*
** Macros to determine whether the machine is big or little endian,
** and whether or not that determination is run-time or compile-time.
**
** For best performance, an attempt is made to guess at the byte-order
** using C-preprocessor macros.  If that is unsuccessful, or if
** -DSQLITE_BYTEORDER=0 is set, then byte-order is determined
** at run-time.
*/
#ifndef SQLITE_BYTEORDER
# if defined(i386)      || defined(__i386__)      || defined(_M_IX86) ||    \
     defined(__x86_64)  || defined(__x86_64__)    || defined(_M_X64)  ||    \
     defined(_M_AMD64)  || defined(_M_ARM)        || defined(__x86)   ||    \
     defined(__ARMEL__) || defined(__AARCH64EL__) || defined(_M_ARM64)
#   define SQLITE_BYTEORDER    1234
# elif defined(sparc)     || defined(__ppc__) || \
       defined(__ARMEB__) || defined(__AARCH64EB__)
#   define SQLITE_BYTEORDER    4321
# else
#   define SQLITE_BYTEORDER 0
# endif
#endif
#if SQLITE_BYTEORDER==4321
# define SQLITE_BIGENDIAN    1
# define SQLITE_LITTLEENDIAN 0
# define SQLITE_UTF16NATIVE  SQLITE_UTF16BE
#elif SQLITE_BYTEORDER==1234
# define SQLITE_BIGENDIAN    0
# define SQLITE_LITTLEENDIAN 1
# define SQLITE_UTF16NATIVE  SQLITE_UTF16LE
#else
# ifdef SQLITE_AMALGAMATION
  const int sqlite3one = 1;
# else
  extern const int sqlite3one;
# endif
# define SQLITE_BIGENDIAN    (*(char *)(&sqlite3one)==0)
# define SQLITE_LITTLEENDIAN (*(char *)(&sqlite3one)==1)
# define SQLITE_UTF16NATIVE  (SQLITE_BIGENDIAN?SQLITE_UTF16BE:SQLITE_UTF16LE)
#endif

/*
** Constants for the largest and smallest possible 64-bit signed integers.
** These macros are designed to work correctly on both 32-bit and 64-bit
** compilers.
*/
#define LARGEST_INT64  (0xffffffff|(((i64)0x7fffffff)<<32))
#define SMALLEST_INT64 (((i64)-1) - LARGEST_INT64)

/*
** Round up a number to the next larger multiple of 8.  This is used
** to force 8-byte alignment on 64-bit architectures.
*/
#define ROUND8(x)     (((x)+7)&~7)

/*
** Round down to the nearest multiple of 8
*/
#define ROUNDDOWN8(x) ((x)&~7)

/*
** Assert that the pointer X is aligned to an 8-byte boundary.  This
** macro is used only within assert() to verify that the code gets
** all alignment restrictions correct.
**
** Except, if SQLITE_4_BYTE_ALIGNED_MALLOC is defined, then the
** underlying malloc() implementation might return us 4-byte aligned
** pointers.  In that case, only verify 4-byte alignment.
*/
#ifdef SQLITE_4_BYTE_ALIGNED_MALLOC
# define EIGHT_BYTE_ALIGNMENT(X)   ((((char*)(X) - (char*)0)&3)==0)
#else
# define EIGHT_BYTE_ALIGNMENT(X)   ((((char*)(X) - (char*)0)&7)==0)
#endif

/*
** Disable MMAP on platforms where it is known to not work
*/
#if defined(__OpenBSD__) || defined(__QNXNTO__)
# undef SQLITE_MAX_MMAP_SIZE
# define SQLITE_MAX_MMAP_SIZE 0
#endif

/*
** Default maximum size of memory used by memory-mapped I/O in the VFS
*/
#ifdef __APPLE__
# include <TargetConditionals.h>
#endif
#ifndef SQLITE_MAX_MMAP_SIZE
# if defined(__linux__) \
  || defined(_WIN32) \
  || (defined(__APPLE__) && defined(__MACH__)) \
  || defined(__sun) \
  || defined(__FreeBSD__) \
  || defined(__DragonFly__)
#   define SQLITE_MAX_MMAP_SIZE 0x7fff0000  /* 2147418112 */
# else
#   define SQLITE_MAX_MMAP_SIZE 0
# endif
#endif

/*
** The default MMAP_SIZE is zero on all platforms.  Or, even if a larger
** default MMAP_SIZE is specified at compile-time, make sure that it does
** not exceed the maximum mmap size.
*/
#ifndef SQLITE_DEFAULT_MMAP_SIZE
# define SQLITE_DEFAULT_MMAP_SIZE 0
#endif
#if SQLITE_DEFAULT_MMAP_SIZE>SQLITE_MAX_MMAP_SIZE
# undef SQLITE_DEFAULT_MMAP_SIZE
# define SQLITE_DEFAULT_MMAP_SIZE SQLITE_MAX_MMAP_SIZE
#endif

/*
** Only one of SQLITE_ENABLE_STAT3 or SQLITE_ENABLE_STAT4 can be defined.
** Priority is given to SQLITE_ENABLE_STAT4.  If either are defined, also
** define SQLITE_ENABLE_STAT3_OR_STAT4
*/
#ifdef SQLITE_ENABLE_STAT4
# undef SQLITE_ENABLE_STAT3
# define SQLITE_ENABLE_STAT3_OR_STAT4 1
#elif SQLITE_ENABLE_STAT3
# define SQLITE_ENABLE_STAT3_OR_STAT4 1
#elif SQLITE_ENABLE_STAT3_OR_STAT4
# undef SQLITE_ENABLE_STAT3_OR_STAT4
#endif

/*
** SELECTTRACE_ENABLED will be either 1 or 0 depending on whether or not
** the Select query generator tracing logic is turned on.
*/
#if defined(SQLITE_ENABLE_SELECTTRACE)
# define SELECTTRACE_ENABLED 1
#else
# define SELECTTRACE_ENABLED 0
#endif

/*
** An instance of the following structure is used to store the busy-handler
** callback for a given sqlite handle.
**
** The sqlite.busyHandler member of the sqlite struct contains the busy
** callback for the database handle. Each pager opened via the sqlite
** handle is passed a pointer to sqlite.busyHandler. The busy-handler
** callback is currently invoked only from within pager.c.
*/
typedef struct BusyHandler BusyHandler;
struct BusyHandler {
  int (*xBusyHandler)(void *,int);  /* The busy callback */
  void *pBusyArg;                   /* First arg to busy callback */
  int nBusy;                        /* Incremented with each busy call */
  u8 bExtraFileArg;                 /* Include sqlite3_file as callback arg */
};

/*
** Name of the master database table.  The master database table
** is a special table that holds the names and attributes of all
** user tables and indices.
*/
#define MASTER_NAME       "sqlite_master"
#define TEMP_MASTER_NAME  "sqlite_temp_master"

/*
** The root-page of the master database table.
*/
#define MASTER_ROOT       1

/*
** The name of the schema table.
*/
#define SCHEMA_TABLE(x)  ((!OMIT_TEMPDB)&&(x==1)?TEMP_MASTER_NAME:MASTER_NAME)

/*
** A convenience macro that returns the number of elements in
** an array.
*/
#define ArraySize(X)    ((int)(sizeof(X)/sizeof(X[0])))

/*
** Determine if the argument is a power of two
*/
#define IsPowerOfTwo(X) (((X)&((X)-1))==0)

/*
** The following value as a destructor means to use sqlite3DbFree().
** The sqlite3DbFree() routine requires two parameters instead of the
** one parameter that destructors normally want.  So we have to introduce
** this magic value that the code knows to handle differently.  Any
** pointer will work here as long as it is distinct from SQLITE_STATIC
** and SQLITE_TRANSIENT.
*/
#define SQLITE_DYNAMIC   ((sqlite3_destructor_type)sqlite3MallocSize)

/*
** When SQLITE_OMIT_WSD is defined, it means that the target platform does
** not support Writable Static Data (WSD) such as global and static variables.
** All variables must either be on the stack or dynamically allocated from
** the heap.  When WSD is unsupported, the variable declarations scattered
** throughout the SQLite code must become constants instead.  The SQLITE_WSD
** macro is used for this purpose.  And instead of referencing the variable
** directly, we use its constant as a key to lookup the run-time allocated
** buffer that holds real variable.  The constant is also the initializer
** for the run-time allocated buffer.
**
** In the usual case where WSD is supported, the SQLITE_WSD and GLOBAL
** macros become no-ops and have zero performance impact.
*/
#ifdef SQLITE_OMIT_WSD
  #define SQLITE_WSD const
  #define GLOBAL(t,v) (*(t*)sqlite3_wsd_find((void*)&(v), sizeof(v)))
  #define sqlite3GlobalConfig GLOBAL(struct Sqlite3Config, sqlite3Config)
  int sqlite3_wsd_init(int N, int J);
  void *sqlite3_wsd_find(void *K, int L);
#else
  #define SQLITE_WSD
  #define GLOBAL(t,v) v
  #define sqlite3GlobalConfig sqlite3Config
#endif

/*
** The following macros are used to suppress compiler warnings and to
** make it clear to human readers when a function parameter is deliberately
** left unused within the body of a function. This usually happens when
** a function is called via a function pointer. For example the
** implementation of an SQL aggregate step callback may not use the
** parameter indicating the number of arguments passed to the aggregate,
** if it knows that this is enforced elsewhere.
**
** When a function parameter is not used at all within the body of a function,
** it is generally named "NotUsed" or "NotUsed2" to make things even clearer.
** However, these macros may also be used to suppress warnings related to
** parameters that may or may not be used depending on compilation options.
** For example those parameters only used in assert() statements. In these
** cases the parameters are named as per the usual conventions.
*/
#define UNUSED_PARAMETER(x) (void)(x)
#define UNUSED_PARAMETER2(x,y) UNUSED_PARAMETER(x),UNUSED_PARAMETER(y)

/*
** Forward references to structures
*/
typedef struct AggInfo AggInfo;
typedef struct AuthContext AuthContext;
typedef struct AutoincInfo AutoincInfo;
typedef struct Bitvec Bitvec;
typedef struct CollSeq CollSeq;
typedef struct Column Column;
typedef struct Db Db;
typedef struct Schema Schema;
typedef struct Expr Expr;
typedef struct ExprList ExprList;
typedef struct FKey FKey;
typedef struct FuncDestructor FuncDestructor;
typedef struct FuncDef FuncDef;
typedef struct FuncDefHash FuncDefHash;
typedef struct IdList IdList;
typedef struct Index Index;
typedef struct IndexSample IndexSample;
typedef struct KeyClass KeyClass;
typedef struct KeyInfo KeyInfo;
typedef struct Lookaside Lookaside;
typedef struct LookasideSlot LookasideSlot;
typedef struct Module Module;
typedef struct NameContext NameContext;
typedef struct Parse Parse;
typedef struct PreUpdate PreUpdate;
typedef struct PrintfArguments PrintfArguments;
typedef struct RenameToken RenameToken;
typedef struct FastPrng FastPrng;
typedef struct RowSet RowSet;
typedef struct Savepoint Savepoint;
typedef struct Select Select;
typedef struct SQLiteThread SQLiteThread;
typedef struct SelectDest SelectDest;
typedef struct SrcList SrcList;
typedef struct sqlite3_str StrAccum; /* Internal alias for sqlite3_str */
typedef struct Table Table;
typedef struct TableLock TableLock;
typedef struct Token Token;
typedef struct TreeView TreeView;
typedef struct Trigger Trigger;
typedef struct TriggerPrg TriggerPrg;
typedef struct TriggerStep TriggerStep;
typedef struct UnpackedRecord UnpackedRecord;
typedef struct Upsert Upsert;
typedef struct VTable VTable;
typedef struct VtabCtx VtabCtx;
typedef struct Walker Walker;
typedef struct WhereInfo WhereInfo;
typedef struct Window Window;
typedef struct With With;


/*
** The bitmask datatype defined below is used for various optimizations.
**
** Changing this from a 64-bit to a 32-bit type limits the number of
** tables in a join to 32 instead of 64.  But it also reduces the size
** of the library by 738 bytes on ix86.
*/
#ifdef SQLITE_BITMASK_TYPE
  typedef SQLITE_BITMASK_TYPE Bitmask;
#else
  typedef u64 Bitmask;
#endif

/*
** The number of bits in a Bitmask.  "BMS" means "BitMask Size".
*/
#define BMS  ((int)(sizeof(Bitmask)*8))

/*
** A bit in a Bitmask
*/
#define MASKBIT(n)   (((Bitmask)1)<<(n))
#define MASKBIT32(n) (((unsigned int)1)<<(n))
#define ALLBITS      ((Bitmask)-1)

/* A VList object records a mapping between parameters/variables/wildcards
** in the SQL statement (such as $abc, @pqr, or :xyz) and the integer
** variable number associated with that parameter.  See the format description
** on the sqlite3VListAdd() routine for more information.  A VList is really
** just an array of integers.
*/
typedef int VList;

/*
** Defer sourcing vdbe.h and btree.h until after the "u8" and
** "BusyHandler" typedefs. vdbe.h also requires a few of the opaque
** pointer types (i.e. FuncDef) defined above.
*/
#include "btree.h"
#include "vdbe.h"
#include "pager.h"
#include "pcache.h"
#include "os.h"
#include "mutex.h"

/* The SQLITE_EXTRA_DURABLE compile-time option used to set the default
** synchronous setting to EXTRA.  It is no longer supported.
*/
#ifdef SQLITE_EXTRA_DURABLE
# warning Use SQLITE_DEFAULT_SYNCHRONOUS=3 instead of SQLITE_EXTRA_DURABLE
# define SQLITE_DEFAULT_SYNCHRONOUS 3
#endif

/*
** Default synchronous levels.
**
** Note that (for historcal reasons) the PAGER_SYNCHRONOUS_* macros differ
** from the SQLITE_DEFAULT_SYNCHRONOUS value by 1.
**
**           PAGER_SYNCHRONOUS       DEFAULT_SYNCHRONOUS
**   OFF           1                         0
**   NORMAL        2                         1
**   FULL          3                         2
**   EXTRA         4                         3
**
** The "PRAGMA synchronous" statement also uses the zero-based numbers.
** In other words, the zero-based numbers are used for all external interfaces
** and the one-based values are used internally.
*/
#ifndef SQLITE_DEFAULT_SYNCHRONOUS
# define SQLITE_DEFAULT_SYNCHRONOUS 2
#endif
#ifndef SQLITE_DEFAULT_WAL_SYNCHRONOUS
# define SQLITE_DEFAULT_WAL_SYNCHRONOUS SQLITE_DEFAULT_SYNCHRONOUS
#endif

/*
** State of a simple PRNG used for the per-connection and per-pager
** pseudo-random number generators.
*/
struct FastPrng {
  unsigned int x, y;
};

/*
** Each database file to be accessed by the system is an instance
** of the following structure.  There are normally two of these structures
** in the sqlite.aDb[] array.  aDb[0] is the main database file and
** aDb[1] is the database file used to hold temporary tables.  Additional
** databases may be attached.
*/
struct Db {
  char *zDbSName;      /* Name of this database. (schema name, not filename) */
  Btree *pBt;          /* The B*Tree structure for this database file */
  u8 safety_level;     /* How aggressive at syncing data to disk */
  u8 bSyncSet;         /* True if "PRAGMA synchronous=N" has been run */
  Schema *pSchema;     /* Pointer to database schema (possibly shared) */
};

/*
** An instance of the following structure stores a database schema.
**
** Most Schema objects are associated with a Btree.  The exception is
** the Schema for the TEMP databaes (sqlite3.aDb[1]) which is free-standing.
** In shared cache mode, a single Schema object can be shared by multiple
** Btrees that refer to the same underlying BtShared object.
**
** Schema objects are automatically deallocated when the last Btree that
** references them is destroyed.   The TEMP Schema is manually freed by
** sqlite3_close().
*
** A thread must be holding a mutex on the corresponding Btree in order
** to access Schema content.  This implies that the thread must also be
** holding a mutex on the sqlite3 connection pointer that owns the Btree.
** For a TEMP Schema, only the connection mutex is required.
*/
struct Schema {
  int schema_cookie;   /* Database schema version number for this file */
  int iGeneration;     /* Generation counter.  Incremented with each change */
  Hash tblHash;        /* All tables indexed by name */
  Hash idxHash;        /* All (named) indices indexed by name */
  Hash trigHash;       /* All triggers indexed by name */
  Hash fkeyHash;       /* All foreign keys by referenced table name */
  Table *pSeqTab;      /* The sqlite_sequence table used by AUTOINCREMENT */
  u8 file_format;      /* Schema format version for this file */
  u8 enc;              /* Text encoding used by this database */
  u16 schemaFlags;     /* Flags associated with this schema */
  int cache_size;      /* Number of pages to use in the cache */
};

/*
** These macros can be used to test, set, or clear bits in the
** Db.pSchema->flags field.
*/
#define DbHasProperty(D,I,P)     (((D)->aDb[I].pSchema->schemaFlags&(P))==(P))
#define DbHasAnyProperty(D,I,P)  (((D)->aDb[I].pSchema->schemaFlags&(P))!=0)
#define DbSetProperty(D,I,P)     (D)->aDb[I].pSchema->schemaFlags|=(P)
#define DbClearProperty(D,I,P)   (D)->aDb[I].pSchema->schemaFlags&=~(P)

/*
** Allowed values for the DB.pSchema->flags field.
**
** The DB_SchemaLoaded flag is set after the database schema has been
** read into internal hash tables.
**
** DB_UnresetViews means that one or more views have column names that
** have been filled out.  If the schema changes, these column names might
** changes and so the view will need to be reset.
*/
#define DB_SchemaLoaded    0x0001  /* The schema has been loaded */
#define DB_UnresetViews    0x0002  /* Some views have defined column names */
#define DB_Empty           0x0004  /* The file is empty (length 0 bytes) */
#define DB_ResetWanted     0x0008  /* Reset the schema when nSchemaLock==0 */

/*
** The number of different kinds of things that can be limited
** using the sqlite3_limit() interface.
*/
#define SQLITE_N_LIMIT (SQLITE_LIMIT_WORKER_THREADS+1)

/*
** Lookaside malloc is a set of fixed-size buffers that can be used
** to satisfy small transient memory allocation requests for objects
** associated with a particular database connection.  The use of
** lookaside malloc provides a significant performance enhancement
** (approx 10%) by avoiding numerous malloc/free requests while parsing
** SQL statements.
**
** The Lookaside structure holds configuration information about the
** lookaside malloc subsystem.  Each available memory allocation in
** the lookaside subsystem is stored on a linked list of LookasideSlot
** objects.
**
** Lookaside allocations are only allowed for objects that are associated
** with a particular database connection.  Hence, schema information cannot
** be stored in lookaside because in shared cache mode the schema information
** is shared by multiple database connections.  Therefore, while parsing
** schema information, the Lookaside.bEnabled flag is cleared so that
** lookaside allocations are not used to construct the schema objects.
*/
struct Lookaside {
  u32 bDisable;           /* Only operate the lookaside when zero */
  u16 sz;                 /* Size of each buffer in bytes */
  u8 bMalloced;           /* True if pStart obtained from sqlite3_malloc() */
  u32 nSlot;              /* Number of lookaside slots allocated */
  u32 anStat[3];          /* 0: hits.  1: size misses.  2: full misses */
  LookasideSlot *pInit;   /* List of buffers not previously used */
  LookasideSlot *pFree;   /* List of available buffers */
  void *pStart;           /* First byte of available memory space */
  void *pEnd;             /* First byte past end of available space */
};
struct LookasideSlot {
  LookasideSlot *pNext;    /* Next buffer in the list of free buffers */
};

/*
** A hash table for built-in function definitions.  (Application-defined
** functions use a regular table table from hash.h.)
**
** Hash each FuncDef structure into one of the FuncDefHash.a[] slots.
** Collisions are on the FuncDef.u.pHash chain.  Use the SQLITE_FUNC_HASH()
** macro to compute a hash on the function name.
*/
#define SQLITE_FUNC_HASH_SZ 23
struct FuncDefHash {
  FuncDef *a[SQLITE_FUNC_HASH_SZ];       /* Hash table for functions */
};
#define SQLITE_FUNC_HASH(C,L) (((C)+(L))%SQLITE_FUNC_HASH_SZ)

#ifdef SQLITE_USER_AUTHENTICATION
/*
** Information held in the "sqlite3" database connection object and used
** to manage user authentication.
*/
typedef struct sqlite3_userauth sqlite3_userauth;
struct sqlite3_userauth {
  u8 authLevel;                 /* Current authentication level */
  int nAuthPW;                  /* Size of the zAuthPW in bytes */
  char *zAuthPW;                /* Password used to authenticate */
  char *zAuthUser;              /* User name used to authenticate */
};

/* Allowed values for sqlite3_userauth.authLevel */
#define UAUTH_Unknown     0     /* Authentication not yet checked */
#define UAUTH_Fail        1     /* User authentication failed */
#define UAUTH_User        2     /* Authenticated as a normal user */
#define UAUTH_Admin       3     /* Authenticated as an administrator */

/* Functions used only by user authorization logic */
int sqlite3UserAuthTable(const char*);
int sqlite3UserAuthCheckLogin(sqlite3*,const char*,u8*);
void sqlite3UserAuthInit(sqlite3*);
void sqlite3CryptFunc(sqlite3_context*,int,sqlite3_value**);

#endif /* SQLITE_USER_AUTHENTICATION */

/*
** typedef for the authorization callback function.
*/
#ifdef SQLITE_USER_AUTHENTICATION
  typedef int (*sqlite3_xauth)(void*,int,const char*,const char*,const char*,
                               const char*, const char*);
#else
  typedef int (*sqlite3_xauth)(void*,int,const char*,const char*,const char*,
                               const char*);
#endif

#ifndef SQLITE_OMIT_DEPRECATED
/* This is an extra SQLITE_TRACE macro that indicates "legacy" tracing
** in the style of sqlite3_trace()
*/
#define SQLITE_TRACE_LEGACY          0x40     /* Use the legacy xTrace */
#define SQLITE_TRACE_XPROFILE        0x80     /* Use the legacy xProfile */
#else
#define SQLITE_TRACE_LEGACY          0
#define SQLITE_TRACE_XPROFILE        0
#endif /* SQLITE_OMIT_DEPRECATED */
#define SQLITE_TRACE_NONLEGACY_MASK  0x0f     /* Normal flags */


/*
** Each database connection is an instance of the following structure.
*/
struct sqlite3 {
  sqlite3_vfs *pVfs;            /* OS Interface */
  struct Vdbe *pVdbe;           /* List of active virtual machines */
  CollSeq *pDfltColl;           /* The default collating sequence (BINARY) */
  sqlite3_mutex *mutex;         /* Connection mutex */
  Db *aDb;                      /* All backends */
  int nDb;                      /* Number of backends currently in use */
  u32 mDbFlags;                 /* flags recording internal state */
  u64 flags;                    /* flags settable by pragmas. See below */
  i64 lastRowid;                /* ROWID of most recent insert (see above) */
  i64 szMmap;                   /* Default mmap_size setting */
  u32 nSchemaLock;              /* Do not reset the schema when non-zero */
  unsigned int openFlags;       /* Flags passed to sqlite3_vfs.xOpen() */
  int errCode;                  /* Most recent error code (SQLITE_*) */
  int errMask;                  /* & result codes with this before returning */
  int iSysErrno;                /* Errno value from last system error */
  u16 dbOptFlags;               /* Flags to enable/disable optimizations */
  u8 enc;                       /* Text encoding */
  u8 autoCommit;                /* The auto-commit flag. */
  u8 bConcurrent;               /* Current transaction is "CONCURRENT" */
  u8 temp_store;                /* 1: file 2: memory 0: default */
  u8 mallocFailed;              /* True if we have seen a malloc failure */
  u8 bBenignMalloc;             /* Do not require OOMs if true */
  u8 dfltLockMode;              /* Default locking-mode for attached dbs */
  signed char nextAutovac;      /* Autovac setting after VACUUM if >=0 */
  u8 suppressErr;               /* Do not issue error messages if true */
  u8 vtabOnConflict;            /* Value to return for s3_vtab_on_conflict() */
  u8 isTransactionSavepoint;    /* True if the outermost savepoint is a TS */
  u8 mTrace;                    /* zero or more SQLITE_TRACE flags */
  u8 noSharedCache;             /* True if no shared-cache backends */
  u8 nSqlExec;                  /* Number of pending OP_SqlExec opcodes */
  int nextPagesize;             /* Pagesize after VACUUM if >0 */
  u32 magic;                    /* Magic number for detect library misuse */
  FastPrng sPrng;               /* State of the per-connection PRNG */
  int nChange;                  /* Value returned by sqlite3_changes() */
  int nTotalChange;             /* Value returned by sqlite3_total_changes() */
  int aLimit[SQLITE_N_LIMIT];   /* Limits */
  int nMaxSorterMmap;           /* Maximum size of regions mapped by sorter */
  struct sqlite3InitInfo {      /* Information used during initialization */
    int newTnum;                /* Rootpage of table being initialized */
    u8 iDb;                     /* Which db file is being initialized */
    u8 busy;                    /* TRUE if currently initializing */
    unsigned orphanTrigger : 1; /* Last statement is orphaned TEMP trigger */
    unsigned imposterTable : 1; /* Building an imposter table */
    unsigned reopenMemdb : 1;   /* ATTACH is really a reopen using MemDB */
  } init;
  int nVdbeActive;              /* Number of VDBEs currently running */
  int nVdbeRead;                /* Number of active VDBEs that read or write */
  int nVdbeWrite;               /* Number of active VDBEs that read and write */
  int nVdbeExec;                /* Number of nested calls to VdbeExec() */
  int nVDestroy;                /* Number of active OP_VDestroy operations */
  int nExtension;               /* Number of loaded extensions */
  void **aExtension;            /* Array of shared library handles */
  int (*xTrace)(u32,void*,void*,void*);     /* Trace function */
  void *pTraceArg;                          /* Argument to the trace function */
#ifndef SQLITE_OMIT_DEPRECATED
  void (*xProfile)(void*,const char*,u64);  /* Profiling function */
  void *pProfileArg;                        /* Argument to profile function */
#endif
  void *pCommitArg;                 /* Argument to xCommitCallback() */
  int (*xCommitCallback)(void*);    /* Invoked at every commit. */
  void *pRollbackArg;               /* Argument to xRollbackCallback() */
  void (*xRollbackCallback)(void*); /* Invoked at every commit. */
  void *pUpdateArg;
  void (*xUpdateCallback)(void*,int, const char*,const char*,sqlite_int64);
  Parse *pParse;                /* Current parse */
#ifdef SQLITE_ENABLE_PREUPDATE_HOOK
  void *pPreUpdateArg;          /* First argument to xPreUpdateCallback */
  void (*xPreUpdateCallback)(   /* Registered using sqlite3_preupdate_hook() */
    void*,sqlite3*,int,char const*,char const*,sqlite3_int64,sqlite3_int64
  );
  PreUpdate *pPreUpdate;        /* Context for active pre-update callback */
#endif /* SQLITE_ENABLE_PREUPDATE_HOOK */
#ifndef SQLITE_OMIT_WAL
  int (*xWalCallback)(void *, sqlite3 *, const char *, int);
  void *pWalArg;
#endif
  void(*xCollNeeded)(void*,sqlite3*,int eTextRep,const char*);
  void(*xCollNeeded16)(void*,sqlite3*,int eTextRep,const void*);
  void *pCollNeededArg;
  sqlite3_value *pErr;          /* Most recent error message */
  union {
    volatile int isInterrupted; /* True if sqlite3_interrupt has been called */
    double notUsed1;            /* Spacer */
  } u1;
  Lookaside lookaside;          /* Lookaside malloc configuration */
#ifndef SQLITE_OMIT_AUTHORIZATION
  sqlite3_xauth xAuth;          /* Access authorization function */
  void *pAuthArg;               /* 1st argument to the access auth function */
#endif
#ifndef SQLITE_OMIT_PROGRESS_CALLBACK
  int (*xProgress)(void *);     /* The progress callback */
  void *pProgressArg;           /* Argument to the progress callback */
  unsigned nProgressOps;        /* Number of opcodes for progress callback */
#endif
#ifndef SQLITE_OMIT_VIRTUALTABLE
  int nVTrans;                  /* Allocated size of aVTrans */
  Hash aModule;                 /* populated by sqlite3_create_module() */
  VtabCtx *pVtabCtx;            /* Context for active vtab connect/create */
  VTable **aVTrans;             /* Virtual tables with open transactions */
  VTable *pDisconnect;          /* Disconnect these in next sqlite3_prepare() */
#endif
  Hash aFunc;                   /* Hash table of connection functions */
  Hash aCollSeq;                /* All collating sequences */
  BusyHandler busyHandler;      /* Busy callback */
  Db aDbStatic[2];              /* Static space for the 2 default backends */
  Savepoint *pSavepoint;        /* List of active savepoints */
  int busyTimeout;              /* Busy handler timeout, in msec */
  int nSavepoint;               /* Number of non-transaction savepoints */
  int nStatement;               /* Number of nested statement-transactions  */
  i64 nDeferredCons;            /* Net deferred constraints this transaction. */
  i64 nDeferredImmCons;         /* Net deferred immediate constraints */
  int *pnBytesFreed;            /* If not NULL, increment this in DbFree() */
#ifdef SQLITE_ENABLE_UNLOCK_NOTIFY
  /* The following variables are all protected by the STATIC_MASTER
  ** mutex, not by sqlite3.mutex. They are used by code in notify.c.
  **
  ** When X.pUnlockConnection==Y, that means that X is waiting for Y to
  ** unlock so that it can proceed.
  **
  ** When X.pBlockingConnection==Y, that means that something that X tried
  ** tried to do recently failed with an SQLITE_LOCKED error due to locks
  ** held by Y.
  */
  sqlite3 *pBlockingConnection; /* Connection that caused SQLITE_LOCKED */
  sqlite3 *pUnlockConnection;           /* Connection to watch for unlock */
  void *pUnlockArg;                     /* Argument to xUnlockNotify */
  void (*xUnlockNotify)(void **, int);  /* Unlock notify callback */
  sqlite3 *pNextBlocked;        /* Next in list of all blocked connections */
#endif
#ifdef SQLITE_USER_AUTHENTICATION
  sqlite3_userauth auth;        /* User authentication information */
#endif
};

/*
** A macro to discover the encoding of a database.
*/
#define SCHEMA_ENC(db) ((db)->aDb[0].pSchema->enc)
#define ENC(db)        ((db)->enc)

/*
** Possible values for the sqlite3.flags.
**
** Value constraints (enforced via assert()):
**      SQLITE_FullFSync     == PAGER_FULLFSYNC
**      SQLITE_CkptFullFSync == PAGER_CKPT_FULLFSYNC
**      SQLITE_CacheSpill    == PAGER_CACHE_SPILL
*/
#define SQLITE_WriteSchema    0x00000001  /* OK to update SQLITE_MASTER */
#define SQLITE_LegacyFileFmt  0x00000002  /* Create new databases in format 1 */
#define SQLITE_FullColNames   0x00000004  /* Show full column names on SELECT */
#define SQLITE_FullFSync      0x00000008  /* Use full fsync on the backend */
#define SQLITE_CkptFullFSync  0x00000010  /* Use full fsync for checkpoint */
#define SQLITE_CacheSpill     0x00000020  /* OK to spill pager cache */
#define SQLITE_ShortColNames  0x00000040  /* Show short columns names */
#define SQLITE_CountRows      0x00000080  /* Count rows changed by INSERT, */
                                          /*   DELETE, or UPDATE and return */
                                          /*   the count using a callback. */
#define SQLITE_NullCallback   0x00000100  /* Invoke the callback once if the */
                                          /*   result set is empty */
#define SQLITE_IgnoreChecks   0x00000200  /* Do not enforce check constraints */
#define SQLITE_ReadUncommit   0x00000400  /* READ UNCOMMITTED in shared-cache */
#define SQLITE_NoCkptOnClose  0x00000800  /* No checkpoint on close()/DETACH */
#define SQLITE_ReverseOrder   0x00001000  /* Reverse unordered SELECTs */
#define SQLITE_RecTriggers    0x00002000  /* Enable recursive triggers */
#define SQLITE_ForeignKeys    0x00004000  /* Enforce foreign key constraints  */
#define SQLITE_AutoIndex      0x00008000  /* Enable automatic indexes */
#define SQLITE_LoadExtension  0x00010000  /* Enable load_extension */
#define SQLITE_LoadExtFunc    0x00020000  /* Enable load_extension() SQL func */
#define SQLITE_EnableTrigger  0x00040000  /* True to enable triggers */
#define SQLITE_DeferFKs       0x00080000  /* Defer all FK constraints */
#define SQLITE_QueryOnly      0x00100000  /* Disable database changes */
#define SQLITE_CellSizeCk     0x00200000  /* Check btree cell sizes on load */
#define SQLITE_Fts3Tokenizer  0x00400000  /* Enable fts3_tokenizer(2) */
#define SQLITE_EnableQPSG     0x00800000  /* Query Planner Stability Guarantee*/
#define SQLITE_TriggerEQP     0x01000000  /* Show trigger EXPLAIN QUERY PLAN */
#define SQLITE_ResetDatabase  0x02000000  /* Reset the database */
#define SQLITE_LegacyAlter    0x04000000  /* Legacy ALTER TABLE behaviour */
#define SQLITE_NoSchemaError  0x08000000  /* Do not report schema parse errors*/
#define SQLITE_Defensive      0x10000000  /* Input SQL is likely hostile */
<<<<<<< HEAD
#define SQLITE_NoopUpdate     0x20000000  /* UPDATE operations are no-ops */
=======
#define SQLITE_DqsDDL         0x20000000  /* dbl-quoted strings allowed in DDL*/
#define SQLITE_DqsDML         0x40000000  /* dbl-quoted strings allowed in DML*/
>>>>>>> 0ba32347

/* Flags used only if debugging */
#define HI(X)  ((u64)(X)<<32)
#ifdef SQLITE_DEBUG
#define SQLITE_SqlTrace       HI(0x0001)  /* Debug print SQL as it executes */
#define SQLITE_VdbeListing    HI(0x0002)  /* Debug listings of VDBE progs */
#define SQLITE_VdbeTrace      HI(0x0004)  /* True to trace VDBE execution */
#define SQLITE_VdbeAddopTrace HI(0x0008)  /* Trace sqlite3VdbeAddOp() calls */
#define SQLITE_VdbeEQP        HI(0x0010)  /* Debug EXPLAIN QUERY PLAN */
#define SQLITE_ParserTrace    HI(0x0020)  /* PRAGMA parser_trace=ON */
#endif

/*
** Allowed values for sqlite3.mDbFlags
*/
#define DBFLAG_SchemaChange   0x0001  /* Uncommitted Hash table changes */
#define DBFLAG_PreferBuiltin  0x0002  /* Preference to built-in funcs */
#define DBFLAG_Vacuum         0x0004  /* Currently in a VACUUM */
#define DBFLAG_VacuumInto     0x0008  /* Currently running VACUUM INTO */
#define DBFLAG_SchemaKnownOk  0x0010  /* Schema is known to be valid */

/*
** Bits of the sqlite3.dbOptFlags field that are used by the
** sqlite3_test_control(SQLITE_TESTCTRL_OPTIMIZATIONS,...) interface to
** selectively disable various optimizations.
*/
#define SQLITE_QueryFlattener 0x0001   /* Query flattening */
#define SQLITE_WindowFunc     0x0002   /* Use xInverse for window functions */
#define SQLITE_GroupByOrder   0x0004   /* GROUPBY cover of ORDERBY */
#define SQLITE_FactorOutConst 0x0008   /* Constant factoring */
#define SQLITE_DistinctOpt    0x0010   /* DISTINCT using indexes */
#define SQLITE_CoverIdxScan   0x0020   /* Covering index scans */
#define SQLITE_OrderByIdxJoin 0x0040   /* ORDER BY of joins via index */
#define SQLITE_Transitive     0x0080   /* Transitive constraints */
#define SQLITE_OmitNoopJoin   0x0100   /* Omit unused tables in joins */
#define SQLITE_CountOfView    0x0200   /* The count-of-view optimization */
#define SQLITE_CursorHints    0x0400   /* Add OP_CursorHint opcodes */
#define SQLITE_Stat34         0x0800   /* Use STAT3 or STAT4 data */
   /* TH3 expects the Stat34  ^^^^^^ value to be 0x0800.  Don't change it */
#define SQLITE_PushDown       0x1000   /* The push-down optimization */
#define SQLITE_SimplifyJoin   0x2000   /* Convert LEFT JOIN to JOIN */
#define SQLITE_SkipScan       0x4000   /* Skip-scans */
#define SQLITE_PropagateConst 0x8000   /* The constant propagation opt */
#define SQLITE_AllOpts        0xffff   /* All optimizations */

/*
** Macros for testing whether or not optimizations are enabled or disabled.
*/
#define OptimizationDisabled(db, mask)  (((db)->dbOptFlags&(mask))!=0)
#define OptimizationEnabled(db, mask)   (((db)->dbOptFlags&(mask))==0)

/*
** Return true if it OK to factor constant expressions into the initialization
** code. The argument is a Parse object for the code generator.
*/
#define ConstFactorOk(P) ((P)->okConstFactor)

/*
** Possible values for the sqlite.magic field.
** The numbers are obtained at random and have no special meaning, other
** than being distinct from one another.
*/
#define SQLITE_MAGIC_OPEN     0xa029a697  /* Database is open */
#define SQLITE_MAGIC_CLOSED   0x9f3c2d33  /* Database is closed */
#define SQLITE_MAGIC_SICK     0x4b771290  /* Error and awaiting close */
#define SQLITE_MAGIC_BUSY     0xf03b7906  /* Database currently in use */
#define SQLITE_MAGIC_ERROR    0xb5357930  /* An SQLITE_MISUSE error occurred */
#define SQLITE_MAGIC_ZOMBIE   0x64cffc7f  /* Close with last statement close */

/*
** Each SQL function is defined by an instance of the following
** structure.  For global built-in functions (ex: substr(), max(), count())
** a pointer to this structure is held in the sqlite3BuiltinFunctions object.
** For per-connection application-defined functions, a pointer to this
** structure is held in the db->aHash hash table.
**
** The u.pHash field is used by the global built-ins.  The u.pDestructor
** field is used by per-connection app-def functions.
*/
struct FuncDef {
  i8 nArg;             /* Number of arguments.  -1 means unlimited */
  u32 funcFlags;       /* Some combination of SQLITE_FUNC_* */
  void *pUserData;     /* User data parameter */
  FuncDef *pNext;      /* Next function with same name */
  void (*xSFunc)(sqlite3_context*,int,sqlite3_value**); /* func or agg-step */
  void (*xFinalize)(sqlite3_context*);                  /* Agg finalizer */
  void (*xValue)(sqlite3_context*);                     /* Current agg value */
  void (*xInverse)(sqlite3_context*,int,sqlite3_value**); /* inverse agg-step */
  const char *zName;   /* SQL name of the function. */
  union {
    FuncDef *pHash;      /* Next with a different name but the same hash */
    FuncDestructor *pDestructor;   /* Reference counted destructor function */
  } u;
};

/*
** This structure encapsulates a user-function destructor callback (as
** configured using create_function_v2()) and a reference counter. When
** create_function_v2() is called to create a function with a destructor,
** a single object of this type is allocated. FuncDestructor.nRef is set to
** the number of FuncDef objects created (either 1 or 3, depending on whether
** or not the specified encoding is SQLITE_ANY). The FuncDef.pDestructor
** member of each of the new FuncDef objects is set to point to the allocated
** FuncDestructor.
**
** Thereafter, when one of the FuncDef objects is deleted, the reference
** count on this object is decremented. When it reaches 0, the destructor
** is invoked and the FuncDestructor structure freed.
*/
struct FuncDestructor {
  int nRef;
  void (*xDestroy)(void *);
  void *pUserData;
};

/*
** Possible values for FuncDef.flags.  Note that the _LENGTH and _TYPEOF
** values must correspond to OPFLAG_LENGTHARG and OPFLAG_TYPEOFARG.  And
** SQLITE_FUNC_CONSTANT must be the same as SQLITE_DETERMINISTIC.  There
** are assert() statements in the code to verify this.
**
** Value constraints (enforced via assert()):
**     SQLITE_FUNC_MINMAX    ==  NC_MinMaxAgg      == SF_MinMaxAgg
**     SQLITE_FUNC_LENGTH    ==  OPFLAG_LENGTHARG
**     SQLITE_FUNC_TYPEOF    ==  OPFLAG_TYPEOFARG
**     SQLITE_FUNC_CONSTANT  ==  SQLITE_DETERMINISTIC from the API
**     SQLITE_FUNC_ENCMASK   depends on SQLITE_UTF* macros in the API
*/
#define SQLITE_FUNC_ENCMASK  0x0003 /* SQLITE_UTF8, SQLITE_UTF16BE or UTF16LE */
#define SQLITE_FUNC_LIKE     0x0004 /* Candidate for the LIKE optimization */
#define SQLITE_FUNC_CASE     0x0008 /* Case-sensitive LIKE-type function */
#define SQLITE_FUNC_EPHEM    0x0010 /* Ephemeral.  Delete with VDBE */
#define SQLITE_FUNC_NEEDCOLL 0x0020 /* sqlite3GetFuncCollSeq() might be called*/
#define SQLITE_FUNC_LENGTH   0x0040 /* Built-in length() function */
#define SQLITE_FUNC_TYPEOF   0x0080 /* Built-in typeof() function */
#define SQLITE_FUNC_COUNT    0x0100 /* Built-in count(*) aggregate */
#define SQLITE_FUNC_COALESCE 0x0200 /* Built-in coalesce() or ifnull() */
#define SQLITE_FUNC_UNLIKELY 0x0400 /* Built-in unlikely() function */
#define SQLITE_FUNC_CONSTANT 0x0800 /* Constant inputs give a constant output */
#define SQLITE_FUNC_MINMAX   0x1000 /* True for min() and max() aggregates */
#define SQLITE_FUNC_SLOCHNG  0x2000 /* "Slow Change". Value constant during a
                                    ** single query - might change over time */
#define SQLITE_FUNC_AFFINITY 0x4000 /* Built-in affinity() function */
#define SQLITE_FUNC_OFFSET   0x8000 /* Built-in sqlite_offset() function */
#define SQLITE_FUNC_WINDOW   0x00010000 /* Built-in window-only function */
#define SQLITE_FUNC_INTERNAL 0x00040000 /* For use by NestedParse() only */

/*
** The following three macros, FUNCTION(), LIKEFUNC() and AGGREGATE() are
** used to create the initializers for the FuncDef structures.
**
**   FUNCTION(zName, nArg, iArg, bNC, xFunc)
**     Used to create a scalar function definition of a function zName
**     implemented by C function xFunc that accepts nArg arguments. The
**     value passed as iArg is cast to a (void*) and made available
**     as the user-data (sqlite3_user_data()) for the function. If
**     argument bNC is true, then the SQLITE_FUNC_NEEDCOLL flag is set.
**
**   VFUNCTION(zName, nArg, iArg, bNC, xFunc)
**     Like FUNCTION except it omits the SQLITE_FUNC_CONSTANT flag.
**
**   DFUNCTION(zName, nArg, iArg, bNC, xFunc)
**     Like FUNCTION except it omits the SQLITE_FUNC_CONSTANT flag and
**     adds the SQLITE_FUNC_SLOCHNG flag.  Used for date & time functions
**     and functions like sqlite_version() that can change, but not during
**     a single query.  The iArg is ignored.  The user-data is always set
**     to a NULL pointer.  The bNC parameter is not used.
**
**   PURE_DATE(zName, nArg, iArg, bNC, xFunc)
**     Used for "pure" date/time functions, this macro is like DFUNCTION
**     except that it does set the SQLITE_FUNC_CONSTANT flags.  iArg is
**     ignored and the user-data for these functions is set to an 
**     arbitrary non-NULL pointer.  The bNC parameter is not used.
**
**   AGGREGATE(zName, nArg, iArg, bNC, xStep, xFinal)
**     Used to create an aggregate function definition implemented by
**     the C functions xStep and xFinal. The first four parameters
**     are interpreted in the same way as the first 4 parameters to
**     FUNCTION().
**
**   WFUNCTION(zName, nArg, iArg, xStep, xFinal, xValue, xInverse)
**     Used to create an aggregate function definition implemented by
**     the C functions xStep and xFinal. The first four parameters
**     are interpreted in the same way as the first 4 parameters to
**     FUNCTION().
**
**   LIKEFUNC(zName, nArg, pArg, flags)
**     Used to create a scalar function definition of a function zName
**     that accepts nArg arguments and is implemented by a call to C
**     function likeFunc. Argument pArg is cast to a (void *) and made
**     available as the function user-data (sqlite3_user_data()). The
**     FuncDef.flags variable is set to the value passed as the flags
**     parameter.
*/
#define FUNCTION(zName, nArg, iArg, bNC, xFunc) \
  {nArg, SQLITE_FUNC_CONSTANT|SQLITE_UTF8|(bNC*SQLITE_FUNC_NEEDCOLL), \
   SQLITE_INT_TO_PTR(iArg), 0, xFunc, 0, 0, 0, #zName, {0} }
#define VFUNCTION(zName, nArg, iArg, bNC, xFunc) \
  {nArg, SQLITE_UTF8|(bNC*SQLITE_FUNC_NEEDCOLL), \
   SQLITE_INT_TO_PTR(iArg), 0, xFunc, 0, 0, 0, #zName, {0} }
#define DFUNCTION(zName, nArg, iArg, bNC, xFunc) \
  {nArg, SQLITE_FUNC_SLOCHNG|SQLITE_UTF8, \
   0, 0, xFunc, 0, 0, 0, #zName, {0} }
#define PURE_DATE(zName, nArg, iArg, bNC, xFunc) \
  {nArg, SQLITE_FUNC_SLOCHNG|SQLITE_UTF8|SQLITE_FUNC_CONSTANT, \
   (void*)&sqlite3Config, 0, xFunc, 0, 0, 0, #zName, {0} }
#define FUNCTION2(zName, nArg, iArg, bNC, xFunc, extraFlags) \
  {nArg,SQLITE_FUNC_CONSTANT|SQLITE_UTF8|(bNC*SQLITE_FUNC_NEEDCOLL)|extraFlags,\
   SQLITE_INT_TO_PTR(iArg), 0, xFunc, 0, 0, 0, #zName, {0} }
#define STR_FUNCTION(zName, nArg, pArg, bNC, xFunc) \
  {nArg, SQLITE_FUNC_SLOCHNG|SQLITE_UTF8|(bNC*SQLITE_FUNC_NEEDCOLL), \
   pArg, 0, xFunc, 0, 0, 0, #zName, }
#define LIKEFUNC(zName, nArg, arg, flags) \
  {nArg, SQLITE_FUNC_CONSTANT|SQLITE_UTF8|flags, \
   (void *)arg, 0, likeFunc, 0, 0, 0, #zName, {0} }
#define AGGREGATE(zName, nArg, arg, nc, xStep, xFinal, xValue) \
  {nArg, SQLITE_UTF8|(nc*SQLITE_FUNC_NEEDCOLL), \
   SQLITE_INT_TO_PTR(arg), 0, xStep,xFinal,xValue,0,#zName, {0}}
#define AGGREGATE2(zName, nArg, arg, nc, xStep, xFinal, extraFlags) \
  {nArg, SQLITE_UTF8|(nc*SQLITE_FUNC_NEEDCOLL)|extraFlags, \
   SQLITE_INT_TO_PTR(arg), 0, xStep,xFinal,xFinal,0,#zName, {0}}
#define WAGGREGATE(zName, nArg, arg, nc, xStep, xFinal, xValue, xInverse, f) \
  {nArg, SQLITE_UTF8|(nc*SQLITE_FUNC_NEEDCOLL)|f, \
   SQLITE_INT_TO_PTR(arg), 0, xStep,xFinal,xValue,xInverse,#zName, {0}}
#define INTERNAL_FUNCTION(zName, nArg, xFunc) \
  {nArg, SQLITE_FUNC_INTERNAL|SQLITE_UTF8|SQLITE_FUNC_CONSTANT, \
   0, 0, xFunc, 0, 0, 0, #zName, {0} }


/*
** All current savepoints are stored in a linked list starting at
** sqlite3.pSavepoint. The first element in the list is the most recently
** opened savepoint. Savepoints are added to the list by the vdbe
** OP_Savepoint instruction.
*/
struct Savepoint {
  char *zName;                        /* Savepoint name (nul-terminated) */
  i64 nDeferredCons;                  /* Number of deferred fk violations */
  i64 nDeferredImmCons;               /* Number of deferred imm fk. */
  Savepoint *pNext;                   /* Parent savepoint (if any) */
};

/*
** The following are used as the second parameter to sqlite3Savepoint(),
** and as the P1 argument to the OP_Savepoint instruction.
*/
#define SAVEPOINT_BEGIN      0
#define SAVEPOINT_RELEASE    1
#define SAVEPOINT_ROLLBACK   2


/*
** Each SQLite module (virtual table definition) is defined by an
** instance of the following structure, stored in the sqlite3.aModule
** hash table.
*/
struct Module {
  const sqlite3_module *pModule;       /* Callback pointers */
  const char *zName;                   /* Name passed to create_module() */
  void *pAux;                          /* pAux passed to create_module() */
  void (*xDestroy)(void *);            /* Module destructor function */
  Table *pEpoTab;                      /* Eponymous table for this module */
};

/*
** information about each column of an SQL table is held in an instance
** of this structure.
*/
struct Column {
  char *zName;     /* Name of this column, \000, then the type */
  Expr *pDflt;     /* Default value of this column */
  char *zColl;     /* Collating sequence.  If NULL, use the default */
  u8 notNull;      /* An OE_ code for handling a NOT NULL constraint */
  char affinity;   /* One of the SQLITE_AFF_... values */
  u8 szEst;        /* Estimated size of value in this column. sizeof(INT)==1 */
  u8 colFlags;     /* Boolean properties.  See COLFLAG_ defines below */
};

/* Allowed values for Column.colFlags:
*/
#define COLFLAG_PRIMKEY  0x0001    /* Column is part of the primary key */
#define COLFLAG_HIDDEN   0x0002    /* A hidden column in a virtual table */
#define COLFLAG_HASTYPE  0x0004    /* Type name follows column name */
#define COLFLAG_UNIQUE   0x0008    /* Column def contains "UNIQUE" or "PK" */
#define COLFLAG_SORTERREF 0x0010   /* Use sorter-refs with this column */

/*
** A "Collating Sequence" is defined by an instance of the following
** structure. Conceptually, a collating sequence consists of a name and
** a comparison routine that defines the order of that sequence.
**
** If CollSeq.xCmp is NULL, it means that the
** collating sequence is undefined.  Indices built on an undefined
** collating sequence may not be read or written.
*/
struct CollSeq {
  char *zName;          /* Name of the collating sequence, UTF-8 encoded */
  u8 enc;               /* Text encoding handled by xCmp() */
  void *pUser;          /* First argument to xCmp() */
  int (*xCmp)(void*,int, const void*, int, const void*);
  void (*xDel)(void*);  /* Destructor for pUser */
};

/*
** A sort order can be either ASC or DESC.
*/
#define SQLITE_SO_ASC       0  /* Sort in ascending order */
#define SQLITE_SO_DESC      1  /* Sort in ascending order */
#define SQLITE_SO_UNDEFINED -1 /* No sort order specified */

/*
** Column affinity types.
**
** These used to have mnemonic name like 'i' for SQLITE_AFF_INTEGER and
** 't' for SQLITE_AFF_TEXT.  But we can save a little space and improve
** the speed a little by numbering the values consecutively.
**
** But rather than start with 0 or 1, we begin with 'A'.  That way,
** when multiple affinity types are concatenated into a string and
** used as the P4 operand, they will be more readable.
**
** Note also that the numeric types are grouped together so that testing
** for a numeric type is a single comparison.  And the BLOB type is first.
*/
#define SQLITE_AFF_BLOB     'A'
#define SQLITE_AFF_TEXT     'B'
#define SQLITE_AFF_NUMERIC  'C'
#define SQLITE_AFF_INTEGER  'D'
#define SQLITE_AFF_REAL     'E'

#define sqlite3IsNumericAffinity(X)  ((X)>=SQLITE_AFF_NUMERIC)

/*
** The SQLITE_AFF_MASK values masks off the significant bits of an
** affinity value.
*/
#define SQLITE_AFF_MASK     0x47

/*
** Additional bit values that can be ORed with an affinity without
** changing the affinity.
**
** The SQLITE_NOTNULL flag is a combination of NULLEQ and JUMPIFNULL.
** It causes an assert() to fire if either operand to a comparison
** operator is NULL.  It is added to certain comparison operators to
** prove that the operands are always NOT NULL.
*/
#define SQLITE_KEEPNULL     0x08  /* Used by vector == or <> */
#define SQLITE_JUMPIFNULL   0x10  /* jumps if either operand is NULL */
#define SQLITE_STOREP2      0x20  /* Store result in reg[P2] rather than jump */
#define SQLITE_NULLEQ       0x80  /* NULL=NULL */
#define SQLITE_NOTNULL      0x90  /* Assert that operands are never NULL */

/*
** An object of this type is created for each virtual table present in
** the database schema.
**
** If the database schema is shared, then there is one instance of this
** structure for each database connection (sqlite3*) that uses the shared
** schema. This is because each database connection requires its own unique
** instance of the sqlite3_vtab* handle used to access the virtual table
** implementation. sqlite3_vtab* handles can not be shared between
** database connections, even when the rest of the in-memory database
** schema is shared, as the implementation often stores the database
** connection handle passed to it via the xConnect() or xCreate() method
** during initialization internally. This database connection handle may
** then be used by the virtual table implementation to access real tables
** within the database. So that they appear as part of the callers
** transaction, these accesses need to be made via the same database
** connection as that used to execute SQL operations on the virtual table.
**
** All VTable objects that correspond to a single table in a shared
** database schema are initially stored in a linked-list pointed to by
** the Table.pVTable member variable of the corresponding Table object.
** When an sqlite3_prepare() operation is required to access the virtual
** table, it searches the list for the VTable that corresponds to the
** database connection doing the preparing so as to use the correct
** sqlite3_vtab* handle in the compiled query.
**
** When an in-memory Table object is deleted (for example when the
** schema is being reloaded for some reason), the VTable objects are not
** deleted and the sqlite3_vtab* handles are not xDisconnect()ed
** immediately. Instead, they are moved from the Table.pVTable list to
** another linked list headed by the sqlite3.pDisconnect member of the
** corresponding sqlite3 structure. They are then deleted/xDisconnected
** next time a statement is prepared using said sqlite3*. This is done
** to avoid deadlock issues involving multiple sqlite3.mutex mutexes.
** Refer to comments above function sqlite3VtabUnlockList() for an
** explanation as to why it is safe to add an entry to an sqlite3.pDisconnect
** list without holding the corresponding sqlite3.mutex mutex.
**
** The memory for objects of this type is always allocated by
** sqlite3DbMalloc(), using the connection handle stored in VTable.db as
** the first argument.
*/
struct VTable {
  sqlite3 *db;              /* Database connection associated with this table */
  Module *pMod;             /* Pointer to module implementation */
  sqlite3_vtab *pVtab;      /* Pointer to vtab instance */
  int nRef;                 /* Number of pointers to this structure */
  u8 bConstraint;           /* True if constraints are supported */
  int iSavepoint;           /* Depth of the SAVEPOINT stack */
  VTable *pNext;            /* Next in linked list (see above) */
};

/*
** The schema for each SQL table and view is represented in memory
** by an instance of the following structure.
*/
struct Table {
  char *zName;         /* Name of the table or view */
  Column *aCol;        /* Information about each column */
  Index *pIndex;       /* List of SQL indexes on this table. */
  Select *pSelect;     /* NULL for tables.  Points to definition if a view. */
  FKey *pFKey;         /* Linked list of all foreign keys in this table */
  char *zColAff;       /* String defining the affinity of each column */
  ExprList *pCheck;    /* All CHECK constraints */
                       /*   ... also used as column name list in a VIEW */
  int tnum;            /* Root BTree page for this table */
  u32 nTabRef;         /* Number of pointers to this Table */
  u32 tabFlags;        /* Mask of TF_* values */
  i16 iPKey;           /* If not negative, use aCol[iPKey] as the rowid */
  i16 nCol;            /* Number of columns in this table */
  LogEst nRowLogEst;   /* Estimated rows in table - from sqlite_stat1 table */
  LogEst szTabRow;     /* Estimated size of each table row in bytes */
#ifdef SQLITE_ENABLE_COSTMULT
  LogEst costMult;     /* Cost multiplier for using this table */
#endif
  u8 keyConf;          /* What to do in case of uniqueness conflict on iPKey */
#ifndef SQLITE_OMIT_ALTERTABLE
  int addColOffset;    /* Offset in CREATE TABLE stmt to add a new column */
#endif
#ifndef SQLITE_OMIT_VIRTUALTABLE
  int nModuleArg;      /* Number of arguments to the module */
  char **azModuleArg;  /* 0: module 1: schema 2: vtab name 3...: args */
  VTable *pVTable;     /* List of VTable objects. */
#endif
  Trigger *pTrigger;   /* List of triggers stored in pSchema */
  Schema *pSchema;     /* Schema that contains this table */
  Table *pNextZombie;  /* Next on the Parse.pZombieTab list */
};

/*
** Allowed values for Table.tabFlags.
**
** TF_OOOHidden applies to tables or view that have hidden columns that are
** followed by non-hidden columns.  Example:  "CREATE VIRTUAL TABLE x USING
** vtab1(a HIDDEN, b);".  Since "b" is a non-hidden column but "a" is hidden,
** the TF_OOOHidden attribute would apply in this case.  Such tables require
** special handling during INSERT processing.
*/
#define TF_Readonly        0x0001    /* Read-only system table */
#define TF_Ephemeral       0x0002    /* An ephemeral table */
#define TF_HasPrimaryKey   0x0004    /* Table has a primary key */
#define TF_Autoincrement   0x0008    /* Integer primary key is autoincrement */
#define TF_HasStat1        0x0010    /* nRowLogEst set from sqlite_stat1 */
#define TF_WithoutRowid    0x0020    /* No rowid.  PRIMARY KEY is the key */
#define TF_NoVisibleRowid  0x0040    /* No user-visible "rowid" column */
#define TF_OOOHidden       0x0080    /* Out-of-Order hidden columns */
#define TF_StatsUsed       0x0100    /* Query planner decisions affected by
                                     ** Index.aiRowLogEst[] values */
#define TF_HasNotNull      0x0200    /* Contains NOT NULL constraints */
#define TF_Shadow          0x0400    /* True for a shadow table */

/*
** Test to see whether or not a table is a virtual table.  This is
** done as a macro so that it will be optimized out when virtual
** table support is omitted from the build.
*/
#ifndef SQLITE_OMIT_VIRTUALTABLE
#  define IsVirtual(X)      ((X)->nModuleArg)
#else
#  define IsVirtual(X)      0
#endif

/*
** Macros to determine if a column is hidden.  IsOrdinaryHiddenColumn()
** only works for non-virtual tables (ordinary tables and views) and is
** always false unless SQLITE_ENABLE_HIDDEN_COLUMNS is defined.  The
** IsHiddenColumn() macro is general purpose.
*/
#if defined(SQLITE_ENABLE_HIDDEN_COLUMNS)
#  define IsHiddenColumn(X)         (((X)->colFlags & COLFLAG_HIDDEN)!=0)
#  define IsOrdinaryHiddenColumn(X) (((X)->colFlags & COLFLAG_HIDDEN)!=0)
#elif !defined(SQLITE_OMIT_VIRTUALTABLE)
#  define IsHiddenColumn(X)         (((X)->colFlags & COLFLAG_HIDDEN)!=0)
#  define IsOrdinaryHiddenColumn(X) 0
#else
#  define IsHiddenColumn(X)         0
#  define IsOrdinaryHiddenColumn(X) 0
#endif


/* Does the table have a rowid */
#define HasRowid(X)     (((X)->tabFlags & TF_WithoutRowid)==0)
#define VisibleRowid(X) (((X)->tabFlags & TF_NoVisibleRowid)==0)

/*
** Each foreign key constraint is an instance of the following structure.
**
** A foreign key is associated with two tables.  The "from" table is
** the table that contains the REFERENCES clause that creates the foreign
** key.  The "to" table is the table that is named in the REFERENCES clause.
** Consider this example:
**
**     CREATE TABLE ex1(
**       a INTEGER PRIMARY KEY,
**       b INTEGER CONSTRAINT fk1 REFERENCES ex2(x)
**     );
**
** For foreign key "fk1", the from-table is "ex1" and the to-table is "ex2".
** Equivalent names:
**
**     from-table == child-table
**       to-table == parent-table
**
** Each REFERENCES clause generates an instance of the following structure
** which is attached to the from-table.  The to-table need not exist when
** the from-table is created.  The existence of the to-table is not checked.
**
** The list of all parents for child Table X is held at X.pFKey.
**
** A list of all children for a table named Z (which might not even exist)
** is held in Schema.fkeyHash with a hash key of Z.
*/
struct FKey {
  Table *pFrom;     /* Table containing the REFERENCES clause (aka: Child) */
  FKey *pNextFrom;  /* Next FKey with the same in pFrom. Next parent of pFrom */
  char *zTo;        /* Name of table that the key points to (aka: Parent) */
  FKey *pNextTo;    /* Next with the same zTo. Next child of zTo. */
  FKey *pPrevTo;    /* Previous with the same zTo */
  int nCol;         /* Number of columns in this key */
  /* EV: R-30323-21917 */
  u8 isDeferred;       /* True if constraint checking is deferred till COMMIT */
  u8 aAction[2];        /* ON DELETE and ON UPDATE actions, respectively */
  Trigger *apTrigger[2];/* Triggers for aAction[] actions */
  struct sColMap {      /* Mapping of columns in pFrom to columns in zTo */
    int iFrom;            /* Index of column in pFrom */
    char *zCol;           /* Name of column in zTo.  If NULL use PRIMARY KEY */
  } aCol[1];            /* One entry for each of nCol columns */
};

/*
** SQLite supports many different ways to resolve a constraint
** error.  ROLLBACK processing means that a constraint violation
** causes the operation in process to fail and for the current transaction
** to be rolled back.  ABORT processing means the operation in process
** fails and any prior changes from that one operation are backed out,
** but the transaction is not rolled back.  FAIL processing means that
** the operation in progress stops and returns an error code.  But prior
** changes due to the same operation are not backed out and no rollback
** occurs.  IGNORE means that the particular row that caused the constraint
** error is not inserted or updated.  Processing continues and no error
** is returned.  REPLACE means that preexisting database rows that caused
** a UNIQUE constraint violation are removed so that the new insert or
** update can proceed.  Processing continues and no error is reported.
**
** RESTRICT, SETNULL, and CASCADE actions apply only to foreign keys.
** RESTRICT is the same as ABORT for IMMEDIATE foreign keys and the
** same as ROLLBACK for DEFERRED keys.  SETNULL means that the foreign
** key is set to NULL.  CASCADE means that a DELETE or UPDATE of the
** referenced table row is propagated into the row that holds the
** foreign key.
**
** The following symbolic values are used to record which type
** of action to take.
*/
#define OE_None     0   /* There is no constraint to check */
#define OE_Rollback 1   /* Fail the operation and rollback the transaction */
#define OE_Abort    2   /* Back out changes but do no rollback transaction */
#define OE_Fail     3   /* Stop the operation but leave all prior changes */
#define OE_Ignore   4   /* Ignore the error. Do not do the INSERT or UPDATE */
#define OE_Replace  5   /* Delete existing record, then do INSERT or UPDATE */
#define OE_Update   6   /* Process as a DO UPDATE in an upsert */
#define OE_Restrict 7   /* OE_Abort for IMMEDIATE, OE_Rollback for DEFERRED */
#define OE_SetNull  8   /* Set the foreign key value to NULL */
#define OE_SetDflt  9   /* Set the foreign key value to its default */
#define OE_Cascade  10  /* Cascade the changes */
#define OE_Default  11  /* Do whatever the default action is */


/*
** An instance of the following structure is passed as the first
** argument to sqlite3VdbeKeyCompare and is used to control the
** comparison of the two index keys.
**
** Note that aSortOrder[] and aColl[] have nField+1 slots.  There
** are nField slots for the columns of an index then one extra slot
** for the rowid at the end.
*/
struct KeyInfo {
  u32 nRef;           /* Number of references to this KeyInfo object */
  u8 enc;             /* Text encoding - one of the SQLITE_UTF* values */
  u16 nKeyField;      /* Number of key columns in the index */
  u16 nAllField;      /* Total columns, including key plus others */
  sqlite3 *db;        /* The database connection */
  u8 *aSortOrder;     /* Sort order for each column. */
  CollSeq *aColl[1];  /* Collating sequence for each term of the key */
};

/*
** This object holds a record which has been parsed out into individual
** fields, for the purposes of doing a comparison.
**
** A record is an object that contains one or more fields of data.
** Records are used to store the content of a table row and to store
** the key of an index.  A blob encoding of a record is created by
** the OP_MakeRecord opcode of the VDBE and is disassembled by the
** OP_Column opcode.
**
** An instance of this object serves as a "key" for doing a search on
** an index b+tree. The goal of the search is to find the entry that
** is closed to the key described by this object.  This object might hold
** just a prefix of the key.  The number of fields is given by
** pKeyInfo->nField.
**
** The r1 and r2 fields are the values to return if this key is less than
** or greater than a key in the btree, respectively.  These are normally
** -1 and +1 respectively, but might be inverted to +1 and -1 if the b-tree
** is in DESC order.
**
** The key comparison functions actually return default_rc when they find
** an equals comparison.  default_rc can be -1, 0, or +1.  If there are
** multiple entries in the b-tree with the same key (when only looking
** at the first pKeyInfo->nFields,) then default_rc can be set to -1 to
** cause the search to find the last match, or +1 to cause the search to
** find the first match.
**
** The key comparison functions will set eqSeen to true if they ever
** get and equal results when comparing this structure to a b-tree record.
** When default_rc!=0, the search might end up on the record immediately
** before the first match or immediately after the last match.  The
** eqSeen field will indicate whether or not an exact match exists in the
** b-tree.
*/
struct UnpackedRecord {
  KeyInfo *pKeyInfo;  /* Collation and sort-order information */
  Mem *aMem;          /* Values */
  u16 nField;         /* Number of entries in apMem[] */
  i8 default_rc;      /* Comparison result if keys are equal */
  u8 errCode;         /* Error detected by xRecordCompare (CORRUPT or NOMEM) */
  i8 r1;              /* Value to return if (lhs < rhs) */
  i8 r2;              /* Value to return if (lhs > rhs) */
  u8 eqSeen;          /* True if an equality comparison has been seen */
};


/*
** Each SQL index is represented in memory by an
** instance of the following structure.
**
** The columns of the table that are to be indexed are described
** by the aiColumn[] field of this structure.  For example, suppose
** we have the following table and index:
**
**     CREATE TABLE Ex1(c1 int, c2 int, c3 text);
**     CREATE INDEX Ex2 ON Ex1(c3,c1);
**
** In the Table structure describing Ex1, nCol==3 because there are
** three columns in the table.  In the Index structure describing
** Ex2, nColumn==2 since 2 of the 3 columns of Ex1 are indexed.
** The value of aiColumn is {2, 0}.  aiColumn[0]==2 because the
** first column to be indexed (c3) has an index of 2 in Ex1.aCol[].
** The second column to be indexed (c1) has an index of 0 in
** Ex1.aCol[], hence Ex2.aiColumn[1]==0.
**
** The Index.onError field determines whether or not the indexed columns
** must be unique and what to do if they are not.  When Index.onError=OE_None,
** it means this is not a unique index.  Otherwise it is a unique index
** and the value of Index.onError indicate the which conflict resolution
** algorithm to employ whenever an attempt is made to insert a non-unique
** element.
**
** While parsing a CREATE TABLE or CREATE INDEX statement in order to
** generate VDBE code (as opposed to parsing one read from an sqlite_master
** table as part of parsing an existing database schema), transient instances
** of this structure may be created. In this case the Index.tnum variable is
** used to store the address of a VDBE instruction, not a database page
** number (it cannot - the database page is not allocated until the VDBE
** program is executed). See convertToWithoutRowidTable() for details.
*/
struct Index {
  char *zName;             /* Name of this index */
  i16 *aiColumn;           /* Which columns are used by this index.  1st is 0 */
  LogEst *aiRowLogEst;     /* From ANALYZE: Est. rows selected by each column */
  Table *pTable;           /* The SQL table being indexed */
  char *zColAff;           /* String defining the affinity of each column */
  Index *pNext;            /* The next index associated with the same table */
  Schema *pSchema;         /* Schema containing this index */
  u8 *aSortOrder;          /* for each column: True==DESC, False==ASC */
  const char **azColl;     /* Array of collation sequence names for index */
  Expr *pPartIdxWhere;     /* WHERE clause for partial indices */
  ExprList *aColExpr;      /* Column expressions */
  int tnum;                /* DB Page containing root of this index */
  LogEst szIdxRow;         /* Estimated average row size in bytes */
  u16 nKeyCol;             /* Number of columns forming the key */
  u16 nColumn;             /* Number of columns stored in the index */
  u8 onError;              /* OE_Abort, OE_Ignore, OE_Replace, or OE_None */
  unsigned idxType:2;      /* 0:Normal 1:UNIQUE, 2:PRIMARY KEY, 3:IPK */
  unsigned bUnordered:1;   /* Use this index for == or IN queries only */
  unsigned uniqNotNull:1;  /* True if UNIQUE and NOT NULL for all columns */
  unsigned isResized:1;    /* True if resizeIndexObject() has been called */
  unsigned isCovering:1;   /* True if this is a covering index */
  unsigned noSkipScan:1;   /* Do not try to use skip-scan if true */
  unsigned hasStat1:1;     /* aiRowLogEst values come from sqlite_stat1 */
  unsigned bNoQuery:1;     /* Do not use this index to optimize queries */
  unsigned bAscKeyBug:1;   /* True if the bba7b69f9849b5bf bug applies */
#ifdef SQLITE_ENABLE_STAT3_OR_STAT4
  int nSample;             /* Number of elements in aSample[] */
  int nSampleCol;          /* Size of IndexSample.anEq[] and so on */
  tRowcnt *aAvgEq;         /* Average nEq values for keys not in aSample */
  IndexSample *aSample;    /* Samples of the left-most key */
  tRowcnt *aiRowEst;       /* Non-logarithmic stat1 data for this index */
  tRowcnt nRowEst0;        /* Non-logarithmic number of rows in the index */
#endif
  Bitmask colNotIdxed;     /* 0 for unindexed columns in pTab */
};

/*
** Allowed values for Index.idxType
*/
#define SQLITE_IDXTYPE_APPDEF      0   /* Created using CREATE INDEX */
#define SQLITE_IDXTYPE_UNIQUE      1   /* Implements a UNIQUE constraint */
#define SQLITE_IDXTYPE_PRIMARYKEY  2   /* Is the PRIMARY KEY for the table */
#define SQLITE_IDXTYPE_IPK         3   /* INTEGER PRIMARY KEY index */

/* Return true if index X is a PRIMARY KEY index */
#define IsPrimaryKeyIndex(X)  ((X)->idxType==SQLITE_IDXTYPE_PRIMARYKEY)

/* Return true if index X is a UNIQUE index */
#define IsUniqueIndex(X)      ((X)->onError!=OE_None)

/* The Index.aiColumn[] values are normally positive integer.  But
** there are some negative values that have special meaning:
*/
#define XN_ROWID     (-1)     /* Indexed column is the rowid */
#define XN_EXPR      (-2)     /* Indexed column is an expression */

/*
** Each sample stored in the sqlite_stat3 table is represented in memory
** using a structure of this type.  See documentation at the top of the
** analyze.c source file for additional information.
*/
struct IndexSample {
  void *p;          /* Pointer to sampled record */
  int n;            /* Size of record in bytes */
  tRowcnt *anEq;    /* Est. number of rows where the key equals this sample */
  tRowcnt *anLt;    /* Est. number of rows where key is less than this sample */
  tRowcnt *anDLt;   /* Est. number of distinct keys less than this sample */
};

/*
** Possible values to use within the flags argument to sqlite3GetToken().
*/
#define SQLITE_TOKEN_QUOTED    0x1 /* Token is a quoted identifier. */
#define SQLITE_TOKEN_KEYWORD   0x2 /* Token is a keyword. */

/*
** Each token coming out of the lexer is an instance of
** this structure.  Tokens are also used as part of an expression.
**
** The memory that "z" points to is owned by other objects.  Take care
** that the owner of the "z" string does not deallocate the string before
** the Token goes out of scope!  Very often, the "z" points to some place
** in the middle of the Parse.zSql text.  But it might also point to a
** static string.
*/
struct Token {
  const char *z;     /* Text of the token.  Not NULL-terminated! */
  unsigned int n;    /* Number of characters in this token */
};

/*
** An instance of this structure contains information needed to generate
** code for a SELECT that contains aggregate functions.
**
** If Expr.op==TK_AGG_COLUMN or TK_AGG_FUNCTION then Expr.pAggInfo is a
** pointer to this structure.  The Expr.iColumn field is the index in
** AggInfo.aCol[] or AggInfo.aFunc[] of information needed to generate
** code for that node.
**
** AggInfo.pGroupBy and AggInfo.aFunc.pExpr point to fields within the
** original Select structure that describes the SELECT statement.  These
** fields do not need to be freed when deallocating the AggInfo structure.
*/
struct AggInfo {
  u8 directMode;          /* Direct rendering mode means take data directly
                          ** from source tables rather than from accumulators */
  u8 useSortingIdx;       /* In direct mode, reference the sorting index rather
                          ** than the source table */
  int sortingIdx;         /* Cursor number of the sorting index */
  int sortingIdxPTab;     /* Cursor number of pseudo-table */
  int nSortingColumn;     /* Number of columns in the sorting index */
  int mnReg, mxReg;       /* Range of registers allocated for aCol and aFunc */
  ExprList *pGroupBy;     /* The group by clause */
  struct AggInfo_col {    /* For each column used in source tables */
    Table *pTab;             /* Source table */
    int iTable;              /* Cursor number of the source table */
    int iColumn;             /* Column number within the source table */
    int iSorterColumn;       /* Column number in the sorting index */
    int iMem;                /* Memory location that acts as accumulator */
    Expr *pExpr;             /* The original expression */
  } *aCol;
  int nColumn;            /* Number of used entries in aCol[] */
  int nAccumulator;       /* Number of columns that show through to the output.
                          ** Additional columns are used only as parameters to
                          ** aggregate functions */
  struct AggInfo_func {   /* For each aggregate function */
    Expr *pExpr;             /* Expression encoding the function */
    FuncDef *pFunc;          /* The aggregate function implementation */
    int iMem;                /* Memory location that acts as accumulator */
    int iDistinct;           /* Ephemeral table used to enforce DISTINCT */
  } *aFunc;
  int nFunc;              /* Number of entries in aFunc[] */
};

/*
** The datatype ynVar is a signed integer, either 16-bit or 32-bit.
** Usually it is 16-bits.  But if SQLITE_MAX_VARIABLE_NUMBER is greater
** than 32767 we have to make it 32-bit.  16-bit is preferred because
** it uses less memory in the Expr object, which is a big memory user
** in systems with lots of prepared statements.  And few applications
** need more than about 10 or 20 variables.  But some extreme users want
** to have prepared statements with over 32767 variables, and for them
** the option is available (at compile-time).
*/
#if SQLITE_MAX_VARIABLE_NUMBER<=32767
typedef i16 ynVar;
#else
typedef int ynVar;
#endif

/*
** Each node of an expression in the parse tree is an instance
** of this structure.
**
** Expr.op is the opcode. The integer parser token codes are reused
** as opcodes here. For example, the parser defines TK_GE to be an integer
** code representing the ">=" operator. This same integer code is reused
** to represent the greater-than-or-equal-to operator in the expression
** tree.
**
** If the expression is an SQL literal (TK_INTEGER, TK_FLOAT, TK_BLOB,
** or TK_STRING), then Expr.token contains the text of the SQL literal. If
** the expression is a variable (TK_VARIABLE), then Expr.token contains the
** variable name. Finally, if the expression is an SQL function (TK_FUNCTION),
** then Expr.token contains the name of the function.
**
** Expr.pRight and Expr.pLeft are the left and right subexpressions of a
** binary operator. Either or both may be NULL.
**
** Expr.x.pList is a list of arguments if the expression is an SQL function,
** a CASE expression or an IN expression of the form "<lhs> IN (<y>, <z>...)".
** Expr.x.pSelect is used if the expression is a sub-select or an expression of
** the form "<lhs> IN (SELECT ...)". If the EP_xIsSelect bit is set in the
** Expr.flags mask, then Expr.x.pSelect is valid. Otherwise, Expr.x.pList is
** valid.
**
** An expression of the form ID or ID.ID refers to a column in a table.
** For such expressions, Expr.op is set to TK_COLUMN and Expr.iTable is
** the integer cursor number of a VDBE cursor pointing to that table and
** Expr.iColumn is the column number for the specific column.  If the
** expression is used as a result in an aggregate SELECT, then the
** value is also stored in the Expr.iAgg column in the aggregate so that
** it can be accessed after all aggregates are computed.
**
** If the expression is an unbound variable marker (a question mark
** character '?' in the original SQL) then the Expr.iTable holds the index
** number for that variable.
**
** If the expression is a subquery then Expr.iColumn holds an integer
** register number containing the result of the subquery.  If the
** subquery gives a constant result, then iTable is -1.  If the subquery
** gives a different answer at different times during statement processing
** then iTable is the address of a subroutine that computes the subquery.
**
** If the Expr is of type OP_Column, and the table it is selecting from
** is a disk table or the "old.*" pseudo-table, then pTab points to the
** corresponding table definition.
**
** ALLOCATION NOTES:
**
** Expr objects can use a lot of memory space in database schema.  To
** help reduce memory requirements, sometimes an Expr object will be
** truncated.  And to reduce the number of memory allocations, sometimes
** two or more Expr objects will be stored in a single memory allocation,
** together with Expr.zToken strings.
**
** If the EP_Reduced and EP_TokenOnly flags are set when
** an Expr object is truncated.  When EP_Reduced is set, then all
** the child Expr objects in the Expr.pLeft and Expr.pRight subtrees
** are contained within the same memory allocation.  Note, however, that
** the subtrees in Expr.x.pList or Expr.x.pSelect are always separately
** allocated, regardless of whether or not EP_Reduced is set.
*/
struct Expr {
  u8 op;                 /* Operation performed by this node */
  char affinity;         /* The affinity of the column or 0 if not a column */
  u32 flags;             /* Various flags.  EP_* See below */
  union {
    char *zToken;          /* Token value. Zero terminated and dequoted */
    int iValue;            /* Non-negative integer value if EP_IntValue */
  } u;

  /* If the EP_TokenOnly flag is set in the Expr.flags mask, then no
  ** space is allocated for the fields below this point. An attempt to
  ** access them will result in a segfault or malfunction.
  *********************************************************************/

  Expr *pLeft;           /* Left subnode */
  Expr *pRight;          /* Right subnode */
  union {
    ExprList *pList;     /* op = IN, EXISTS, SELECT, CASE, FUNCTION, BETWEEN */
    Select *pSelect;     /* EP_xIsSelect and op = IN, EXISTS, SELECT */
  } x;

  /* If the EP_Reduced flag is set in the Expr.flags mask, then no
  ** space is allocated for the fields below this point. An attempt to
  ** access them will result in a segfault or malfunction.
  *********************************************************************/

#if SQLITE_MAX_EXPR_DEPTH>0
  int nHeight;           /* Height of the tree headed by this node */
#endif
  int iTable;            /* TK_COLUMN: cursor number of table holding column
                         ** TK_REGISTER: register number
                         ** TK_TRIGGER: 1 -> new, 0 -> old
                         ** EP_Unlikely:  134217728 times likelihood
                         ** TK_SELECT: 1st register of result vector */
  ynVar iColumn;         /* TK_COLUMN: column index.  -1 for rowid.
                         ** TK_VARIABLE: variable number (always >= 1).
                         ** TK_SELECT_COLUMN: column of the result vector */
  i16 iAgg;              /* Which entry in pAggInfo->aCol[] or ->aFunc[] */
  i16 iRightJoinTable;   /* If EP_FromJoin, the right table of the join */
  u8 op2;                /* TK_REGISTER/TK_TRUTH: original value of Expr.op
                         ** TK_COLUMN: the value of p5 for OP_Column
                         ** TK_AGG_FUNCTION: nesting depth */
  AggInfo *pAggInfo;     /* Used by TK_AGG_COLUMN and TK_AGG_FUNCTION */
  union {
    Table *pTab;           /* TK_COLUMN: Table containing column. Can be NULL
                           ** for a column of an index on an expression */
    Window *pWin;          /* TK_FUNCTION: Window definition for the func */
    struct {               /* TK_IN, TK_SELECT, and TK_EXISTS */
      int iAddr;             /* Subroutine entry address */
      int regReturn;         /* Register used to hold return address */
    } sub;
  } y;
};

/*
** The following are the meanings of bits in the Expr.flags field.
** Value restrictions:
**
**          EP_Agg == NC_HasAgg == SF_HasAgg
**          EP_Win == NC_HasWin
*/
#define EP_FromJoin  0x000001 /* Originates in ON/USING clause of outer join */
#define EP_Distinct  0x000002 /* Aggregate function with DISTINCT keyword */
#define EP_HasFunc   0x000004 /* Contains one or more functions of any kind */
#define EP_FixedCol  0x000008 /* TK_Column with a known fixed value */
#define EP_Agg       0x000010 /* Contains one or more aggregate functions */
#define EP_VarSelect 0x000020 /* pSelect is correlated, not constant */
#define EP_DblQuoted 0x000040 /* token.z was originally in "..." */
#define EP_InfixFunc 0x000080 /* True for an infix function: LIKE, GLOB, etc */
#define EP_Collate   0x000100 /* Tree contains a TK_COLLATE operator */
#define EP_Generic   0x000200 /* Ignore COLLATE or affinity on this tree */
#define EP_IntValue  0x000400 /* Integer value contained in u.iValue */
#define EP_xIsSelect 0x000800 /* x.pSelect is valid (otherwise x.pList is) */
#define EP_Skip      0x001000 /* Operator does not contribute to affinity */
#define EP_Reduced   0x002000 /* Expr struct EXPR_REDUCEDSIZE bytes only */
#define EP_TokenOnly 0x004000 /* Expr struct EXPR_TOKENONLYSIZE bytes only */
#define EP_Win       0x008000 /* Contains window functions */
#define EP_MemToken  0x010000 /* Need to sqlite3DbFree() Expr.zToken */
#define EP_NoReduce  0x020000 /* Cannot EXPRDUP_REDUCE this Expr */
#define EP_Unlikely  0x040000 /* unlikely() or likelihood() function */
#define EP_ConstFunc 0x080000 /* A SQLITE_FUNC_CONSTANT or _SLOCHNG function */
#define EP_CanBeNull 0x100000 /* Can be null despite NOT NULL constraint */
#define EP_Subquery  0x200000 /* Tree contains a TK_SELECT operator */
#define EP_Alias     0x400000 /* Is an alias for a result set column */
#define EP_Leaf      0x800000 /* Expr.pLeft, .pRight, .u.pSelect all NULL */
#define EP_WinFunc  0x1000000 /* TK_FUNCTION with Expr.y.pWin set */
#define EP_Subrtn   0x2000000 /* Uses Expr.y.sub. TK_IN, _SELECT, or _EXISTS */
#define EP_Quoted   0x4000000 /* TK_ID was originally quoted */
#define EP_Static   0x8000000 /* Held in memory not obtained from malloc() */
#define EP_IsTrue  0x10000000 /* Always has boolean value of TRUE */
#define EP_IsFalse 0x20000000 /* Always has boolean value of FALSE */

/*
** The EP_Propagate mask is a set of properties that automatically propagate
** upwards into parent nodes.
*/
#define EP_Propagate (EP_Collate|EP_Subquery|EP_HasFunc)

/*
** These macros can be used to test, set, or clear bits in the
** Expr.flags field.
*/
#define ExprHasProperty(E,P)     (((E)->flags&(P))!=0)
#define ExprHasAllProperty(E,P)  (((E)->flags&(P))==(P))
#define ExprSetProperty(E,P)     (E)->flags|=(P)
#define ExprClearProperty(E,P)   (E)->flags&=~(P)
#define ExprAlwaysTrue(E)   (((E)->flags&(EP_FromJoin|EP_IsTrue))==EP_IsTrue)
#define ExprAlwaysFalse(E)  (((E)->flags&(EP_FromJoin|EP_IsFalse))==EP_IsFalse)

/* The ExprSetVVAProperty() macro is used for Verification, Validation,
** and Accreditation only.  It works like ExprSetProperty() during VVA
** processes but is a no-op for delivery.
*/
#ifdef SQLITE_DEBUG
# define ExprSetVVAProperty(E,P)  (E)->flags|=(P)
#else
# define ExprSetVVAProperty(E,P)
#endif

/*
** Macros to determine the number of bytes required by a normal Expr
** struct, an Expr struct with the EP_Reduced flag set in Expr.flags
** and an Expr struct with the EP_TokenOnly flag set.
*/
#define EXPR_FULLSIZE           sizeof(Expr)           /* Full size */
#define EXPR_REDUCEDSIZE        offsetof(Expr,iTable)  /* Common features */
#define EXPR_TOKENONLYSIZE      offsetof(Expr,pLeft)   /* Fewer features */

/*
** Flags passed to the sqlite3ExprDup() function. See the header comment
** above sqlite3ExprDup() for details.
*/
#define EXPRDUP_REDUCE         0x0001  /* Used reduced-size Expr nodes */

/*
** A list of expressions.  Each expression may optionally have a
** name.  An expr/name combination can be used in several ways, such
** as the list of "expr AS ID" fields following a "SELECT" or in the
** list of "ID = expr" items in an UPDATE.  A list of expressions can
** also be used as the argument to a function, in which case the a.zName
** field is not used.
**
** By default the Expr.zSpan field holds a human-readable description of
** the expression that is used in the generation of error messages and
** column labels.  In this case, Expr.zSpan is typically the text of a
** column expression as it exists in a SELECT statement.  However, if
** the bSpanIsTab flag is set, then zSpan is overloaded to mean the name
** of the result column in the form: DATABASE.TABLE.COLUMN.  This later
** form is used for name resolution with nested FROM clauses.
*/
struct ExprList {
  int nExpr;             /* Number of expressions on the list */
  struct ExprList_item { /* For each expression in the list */
    Expr *pExpr;            /* The parse tree for this expression */
    char *zName;            /* Token associated with this expression */
    char *zSpan;            /* Original text of the expression */
    u8 sortOrder;           /* 1 for DESC or 0 for ASC */
    unsigned done :1;       /* A flag to indicate when processing is finished */
    unsigned bSpanIsTab :1; /* zSpan holds DB.TABLE.COLUMN */
    unsigned reusable :1;   /* Constant expression is reusable */
    unsigned bSorterRef :1; /* Defer evaluation until after sorting */
    union {
      struct {
        u16 iOrderByCol;      /* For ORDER BY, column number in result set */
        u16 iAlias;           /* Index into Parse.aAlias[] for zName */
      } x;
      int iConstExprReg;      /* Register in which Expr value is cached */
    } u;
  } a[1];                  /* One slot for each expression in the list */
};

/*
** An instance of this structure can hold a simple list of identifiers,
** such as the list "a,b,c" in the following statements:
**
**      INSERT INTO t(a,b,c) VALUES ...;
**      CREATE INDEX idx ON t(a,b,c);
**      CREATE TRIGGER trig BEFORE UPDATE ON t(a,b,c) ...;
**
** The IdList.a.idx field is used when the IdList represents the list of
** column names after a table name in an INSERT statement.  In the statement
**
**     INSERT INTO t(a,b,c) ...
**
** If "a" is the k-th column of table "t", then IdList.a[0].idx==k.
*/
struct IdList {
  struct IdList_item {
    char *zName;      /* Name of the identifier */
    int idx;          /* Index in some Table.aCol[] of a column named zName */
  } *a;
  int nId;         /* Number of identifiers on the list */
};

/*
** The following structure describes the FROM clause of a SELECT statement.
** Each table or subquery in the FROM clause is a separate element of
** the SrcList.a[] array.
**
** With the addition of multiple database support, the following structure
** can also be used to describe a particular table such as the table that
** is modified by an INSERT, DELETE, or UPDATE statement.  In standard SQL,
** such a table must be a simple name: ID.  But in SQLite, the table can
** now be identified by a database name, a dot, then the table name: ID.ID.
**
** The jointype starts out showing the join type between the current table
** and the next table on the list.  The parser builds the list this way.
** But sqlite3SrcListShiftJoinType() later shifts the jointypes so that each
** jointype expresses the join between the table and the previous table.
**
** In the colUsed field, the high-order bit (bit 63) is set if the table
** contains more than 63 columns and the 64-th or later column is used.
*/
struct SrcList {
  int nSrc;        /* Number of tables or subqueries in the FROM clause */
  u32 nAlloc;      /* Number of entries allocated in a[] below */
  struct SrcList_item {
    Schema *pSchema;  /* Schema to which this item is fixed */
    char *zDatabase;  /* Name of database holding this table */
    char *zName;      /* Name of the table */
    char *zAlias;     /* The "B" part of a "A AS B" phrase.  zName is the "A" */
    Table *pTab;      /* An SQL table corresponding to zName */
    Select *pSelect;  /* A SELECT statement used in place of a table name */
    int addrFillSub;  /* Address of subroutine to manifest a subquery */
    int regReturn;    /* Register holding return address of addrFillSub */
    int regResult;    /* Registers holding results of a co-routine */
    struct {
      u8 jointype;      /* Type of join between this table and the previous */
      unsigned notIndexed :1;    /* True if there is a NOT INDEXED clause */
      unsigned isIndexedBy :1;   /* True if there is an INDEXED BY clause */
      unsigned isTabFunc :1;     /* True if table-valued-function syntax */
      unsigned isCorrelated :1;  /* True if sub-query is correlated */
      unsigned viaCoroutine :1;  /* Implemented as a co-routine */
      unsigned isRecursive :1;   /* True for recursive reference in WITH */
    } fg;
    int iCursor;      /* The VDBE cursor number used to access this table */
    Expr *pOn;        /* The ON clause of a join */
    IdList *pUsing;   /* The USING clause of a join */
    Bitmask colUsed;  /* Bit N (1<<N) set if column N of pTab is used */
    union {
      char *zIndexedBy;    /* Identifier from "INDEXED BY <zIndex>" clause */
      ExprList *pFuncArg;  /* Arguments to table-valued-function */
    } u1;
    Index *pIBIndex;  /* Index structure corresponding to u1.zIndexedBy */
  } a[1];             /* One entry for each identifier on the list */
};

/*
** Permitted values of the SrcList.a.jointype field
*/
#define JT_INNER     0x0001    /* Any kind of inner or cross join */
#define JT_CROSS     0x0002    /* Explicit use of the CROSS keyword */
#define JT_NATURAL   0x0004    /* True for a "natural" join */
#define JT_LEFT      0x0008    /* Left outer join */
#define JT_RIGHT     0x0010    /* Right outer join */
#define JT_OUTER     0x0020    /* The "OUTER" keyword is present */
#define JT_ERROR     0x0040    /* unknown or unsupported join type */


/*
** Flags appropriate for the wctrlFlags parameter of sqlite3WhereBegin()
** and the WhereInfo.wctrlFlags member.
**
** Value constraints (enforced via assert()):
**     WHERE_USE_LIMIT  == SF_FixedLimit
*/
#define WHERE_ORDERBY_NORMAL   0x0000 /* No-op */
#define WHERE_ORDERBY_MIN      0x0001 /* ORDER BY processing for min() func */
#define WHERE_ORDERBY_MAX      0x0002 /* ORDER BY processing for max() func */
#define WHERE_ONEPASS_DESIRED  0x0004 /* Want to do one-pass UPDATE/DELETE */
#define WHERE_ONEPASS_MULTIROW 0x0008 /* ONEPASS is ok with multiple rows */
#define WHERE_DUPLICATES_OK    0x0010 /* Ok to return a row more than once */
#define WHERE_OR_SUBCLAUSE     0x0020 /* Processing a sub-WHERE as part of
                                      ** the OR optimization  */
#define WHERE_GROUPBY          0x0040 /* pOrderBy is really a GROUP BY */
#define WHERE_DISTINCTBY       0x0080 /* pOrderby is really a DISTINCT clause */
#define WHERE_WANT_DISTINCT    0x0100 /* All output needs to be distinct */
#define WHERE_SORTBYGROUP      0x0200 /* Support sqlite3WhereIsSorted() */
#define WHERE_SEEK_TABLE       0x0400 /* Do not defer seeks on main table */
#define WHERE_ORDERBY_LIMIT    0x0800 /* ORDERBY+LIMIT on the inner loop */
#define WHERE_SEEK_UNIQ_TABLE  0x1000 /* Do not defer seeks if unique */
                        /*     0x2000    not currently used */
#define WHERE_USE_LIMIT        0x4000 /* Use the LIMIT in cost estimates */
                        /*     0x8000    not currently used */

/* Allowed return values from sqlite3WhereIsDistinct()
*/
#define WHERE_DISTINCT_NOOP      0  /* DISTINCT keyword not used */
#define WHERE_DISTINCT_UNIQUE    1  /* No duplicates */
#define WHERE_DISTINCT_ORDERED   2  /* All duplicates are adjacent */
#define WHERE_DISTINCT_UNORDERED 3  /* Duplicates are scattered */

/*
** A NameContext defines a context in which to resolve table and column
** names.  The context consists of a list of tables (the pSrcList) field and
** a list of named expression (pEList).  The named expression list may
** be NULL.  The pSrc corresponds to the FROM clause of a SELECT or
** to the table being operated on by INSERT, UPDATE, or DELETE.  The
** pEList corresponds to the result set of a SELECT and is NULL for
** other statements.
**
** NameContexts can be nested.  When resolving names, the inner-most
** context is searched first.  If no match is found, the next outer
** context is checked.  If there is still no match, the next context
** is checked.  This process continues until either a match is found
** or all contexts are check.  When a match is found, the nRef member of
** the context containing the match is incremented.
**
** Each subquery gets a new NameContext.  The pNext field points to the
** NameContext in the parent query.  Thus the process of scanning the
** NameContext list corresponds to searching through successively outer
** subqueries looking for a match.
*/
struct NameContext {
  Parse *pParse;       /* The parser */
  SrcList *pSrcList;   /* One or more tables used to resolve names */
  union {
    ExprList *pEList;    /* Optional list of result-set columns */
    AggInfo *pAggInfo;   /* Information about aggregates at this level */
    Upsert *pUpsert;     /* ON CONFLICT clause information from an upsert */
  } uNC;
  NameContext *pNext;  /* Next outer name context.  NULL for outermost */
  int nRef;            /* Number of names resolved by this context */
  int nErr;            /* Number of errors encountered while resolving names */
  int ncFlags;         /* Zero or more NC_* flags defined below */
  Select *pWinSelect;  /* SELECT statement for any window functions */
};

/*
** Allowed values for the NameContext, ncFlags field.
**
** Value constraints (all checked via assert()):
**    NC_HasAgg    == SF_HasAgg    == EP_Agg
**    NC_MinMaxAgg == SF_MinMaxAgg == SQLITE_FUNC_MINMAX
**    NC_HasWin    == EP_Win
**
*/
#define NC_AllowAgg  0x0001  /* Aggregate functions are allowed here */
#define NC_PartIdx   0x0002  /* True if resolving a partial index WHERE */
#define NC_IsCheck   0x0004  /* True if resolving names in a CHECK constraint */
#define NC_InAggFunc 0x0008  /* True if analyzing arguments to an agg func */
#define NC_HasAgg    0x0010  /* One or more aggregate functions seen */
#define NC_IdxExpr   0x0020  /* True if resolving columns of CREATE INDEX */
#define NC_VarSelect 0x0040  /* A correlated subquery has been seen */
#define NC_UEList    0x0080  /* True if uNC.pEList is used */
#define NC_UAggInfo  0x0100  /* True if uNC.pAggInfo is used */
#define NC_UUpsert   0x0200  /* True if uNC.pUpsert is used */
#define NC_MinMaxAgg 0x1000  /* min/max aggregates seen.  See note above */
#define NC_Complex   0x2000  /* True if a function or subquery seen */
#define NC_AllowWin  0x4000  /* Window functions are allowed here */
#define NC_HasWin    0x8000  /* One or more window functions seen */
#define NC_IsDDL    0x10000  /* Resolving names in a CREATE statement */

/*
** An instance of the following object describes a single ON CONFLICT
** clause in an upsert.
**
** The pUpsertTarget field is only set if the ON CONFLICT clause includes
** conflict-target clause.  (In "ON CONFLICT(a,b)" the "(a,b)" is the
** conflict-target clause.)  The pUpsertTargetWhere is the optional
** WHERE clause used to identify partial unique indexes.
**
** pUpsertSet is the list of column=expr terms of the UPDATE statement. 
** The pUpsertSet field is NULL for a ON CONFLICT DO NOTHING.  The
** pUpsertWhere is the WHERE clause for the UPDATE and is NULL if the
** WHERE clause is omitted.
*/
struct Upsert {
  ExprList *pUpsertTarget;  /* Optional description of conflicting index */
  Expr *pUpsertTargetWhere; /* WHERE clause for partial index targets */
  ExprList *pUpsertSet;     /* The SET clause from an ON CONFLICT UPDATE */
  Expr *pUpsertWhere;       /* WHERE clause for the ON CONFLICT UPDATE */
  /* The fields above comprise the parse tree for the upsert clause.
  ** The fields below are used to transfer information from the INSERT
  ** processing down into the UPDATE processing while generating code.
  ** Upsert owns the memory allocated above, but not the memory below. */
  Index *pUpsertIdx;        /* Constraint that pUpsertTarget identifies */
  SrcList *pUpsertSrc;      /* Table to be updated */
  int regData;              /* First register holding array of VALUES */
  int iDataCur;             /* Index of the data cursor */
  int iIdxCur;              /* Index of the first index cursor */
};

/*
** An instance of the following structure contains all information
** needed to generate code for a single SELECT statement.
**
** See the header comment on the computeLimitRegisters() routine for a
** detailed description of the meaning of the iLimit and iOffset fields.
**
** addrOpenEphm[] entries contain the address of OP_OpenEphemeral opcodes.
** These addresses must be stored so that we can go back and fill in
** the P4_KEYINFO and P2 parameters later.  Neither the KeyInfo nor
** the number of columns in P2 can be computed at the same time
** as the OP_OpenEphm instruction is coded because not
** enough information about the compound query is known at that point.
** The KeyInfo for addrOpenTran[0] and [1] contains collating sequences
** for the result set.  The KeyInfo for addrOpenEphm[2] contains collating
** sequences for the ORDER BY clause.
*/
struct Select {
  ExprList *pEList;      /* The fields of the result */
  u8 op;                 /* One of: TK_UNION TK_ALL TK_INTERSECT TK_EXCEPT */
  LogEst nSelectRow;     /* Estimated number of result rows */
  u32 selFlags;          /* Various SF_* values */
  int iLimit, iOffset;   /* Memory registers holding LIMIT & OFFSET counters */
  u32 selId;             /* Unique identifier number for this SELECT */
  int addrOpenEphm[2];   /* OP_OpenEphem opcodes related to this select */
  SrcList *pSrc;         /* The FROM clause */
  Expr *pWhere;          /* The WHERE clause */
  ExprList *pGroupBy;    /* The GROUP BY clause */
  Expr *pHaving;         /* The HAVING clause */
  ExprList *pOrderBy;    /* The ORDER BY clause */
  Select *pPrior;        /* Prior select in a compound select statement */
  Select *pNext;         /* Next select to the left in a compound */
  Expr *pLimit;          /* LIMIT expression. NULL means not used. */
  With *pWith;           /* WITH clause attached to this select. Or NULL. */
#ifndef SQLITE_OMIT_WINDOWFUNC
  Window *pWin;          /* List of window functions */
  Window *pWinDefn;      /* List of named window definitions */
#endif
};

/*
** Allowed values for Select.selFlags.  The "SF" prefix stands for
** "Select Flag".
**
** Value constraints (all checked via assert())
**     SF_HasAgg     == NC_HasAgg
**     SF_MinMaxAgg  == NC_MinMaxAgg     == SQLITE_FUNC_MINMAX
**     SF_FixedLimit == WHERE_USE_LIMIT
*/
#define SF_Distinct       0x00001  /* Output should be DISTINCT */
#define SF_All            0x00002  /* Includes the ALL keyword */
#define SF_Resolved       0x00004  /* Identifiers have been resolved */
#define SF_Aggregate      0x00008  /* Contains agg functions or a GROUP BY */
#define SF_HasAgg         0x00010  /* Contains aggregate functions */
#define SF_UsesEphemeral  0x00020  /* Uses the OpenEphemeral opcode */
#define SF_Expanded       0x00040  /* sqlite3SelectExpand() called on this */
#define SF_HasTypeInfo    0x00080  /* FROM subqueries have Table metadata */
#define SF_Compound       0x00100  /* Part of a compound query */
#define SF_Values         0x00200  /* Synthesized from VALUES clause */
#define SF_MultiValue     0x00400  /* Single VALUES term with multiple rows */
#define SF_NestedFrom     0x00800  /* Part of a parenthesized FROM clause */
#define SF_MinMaxAgg      0x01000  /* Aggregate containing min() or max() */
#define SF_Recursive      0x02000  /* The recursive part of a recursive CTE */
#define SF_FixedLimit     0x04000  /* nSelectRow set by a constant LIMIT */
#define SF_MaybeConvert   0x08000  /* Need convertCompoundSelectToSubquery() */
#define SF_Converted      0x10000  /* By convertCompoundSelectToSubquery() */
#define SF_IncludeHidden  0x20000  /* Include hidden columns in output */
#define SF_ComplexResult  0x40000  /* Result contains subquery or function */

/*
** The results of a SELECT can be distributed in several ways, as defined
** by one of the following macros.  The "SRT" prefix means "SELECT Result
** Type".
**
**     SRT_Union       Store results as a key in a temporary index
**                     identified by pDest->iSDParm.
**
**     SRT_Except      Remove results from the temporary index pDest->iSDParm.
**
**     SRT_Exists      Store a 1 in memory cell pDest->iSDParm if the result
**                     set is not empty.
**
**     SRT_Discard     Throw the results away.  This is used by SELECT
**                     statements within triggers whose only purpose is
**                     the side-effects of functions.
**
** All of the above are free to ignore their ORDER BY clause. Those that
** follow must honor the ORDER BY clause.
**
**     SRT_Output      Generate a row of output (using the OP_ResultRow
**                     opcode) for each row in the result set.
**
**     SRT_Mem         Only valid if the result is a single column.
**                     Store the first column of the first result row
**                     in register pDest->iSDParm then abandon the rest
**                     of the query.  This destination implies "LIMIT 1".
**
**     SRT_Set         The result must be a single column.  Store each
**                     row of result as the key in table pDest->iSDParm.
**                     Apply the affinity pDest->affSdst before storing
**                     results.  Used to implement "IN (SELECT ...)".
**
**     SRT_EphemTab    Create an temporary table pDest->iSDParm and store
**                     the result there. The cursor is left open after
**                     returning.  This is like SRT_Table except that
**                     this destination uses OP_OpenEphemeral to create
**                     the table first.
**
**     SRT_Coroutine   Generate a co-routine that returns a new row of
**                     results each time it is invoked.  The entry point
**                     of the co-routine is stored in register pDest->iSDParm
**                     and the result row is stored in pDest->nDest registers
**                     starting with pDest->iSdst.
**
**     SRT_Table       Store results in temporary table pDest->iSDParm.
**     SRT_Fifo        This is like SRT_EphemTab except that the table
**                     is assumed to already be open.  SRT_Fifo has
**                     the additional property of being able to ignore
**                     the ORDER BY clause.
**
**     SRT_DistFifo    Store results in a temporary table pDest->iSDParm.
**                     But also use temporary table pDest->iSDParm+1 as
**                     a record of all prior results and ignore any duplicate
**                     rows.  Name means:  "Distinct Fifo".
**
**     SRT_Queue       Store results in priority queue pDest->iSDParm (really
**                     an index).  Append a sequence number so that all entries
**                     are distinct.
**
**     SRT_DistQueue   Store results in priority queue pDest->iSDParm only if
**                     the same record has never been stored before.  The
**                     index at pDest->iSDParm+1 hold all prior stores.
*/
#define SRT_Union        1  /* Store result as keys in an index */
#define SRT_Except       2  /* Remove result from a UNION index */
#define SRT_Exists       3  /* Store 1 if the result is not empty */
#define SRT_Discard      4  /* Do not save the results anywhere */
#define SRT_Fifo         5  /* Store result as data with an automatic rowid */
#define SRT_DistFifo     6  /* Like SRT_Fifo, but unique results only */
#define SRT_Queue        7  /* Store result in an queue */
#define SRT_DistQueue    8  /* Like SRT_Queue, but unique results only */

/* The ORDER BY clause is ignored for all of the above */
#define IgnorableOrderby(X) ((X->eDest)<=SRT_DistQueue)

#define SRT_Output       9  /* Output each row of result */
#define SRT_Mem         10  /* Store result in a memory cell */
#define SRT_Set         11  /* Store results as keys in an index */
#define SRT_EphemTab    12  /* Create transient tab and store like SRT_Table */
#define SRT_Coroutine   13  /* Generate a single row of result */
#define SRT_Table       14  /* Store result as data with an automatic rowid */

/*
** An instance of this object describes where to put of the results of
** a SELECT statement.
*/
struct SelectDest {
  u8 eDest;            /* How to dispose of the results.  On of SRT_* above. */
  int iSDParm;         /* A parameter used by the eDest disposal method */
  int iSdst;           /* Base register where results are written */
  int nSdst;           /* Number of registers allocated */
  char *zAffSdst;      /* Affinity used when eDest==SRT_Set */
  ExprList *pOrderBy;  /* Key columns for SRT_Queue and SRT_DistQueue */
};

/*
** During code generation of statements that do inserts into AUTOINCREMENT
** tables, the following information is attached to the Table.u.autoInc.p
** pointer of each autoincrement table to record some side information that
** the code generator needs.  We have to keep per-table autoincrement
** information in case inserts are done within triggers.  Triggers do not
** normally coordinate their activities, but we do need to coordinate the
** loading and saving of autoincrement information.
*/
struct AutoincInfo {
  AutoincInfo *pNext;   /* Next info block in a list of them all */
  Table *pTab;          /* Table this info block refers to */
  int iDb;              /* Index in sqlite3.aDb[] of database holding pTab */
  int regCtr;           /* Memory register holding the rowid counter */
};

/*
** At least one instance of the following structure is created for each
** trigger that may be fired while parsing an INSERT, UPDATE or DELETE
** statement. All such objects are stored in the linked list headed at
** Parse.pTriggerPrg and deleted once statement compilation has been
** completed.
**
** A Vdbe sub-program that implements the body and WHEN clause of trigger
** TriggerPrg.pTrigger, assuming a default ON CONFLICT clause of
** TriggerPrg.orconf, is stored in the TriggerPrg.pProgram variable.
** The Parse.pTriggerPrg list never contains two entries with the same
** values for both pTrigger and orconf.
**
** The TriggerPrg.aColmask[0] variable is set to a mask of old.* columns
** accessed (or set to 0 for triggers fired as a result of INSERT
** statements). Similarly, the TriggerPrg.aColmask[1] variable is set to
** a mask of new.* columns used by the program.
*/
struct TriggerPrg {
  Trigger *pTrigger;      /* Trigger this program was coded from */
  TriggerPrg *pNext;      /* Next entry in Parse.pTriggerPrg list */
  SubProgram *pProgram;   /* Program implementing pTrigger/orconf */
  int orconf;             /* Default ON CONFLICT policy */
  u32 aColmask[2];        /* Masks of old.*, new.* columns accessed */
};

/*
** The yDbMask datatype for the bitmask of all attached databases.
*/
#if SQLITE_MAX_ATTACHED>30
  typedef unsigned char yDbMask[(SQLITE_MAX_ATTACHED+9)/8];
# define DbMaskTest(M,I)    (((M)[(I)/8]&(1<<((I)&7)))!=0)
# define DbMaskZero(M)      memset((M),0,sizeof(M))
# define DbMaskSet(M,I)     (M)[(I)/8]|=(1<<((I)&7))
# define DbMaskAllZero(M)   sqlite3DbMaskAllZero(M)
# define DbMaskNonZero(M)   (sqlite3DbMaskAllZero(M)==0)
#else
  typedef unsigned int yDbMask;
# define DbMaskTest(M,I)    (((M)&(((yDbMask)1)<<(I)))!=0)
# define DbMaskZero(M)      (M)=0
# define DbMaskSet(M,I)     (M)|=(((yDbMask)1)<<(I))
# define DbMaskAllZero(M)   (M)==0
# define DbMaskNonZero(M)   (M)!=0
#endif

/*
** An SQL parser context.  A copy of this structure is passed through
** the parser and down into all the parser action routine in order to
** carry around information that is global to the entire parse.
**
** The structure is divided into two parts.  When the parser and code
** generate call themselves recursively, the first part of the structure
** is constant but the second part is reset at the beginning and end of
** each recursion.
**
** The nTableLock and aTableLock variables are only used if the shared-cache
** feature is enabled (if sqlite3Tsd()->useSharedData is true). They are
** used to store the set of table-locks required by the statement being
** compiled. Function sqlite3TableLock() is used to add entries to the
** list.
*/
struct Parse {
  sqlite3 *db;         /* The main database structure */
  char *zErrMsg;       /* An error message */
  Vdbe *pVdbe;         /* An engine for executing database bytecode */
  int rc;              /* Return code from execution */
  u8 colNamesSet;      /* TRUE after OP_ColumnName has been issued to pVdbe */
  u8 checkSchema;      /* Causes schema cookie check after an error */
  u8 nested;           /* Number of nested calls to the parser/code generator */
  u8 nTempReg;         /* Number of temporary registers in aTempReg[] */
  u8 isMultiWrite;     /* True if statement may modify/insert multiple rows */
  u8 mayAbort;         /* True if statement may throw an ABORT exception */
  u8 hasCompound;      /* Need to invoke convertCompoundSelectToSubquery() */
  u8 okConstFactor;    /* OK to factor out constants */
  u8 disableLookaside; /* Number of times lookaside has been disabled */
  u8 disableVtab;      /* Disable all virtual tables for this parse */
  int nRangeReg;       /* Size of the temporary register block */
  int iRangeReg;       /* First register in temporary register block */
  int nErr;            /* Number of errors seen */
  int nTab;            /* Number of previously allocated VDBE cursors */
  int nMem;            /* Number of memory cells used so far */
  int szOpAlloc;       /* Bytes of memory space allocated for Vdbe.aOp[] */
  int iSelfTab;        /* Table associated with an index on expr, or negative
                       ** of the base register during check-constraint eval */
  int nLabel;          /* The *negative* of the number of labels used */
  int nLabelAlloc;     /* Number of slots in aLabel */
  int *aLabel;         /* Space to hold the labels */
  ExprList *pConstExpr;/* Constant expressions */
  Token constraintName;/* Name of the constraint currently being parsed */
  yDbMask writeMask;   /* Start a write transaction on these databases */
  yDbMask cookieMask;  /* Bitmask of schema verified databases */
  int regRowid;        /* Register holding rowid of CREATE TABLE entry */
  int regRoot;         /* Register holding root page number for new objects */
  int nMaxArg;         /* Max args passed to user function by sub-program */
  int nSelect;         /* Number of SELECT stmts. Counter for Select.selId */
#ifndef SQLITE_OMIT_SHARED_CACHE
  int nTableLock;        /* Number of locks in aTableLock */
  TableLock *aTableLock; /* Required table locks for shared-cache mode */
#endif
  AutoincInfo *pAinc;  /* Information about AUTOINCREMENT counters */
  Parse *pToplevel;    /* Parse structure for main program (or NULL) */
  Table *pTriggerTab;  /* Table triggers are being coded for */
  Parse *pParentParse; /* Parent parser if this parser is nested */
  int addrCrTab;       /* Address of OP_CreateBtree opcode on CREATE TABLE */
  u32 nQueryLoop;      /* Est number of iterations of a query (10*log2(N)) */
  u32 oldmask;         /* Mask of old.* columns referenced */
  u32 newmask;         /* Mask of new.* columns referenced */
  u8 eTriggerOp;       /* TK_UPDATE, TK_INSERT or TK_DELETE */
  u8 eOrconf;          /* Default ON CONFLICT policy for trigger steps */
  u8 disableTriggers;  /* True to disable triggers */

  /**************************************************************************
  ** Fields above must be initialized to zero.  The fields that follow,
  ** down to the beginning of the recursive section, do not need to be
  ** initialized as they will be set before being used.  The boundary is
  ** determined by offsetof(Parse,aTempReg).
  **************************************************************************/

  int aTempReg[8];        /* Holding area for temporary registers */
  Token sNameToken;       /* Token with unqualified schema object name */

  /************************************************************************
  ** Above is constant between recursions.  Below is reset before and after
  ** each recursion.  The boundary between these two regions is determined
  ** using offsetof(Parse,sLastToken) so the sLastToken field must be the
  ** first field in the recursive region.
  ************************************************************************/

  Token sLastToken;       /* The last token parsed */
  ynVar nVar;               /* Number of '?' variables seen in the SQL so far */
  u8 iPkSortOrder;          /* ASC or DESC for INTEGER PRIMARY KEY */
  u8 explain;               /* True if the EXPLAIN flag is found on the query */
#if !(defined(SQLITE_OMIT_VIRTUALTABLE) && defined(SQLITE_OMIT_ALTERTABLE))
  u8 eParseMode;            /* PARSE_MODE_XXX constant */
#endif
#ifndef SQLITE_OMIT_VIRTUALTABLE
  int nVtabLock;            /* Number of virtual tables to lock */
#endif
  int nHeight;              /* Expression tree height of current sub-select */
#ifndef SQLITE_OMIT_EXPLAIN
  int addrExplain;          /* Address of current OP_Explain opcode */
#endif
  VList *pVList;            /* Mapping between variable names and numbers */
  Vdbe *pReprepare;         /* VM being reprepared (sqlite3Reprepare()) */
  const char *zTail;        /* All SQL text past the last semicolon parsed */
  Table *pNewTable;         /* A table being constructed by CREATE TABLE */
  Index *pNewIndex;         /* An index being constructed by CREATE INDEX.
                            ** Also used to hold redundant UNIQUE constraints
                            ** during a RENAME COLUMN */
  Trigger *pNewTrigger;     /* Trigger under construct by a CREATE TRIGGER */
  const char *zAuthContext; /* The 6th parameter to db->xAuth callbacks */
#ifndef SQLITE_OMIT_VIRTUALTABLE
  Token sArg;               /* Complete text of a module argument */
  Table **apVtabLock;       /* Pointer to virtual tables needing locking */
#endif
  Table *pZombieTab;        /* List of Table objects to delete after code gen */
  TriggerPrg *pTriggerPrg;  /* Linked list of coded triggers */
  With *pWith;              /* Current WITH clause, or NULL */
  With *pWithToFree;        /* Free this WITH object at the end of the parse */
#ifndef SQLITE_OMIT_ALTERTABLE
  RenameToken *pRename;     /* Tokens subject to renaming by ALTER TABLE */
#endif
};

#define PARSE_MODE_NORMAL        0
#define PARSE_MODE_DECLARE_VTAB  1
#define PARSE_MODE_RENAME_COLUMN 2
#define PARSE_MODE_RENAME_TABLE  3

/*
** Sizes and pointers of various parts of the Parse object.
*/
#define PARSE_HDR_SZ offsetof(Parse,aTempReg) /* Recursive part w/o aColCache*/
#define PARSE_RECURSE_SZ offsetof(Parse,sLastToken)    /* Recursive part */
#define PARSE_TAIL_SZ (sizeof(Parse)-PARSE_RECURSE_SZ) /* Non-recursive part */
#define PARSE_TAIL(X) (((char*)(X))+PARSE_RECURSE_SZ)  /* Pointer to tail */

/*
** Return true if currently inside an sqlite3_declare_vtab() call.
*/
#ifdef SQLITE_OMIT_VIRTUALTABLE
  #define IN_DECLARE_VTAB 0
#else
  #define IN_DECLARE_VTAB (pParse->eParseMode==PARSE_MODE_DECLARE_VTAB)
#endif

#if defined(SQLITE_OMIT_ALTERTABLE)
  #define IN_RENAME_OBJECT 0
#else
  #define IN_RENAME_OBJECT (pParse->eParseMode>=PARSE_MODE_RENAME_COLUMN)
#endif

#if defined(SQLITE_OMIT_VIRTUALTABLE) && defined(SQLITE_OMIT_ALTERTABLE)
  #define IN_SPECIAL_PARSE 0
#else
  #define IN_SPECIAL_PARSE (pParse->eParseMode!=PARSE_MODE_NORMAL)
#endif

/*
** An instance of the following structure can be declared on a stack and used
** to save the Parse.zAuthContext value so that it can be restored later.
*/
struct AuthContext {
  const char *zAuthContext;   /* Put saved Parse.zAuthContext here */
  Parse *pParse;              /* The Parse structure */
};

/*
** Bitfield flags for P5 value in various opcodes.
**
** Value constraints (enforced via assert()):
**    OPFLAG_LENGTHARG    == SQLITE_FUNC_LENGTH
**    OPFLAG_TYPEOFARG    == SQLITE_FUNC_TYPEOF
**    OPFLAG_BULKCSR      == BTREE_BULKLOAD
**    OPFLAG_SEEKEQ       == BTREE_SEEK_EQ
**    OPFLAG_FORDELETE    == BTREE_FORDELETE
**    OPFLAG_SAVEPOSITION == BTREE_SAVEPOSITION
**    OPFLAG_AUXDELETE    == BTREE_AUXDELETE
*/
#define OPFLAG_NCHANGE       0x01    /* OP_Insert: Set to update db->nChange */
                                     /* Also used in P2 (not P5) of OP_Delete */
#define OPFLAG_NOCHNG        0x01    /* OP_VColumn nochange for UPDATE */
#define OPFLAG_EPHEM         0x01    /* OP_Column: Ephemeral output is ok */
#define OPFLAG_LASTROWID     0x20    /* Set to update db->lastRowid */
#define OPFLAG_ISUPDATE      0x04    /* This OP_Insert is an sql UPDATE */
#define OPFLAG_APPEND        0x08    /* This is likely to be an append */
#define OPFLAG_USESEEKRESULT 0x10    /* Try to avoid a seek in BtreeInsert() */
#define OPFLAG_ISNOOP        0x40    /* OP_Delete does pre-update-hook only */
#define OPFLAG_LENGTHARG     0x40    /* OP_Column only used for length() */
#define OPFLAG_TYPEOFARG     0x80    /* OP_Column only used for typeof() */
#define OPFLAG_BULKCSR       0x01    /* OP_Open** used to open bulk cursor */
#define OPFLAG_SEEKEQ        0x02    /* OP_Open** cursor uses EQ seek only */
#define OPFLAG_FORDELETE     0x08    /* OP_Open should use BTREE_FORDELETE */
#define OPFLAG_P2ISREG       0x10    /* P2 to OP_Open** is a register number */
#define OPFLAG_PERMUTE       0x01    /* OP_Compare: use the permutation */
#define OPFLAG_SAVEPOSITION  0x02    /* OP_Delete/Insert: save cursor pos */
#define OPFLAG_AUXDELETE     0x04    /* OP_Delete: index in a DELETE op */
#define OPFLAG_NOCHNG_MAGIC  0x6d    /* OP_MakeRecord: serialtype 10 is ok */

/*
 * Each trigger present in the database schema is stored as an instance of
 * struct Trigger.
 *
 * Pointers to instances of struct Trigger are stored in two ways.
 * 1. In the "trigHash" hash table (part of the sqlite3* that represents the
 *    database). This allows Trigger structures to be retrieved by name.
 * 2. All triggers associated with a single table form a linked list, using the
 *    pNext member of struct Trigger. A pointer to the first element of the
 *    linked list is stored as the "pTrigger" member of the associated
 *    struct Table.
 *
 * The "step_list" member points to the first element of a linked list
 * containing the SQL statements specified as the trigger program.
 */
struct Trigger {
  char *zName;            /* The name of the trigger                        */
  char *table;            /* The table or view to which the trigger applies */
  u8 op;                  /* One of TK_DELETE, TK_UPDATE, TK_INSERT         */
  u8 tr_tm;               /* One of TRIGGER_BEFORE, TRIGGER_AFTER */
  Expr *pWhen;            /* The WHEN clause of the expression (may be NULL) */
  IdList *pColumns;       /* If this is an UPDATE OF <column-list> trigger,
                             the <column-list> is stored here */
  Schema *pSchema;        /* Schema containing the trigger */
  Schema *pTabSchema;     /* Schema containing the table */
  TriggerStep *step_list; /* Link list of trigger program steps             */
  Trigger *pNext;         /* Next trigger associated with the table */
};

/*
** A trigger is either a BEFORE or an AFTER trigger.  The following constants
** determine which.
**
** If there are multiple triggers, you might of some BEFORE and some AFTER.
** In that cases, the constants below can be ORed together.
*/
#define TRIGGER_BEFORE  1
#define TRIGGER_AFTER   2

/*
 * An instance of struct TriggerStep is used to store a single SQL statement
 * that is a part of a trigger-program.
 *
 * Instances of struct TriggerStep are stored in a singly linked list (linked
 * using the "pNext" member) referenced by the "step_list" member of the
 * associated struct Trigger instance. The first element of the linked list is
 * the first step of the trigger-program.
 *
 * The "op" member indicates whether this is a "DELETE", "INSERT", "UPDATE" or
 * "SELECT" statement. The meanings of the other members is determined by the
 * value of "op" as follows:
 *
 * (op == TK_INSERT)
 * orconf    -> stores the ON CONFLICT algorithm
 * pSelect   -> If this is an INSERT INTO ... SELECT ... statement, then
 *              this stores a pointer to the SELECT statement. Otherwise NULL.
 * zTarget   -> Dequoted name of the table to insert into.
 * pExprList -> If this is an INSERT INTO ... VALUES ... statement, then
 *              this stores values to be inserted. Otherwise NULL.
 * pIdList   -> If this is an INSERT INTO ... (<column-names>) VALUES ...
 *              statement, then this stores the column-names to be
 *              inserted into.
 *
 * (op == TK_DELETE)
 * zTarget   -> Dequoted name of the table to delete from.
 * pWhere    -> The WHERE clause of the DELETE statement if one is specified.
 *              Otherwise NULL.
 *
 * (op == TK_UPDATE)
 * zTarget   -> Dequoted name of the table to update.
 * pWhere    -> The WHERE clause of the UPDATE statement if one is specified.
 *              Otherwise NULL.
 * pExprList -> A list of the columns to update and the expressions to update
 *              them to. See sqlite3Update() documentation of "pChanges"
 *              argument.
 *
 */
struct TriggerStep {
  u8 op;               /* One of TK_DELETE, TK_UPDATE, TK_INSERT, TK_SELECT */
  u8 orconf;           /* OE_Rollback etc. */
  Trigger *pTrig;      /* The trigger that this step is a part of */
  Select *pSelect;     /* SELECT statement or RHS of INSERT INTO SELECT ... */
  char *zTarget;       /* Target table for DELETE, UPDATE, INSERT */
  Expr *pWhere;        /* The WHERE clause for DELETE or UPDATE steps */
  ExprList *pExprList; /* SET clause for UPDATE */
  IdList *pIdList;     /* Column names for INSERT */
  Upsert *pUpsert;     /* Upsert clauses on an INSERT */
  char *zSpan;         /* Original SQL text of this command */
  TriggerStep *pNext;  /* Next in the link-list */
  TriggerStep *pLast;  /* Last element in link-list. Valid for 1st elem only */
};

/*
** The following structure contains information used by the sqliteFix...
** routines as they walk the parse tree to make database references
** explicit.
*/
typedef struct DbFixer DbFixer;
struct DbFixer {
  Parse *pParse;      /* The parsing context.  Error messages written here */
  Schema *pSchema;    /* Fix items to this schema */
  int bVarOnly;       /* Check for variable references only */
  const char *zDb;    /* Make sure all objects are contained in this database */
  const char *zType;  /* Type of the container - used for error messages */
  const Token *pName; /* Name of the container - used for error messages */
};

/*
** An objected used to accumulate the text of a string where we
** do not necessarily know how big the string will be in the end.
*/
struct sqlite3_str {
  sqlite3 *db;         /* Optional database for lookaside.  Can be NULL */
  char *zText;         /* The string collected so far */
  u32  nAlloc;         /* Amount of space allocated in zText */
  u32  mxAlloc;        /* Maximum allowed allocation.  0 for no malloc usage */
  u32  nChar;          /* Length of the string so far */
  u8   accError;       /* SQLITE_NOMEM or SQLITE_TOOBIG */
  u8   printfFlags;    /* SQLITE_PRINTF flags below */
};
#define SQLITE_PRINTF_INTERNAL 0x01  /* Internal-use-only converters allowed */
#define SQLITE_PRINTF_SQLFUNC  0x02  /* SQL function arguments to VXPrintf */
#define SQLITE_PRINTF_MALLOCED 0x04  /* True if xText is allocated space */

#define isMalloced(X)  (((X)->printfFlags & SQLITE_PRINTF_MALLOCED)!=0)


/*
** A pointer to this structure is used to communicate information
** from sqlite3Init and OP_ParseSchema into the sqlite3InitCallback.
*/
typedef struct {
  sqlite3 *db;        /* The database being initialized */
  char **pzErrMsg;    /* Error message stored here */
  int iDb;            /* 0 for main database.  1 for TEMP, 2.. for ATTACHed */
  int rc;             /* Result code stored here */
  u32 mInitFlags;     /* Flags controlling error messages */
  u32 nInitRow;       /* Number of rows processed */
} InitData;

/*
** Allowed values for mInitFlags
*/
#define INITFLAG_AlterTable   0x0001  /* This is a reparse after ALTER TABLE */

/*
** Structure containing global configuration data for the SQLite library.
**
** This structure also contains some state information.
*/
struct Sqlite3Config {
  int bMemstat;                     /* True to enable memory status */
  int bCoreMutex;                   /* True to enable core mutexing */
  int bFullMutex;                   /* True to enable full mutexing */
  int bOpenUri;                     /* True to interpret filenames as URIs */
  int bUseCis;                      /* Use covering indices for full-scans */
  int bSmallMalloc;                 /* Avoid large memory allocations if true */
  int mxStrlen;                     /* Maximum string length */
  int neverCorrupt;                 /* Database is always well-formed */
  int szLookaside;                  /* Default lookaside buffer size */
  int nLookaside;                   /* Default lookaside buffer count */
  int nStmtSpill;                   /* Stmt-journal spill-to-disk threshold */
  sqlite3_mem_methods m;            /* Low-level memory allocation interface */
  sqlite3_mutex_methods mutex;      /* Low-level mutex interface */
  sqlite3_pcache_methods2 pcache2;  /* Low-level page-cache interface */
  void *pHeap;                      /* Heap storage space */
  int nHeap;                        /* Size of pHeap[] */
  int mnReq, mxReq;                 /* Min and max heap requests sizes */
  sqlite3_int64 szMmap;             /* mmap() space per open file */
  sqlite3_int64 mxMmap;             /* Maximum value for szMmap */
  void *pPage;                      /* Page cache memory */
  int szPage;                       /* Size of each page in pPage[] */
  int nPage;                        /* Number of pages in pPage[] */
  int mxParserStack;                /* maximum depth of the parser stack */
  int sharedCacheEnabled;           /* true if shared-cache mode enabled */
  u32 szPma;                        /* Maximum Sorter PMA size */
  /* The above might be initialized to non-zero.  The following need to always
  ** initially be zero, however. */
  int isInit;                       /* True after initialization has finished */
  int inProgress;                   /* True while initialization in progress */
  int isMutexInit;                  /* True after mutexes are initialized */
  int isMallocInit;                 /* True after malloc is initialized */
  int isPCacheInit;                 /* True after malloc is initialized */
  int nRefInitMutex;                /* Number of users of pInitMutex */
  sqlite3_mutex *pInitMutex;        /* Mutex used by sqlite3_initialize() */
  void (*xLog)(void*,int,const char*); /* Function for logging */
  void *pLogArg;                       /* First argument to xLog() */
#ifdef SQLITE_ENABLE_SQLLOG
  void(*xSqllog)(void*,sqlite3*,const char*, int);
  void *pSqllogArg;
#endif
#ifdef SQLITE_VDBE_COVERAGE
  /* The following callback (if not NULL) is invoked on every VDBE branch
  ** operation.  Set the callback using SQLITE_TESTCTRL_VDBE_COVERAGE.
  */
  void (*xVdbeBranch)(void*,unsigned iSrcLine,u8 eThis,u8 eMx);  /* Callback */
  void *pVdbeBranchArg;                                     /* 1st argument */
#endif
#ifdef SQLITE_ENABLE_DESERIALIZE
  sqlite3_int64 mxMemdbSize;        /* Default max memdb size */
#endif
#ifndef SQLITE_UNTESTABLE
  int (*xTestCallback)(int);        /* Invoked by sqlite3FaultSim() */
#endif
  int bLocaltimeFault;              /* True to fail localtime() calls */
  int bInternalFunctions;           /* Internal SQL functions are visible */
  int iOnceResetThreshold;          /* When to reset OP_Once counters */
  u32 szSorterRef;                  /* Min size in bytes to use sorter-refs */
};

/*
** This macro is used inside of assert() statements to indicate that
** the assert is only valid on a well-formed database.  Instead of:
**
**     assert( X );
**
** One writes:
**
**     assert( X || CORRUPT_DB );
**
** CORRUPT_DB is true during normal operation.  CORRUPT_DB does not indicate
** that the database is definitely corrupt, only that it might be corrupt.
** For most test cases, CORRUPT_DB is set to false using a special
** sqlite3_test_control().  This enables assert() statements to prove
** things that are always true for well-formed databases.
*/
#define CORRUPT_DB  (sqlite3Config.neverCorrupt==0)

/*
** Context pointer passed down through the tree-walk.
*/
struct Walker {
  Parse *pParse;                            /* Parser context.  */
  int (*xExprCallback)(Walker*, Expr*);     /* Callback for expressions */
  int (*xSelectCallback)(Walker*,Select*);  /* Callback for SELECTs */
  void (*xSelectCallback2)(Walker*,Select*);/* Second callback for SELECTs */
  int walkerDepth;                          /* Number of subqueries */
  u8 eCode;                                 /* A small processing code */
  union {                                   /* Extra data for callback */
    NameContext *pNC;                         /* Naming context */
    int n;                                    /* A counter */
    int iCur;                                 /* A cursor number */
    SrcList *pSrcList;                        /* FROM clause */
    struct SrcCount *pSrcCount;               /* Counting column references */
    struct CCurHint *pCCurHint;               /* Used by codeCursorHint() */
    int *aiCol;                               /* array of column indexes */
    struct IdxCover *pIdxCover;               /* Check for index coverage */
    struct IdxExprTrans *pIdxTrans;           /* Convert idxed expr to column */
    ExprList *pGroupBy;                       /* GROUP BY clause */
    Select *pSelect;                          /* HAVING to WHERE clause ctx */
    struct WindowRewrite *pRewrite;           /* Window rewrite context */
    struct WhereConst *pConst;                /* WHERE clause constants */
    struct RenameCtx *pRename;                /* RENAME COLUMN context */
  } u;
};

/* Forward declarations */
int sqlite3WalkExpr(Walker*, Expr*);
int sqlite3WalkExprList(Walker*, ExprList*);
int sqlite3WalkSelect(Walker*, Select*);
int sqlite3WalkSelectExpr(Walker*, Select*);
int sqlite3WalkSelectFrom(Walker*, Select*);
int sqlite3ExprWalkNoop(Walker*, Expr*);
int sqlite3SelectWalkNoop(Walker*, Select*);
int sqlite3SelectWalkFail(Walker*, Select*);
#ifdef SQLITE_DEBUG
void sqlite3SelectWalkAssert2(Walker*, Select*);
#endif

/*
** Return code from the parse-tree walking primitives and their
** callbacks.
*/
#define WRC_Continue    0   /* Continue down into children */
#define WRC_Prune       1   /* Omit children but continue walking siblings */
#define WRC_Abort       2   /* Abandon the tree walk */

/*
** An instance of this structure represents a set of one or more CTEs
** (common table expressions) created by a single WITH clause.
*/
struct With {
  int nCte;                       /* Number of CTEs in the WITH clause */
  With *pOuter;                   /* Containing WITH clause, or NULL */
  struct Cte {                    /* For each CTE in the WITH clause.... */
    char *zName;                    /* Name of this CTE */
    ExprList *pCols;                /* List of explicit column names, or NULL */
    Select *pSelect;                /* The definition of this CTE */
    const char *zCteErr;            /* Error message for circular references */
  } a[1];
};

#ifdef SQLITE_DEBUG
/*
** An instance of the TreeView object is used for printing the content of
** data structures on sqlite3DebugPrintf() using a tree-like view.
*/
struct TreeView {
  int iLevel;             /* Which level of the tree we are on */
  u8  bLine[100];         /* Draw vertical in column i if bLine[i] is true */
};
#endif /* SQLITE_DEBUG */

/*
** This object is used in various ways, all related to window functions
**
**   (1) A single instance of this structure is attached to the
**       the Expr.pWin field for each window function in an expression tree.
**       This object holds the information contained in the OVER clause,
**       plus additional fields used during code generation.
**
**   (2) All window functions in a single SELECT form a linked-list
**       attached to Select.pWin.  The Window.pFunc and Window.pExpr
**       fields point back to the expression that is the window function.
**
**   (3) The terms of the WINDOW clause of a SELECT are instances of this
**       object on a linked list attached to Select.pWinDefn.
**
** The uses (1) and (2) are really the same Window object that just happens
** to be accessible in two different ways.  Use case (3) are separate objects.
*/
struct Window {
  char *zName;            /* Name of window (may be NULL) */
  char *zBase;            /* Name of base window for chaining (may be NULL) */
  ExprList *pPartition;   /* PARTITION BY clause */
  ExprList *pOrderBy;     /* ORDER BY clause */
  u8 eFrmType;            /* TK_RANGE, TK_GROUPS, TK_ROWS, or 0 */
  u8 eStart;              /* UNBOUNDED, CURRENT, PRECEDING or FOLLOWING */
  u8 eEnd;                /* UNBOUNDED, CURRENT, PRECEDING or FOLLOWING */
  u8 bImplicitFrame;      /* True if frame was implicitly specified */
  u8 eExclude;            /* TK_NO, TK_CURRENT, TK_TIES, TK_GROUP, or 0 */
  Expr *pStart;           /* Expression for "<expr> PRECEDING" */
  Expr *pEnd;             /* Expression for "<expr> FOLLOWING" */
  Window *pNextWin;       /* Next window function belonging to this SELECT */
  Expr *pFilter;          /* The FILTER expression */
  FuncDef *pFunc;         /* The function */
  int iEphCsr;            /* Partition buffer or Peer buffer */
  int regAccum;
  int regResult;
  int csrApp;             /* Function cursor (used by min/max) */
  int regApp;             /* Function register (also used by min/max) */
  int regPart;            /* Array of registers for PARTITION BY values */
  Expr *pOwner;           /* Expression object this window is attached to */
  int nBufferCol;         /* Number of columns in buffer table */
  int iArgCol;            /* Offset of first argument for this function */
  int regOne;             /* Register containing constant value 1 */
  int regStartRowid;
  int regEndRowid;
};

#ifndef SQLITE_OMIT_WINDOWFUNC
void sqlite3WindowDelete(sqlite3*, Window*);
void sqlite3WindowListDelete(sqlite3 *db, Window *p);
Window *sqlite3WindowAlloc(Parse*, int, int, Expr*, int , Expr*, u8);
void sqlite3WindowAttach(Parse*, Expr*, Window*);
int sqlite3WindowCompare(Parse*, Window*, Window*);
void sqlite3WindowCodeInit(Parse*, Window*);
void sqlite3WindowCodeStep(Parse*, Select*, WhereInfo*, int, int);
int sqlite3WindowRewrite(Parse*, Select*);
int sqlite3ExpandSubquery(Parse*, struct SrcList_item*);
void sqlite3WindowUpdate(Parse*, Window*, Window*, FuncDef*);
Window *sqlite3WindowDup(sqlite3 *db, Expr *pOwner, Window *p);
Window *sqlite3WindowListDup(sqlite3 *db, Window *p);
void sqlite3WindowFunctions(void);
void sqlite3WindowChain(Parse*, Window*, Window*);
Window *sqlite3WindowAssemble(Parse*, Window*, ExprList*, ExprList*, Token*);
#else
# define sqlite3WindowDelete(a,b)
# define sqlite3WindowFunctions()
# define sqlite3WindowAttach(a,b,c)
#endif

/*
** Assuming zIn points to the first byte of a UTF-8 character,
** advance zIn to point to the first byte of the next UTF-8 character.
*/
#define SQLITE_SKIP_UTF8(zIn) {                        \
  if( (*(zIn++))>=0xc0 ){                              \
    while( (*zIn & 0xc0)==0x80 ){ zIn++; }             \
  }                                                    \
}

/*
** The SQLITE_*_BKPT macros are substitutes for the error codes with
** the same name but without the _BKPT suffix.  These macros invoke
** routines that report the line-number on which the error originated
** using sqlite3_log().  The routines also provide a convenient place
** to set a debugger breakpoint.
*/
int sqlite3ReportError(int iErr, int lineno, const char *zType);
int sqlite3CorruptError(int);
int sqlite3MisuseError(int);
int sqlite3CantopenError(int);
#define SQLITE_CORRUPT_BKPT sqlite3CorruptError(__LINE__)
#define SQLITE_MISUSE_BKPT sqlite3MisuseError(__LINE__)
#define SQLITE_CANTOPEN_BKPT sqlite3CantopenError(__LINE__)
#ifdef SQLITE_DEBUG
  int sqlite3NomemError(int);
  int sqlite3IoerrnomemError(int);
  int sqlite3CorruptPgnoError(int,Pgno);
# define SQLITE_NOMEM_BKPT sqlite3NomemError(__LINE__)
# define SQLITE_IOERR_NOMEM_BKPT sqlite3IoerrnomemError(__LINE__)
# define SQLITE_CORRUPT_PGNO(P) sqlite3CorruptPgnoError(__LINE__,(P))
#else
# define SQLITE_NOMEM_BKPT SQLITE_NOMEM
# define SQLITE_IOERR_NOMEM_BKPT SQLITE_IOERR_NOMEM
# define SQLITE_CORRUPT_PGNO(P) sqlite3CorruptError(__LINE__)
#endif

/*
** FTS3 and FTS4 both require virtual table support
*/
#if defined(SQLITE_OMIT_VIRTUALTABLE)
# undef SQLITE_ENABLE_FTS3
# undef SQLITE_ENABLE_FTS4
#endif

/*
** FTS4 is really an extension for FTS3.  It is enabled using the
** SQLITE_ENABLE_FTS3 macro.  But to avoid confusion we also call
** the SQLITE_ENABLE_FTS4 macro to serve as an alias for SQLITE_ENABLE_FTS3.
*/
#if defined(SQLITE_ENABLE_FTS4) && !defined(SQLITE_ENABLE_FTS3)
# define SQLITE_ENABLE_FTS3 1
#endif

/*
** The ctype.h header is needed for non-ASCII systems.  It is also
** needed by FTS3 when FTS3 is included in the amalgamation.
*/
#if !defined(SQLITE_ASCII) || \
    (defined(SQLITE_ENABLE_FTS3) && defined(SQLITE_AMALGAMATION))
# include <ctype.h>
#endif

/*
** The following macros mimic the standard library functions toupper(),
** isspace(), isalnum(), isdigit() and isxdigit(), respectively. The
** sqlite versions only work for ASCII characters, regardless of locale.
*/
#ifdef SQLITE_ASCII
# define sqlite3Toupper(x)  ((x)&~(sqlite3CtypeMap[(unsigned char)(x)]&0x20))
# define sqlite3Isspace(x)   (sqlite3CtypeMap[(unsigned char)(x)]&0x01)
# define sqlite3Isalnum(x)   (sqlite3CtypeMap[(unsigned char)(x)]&0x06)
# define sqlite3Isalpha(x)   (sqlite3CtypeMap[(unsigned char)(x)]&0x02)
# define sqlite3Isdigit(x)   (sqlite3CtypeMap[(unsigned char)(x)]&0x04)
# define sqlite3Isxdigit(x)  (sqlite3CtypeMap[(unsigned char)(x)]&0x08)
# define sqlite3Tolower(x)   (sqlite3UpperToLower[(unsigned char)(x)])
# define sqlite3Isquote(x)   (sqlite3CtypeMap[(unsigned char)(x)]&0x80)
#else
# define sqlite3Toupper(x)   toupper((unsigned char)(x))
# define sqlite3Isspace(x)   isspace((unsigned char)(x))
# define sqlite3Isalnum(x)   isalnum((unsigned char)(x))
# define sqlite3Isalpha(x)   isalpha((unsigned char)(x))
# define sqlite3Isdigit(x)   isdigit((unsigned char)(x))
# define sqlite3Isxdigit(x)  isxdigit((unsigned char)(x))
# define sqlite3Tolower(x)   tolower((unsigned char)(x))
# define sqlite3Isquote(x)   ((x)=='"'||(x)=='\''||(x)=='['||(x)=='`')
#endif
int sqlite3IsIdChar(u8);

/*
** Internal function prototypes
*/
int sqlite3StrICmp(const char*,const char*);
int sqlite3Strlen30(const char*);
#define sqlite3Strlen30NN(C) (strlen(C)&0x3fffffff)
char *sqlite3ColumnType(Column*,char*);
#define sqlite3StrNICmp sqlite3_strnicmp

int sqlite3MallocInit(void);
void sqlite3MallocEnd(void);
void *sqlite3Malloc(u64);
void *sqlite3MallocZero(u64);
void *sqlite3DbMallocZero(sqlite3*, u64);
void *sqlite3DbMallocRaw(sqlite3*, u64);
void *sqlite3DbMallocRawNN(sqlite3*, u64);
char *sqlite3DbStrDup(sqlite3*,const char*);
char *sqlite3DbStrNDup(sqlite3*,const char*, u64);
char *sqlite3DbSpanDup(sqlite3*,const char*,const char*);
void *sqlite3Realloc(void*, u64);
void *sqlite3DbReallocOrFree(sqlite3 *, void *, u64);
void *sqlite3DbRealloc(sqlite3 *, void *, u64);
void sqlite3DbFree(sqlite3*, void*);
void sqlite3DbFreeNN(sqlite3*, void*);
int sqlite3MallocSize(void*);
int sqlite3DbMallocSize(sqlite3*, void*);
void *sqlite3PageMalloc(int);
void sqlite3PageFree(void*);
void sqlite3MemSetDefault(void);
#ifndef SQLITE_UNTESTABLE
void sqlite3BenignMallocHooks(void (*)(void), void (*)(void));
#endif
int sqlite3HeapNearlyFull(void);

/*
** On systems with ample stack space and that support alloca(), make
** use of alloca() to obtain space for large automatic objects.  By default,
** obtain space from malloc().
**
** The alloca() routine never returns NULL.  This will cause code paths
** that deal with sqlite3StackAlloc() failures to be unreachable.
*/
#ifdef SQLITE_USE_ALLOCA
# define sqlite3StackAllocRaw(D,N)   alloca(N)
# define sqlite3StackAllocZero(D,N)  memset(alloca(N), 0, N)
# define sqlite3StackFree(D,P)
#else
# define sqlite3StackAllocRaw(D,N)   sqlite3DbMallocRaw(D,N)
# define sqlite3StackAllocZero(D,N)  sqlite3DbMallocZero(D,N)
# define sqlite3StackFree(D,P)       sqlite3DbFree(D,P)
#endif

/* Do not allow both MEMSYS5 and MEMSYS3 to be defined together.  If they
** are, disable MEMSYS3
*/
#ifdef SQLITE_ENABLE_MEMSYS5
const sqlite3_mem_methods *sqlite3MemGetMemsys5(void);
#undef SQLITE_ENABLE_MEMSYS3
#endif
#ifdef SQLITE_ENABLE_MEMSYS3
const sqlite3_mem_methods *sqlite3MemGetMemsys3(void);
#endif


#ifndef SQLITE_MUTEX_OMIT
  sqlite3_mutex_methods const *sqlite3DefaultMutex(void);
  sqlite3_mutex_methods const *sqlite3NoopMutex(void);
  sqlite3_mutex *sqlite3MutexAlloc(int);
  int sqlite3MutexInit(void);
  int sqlite3MutexEnd(void);
#endif
#if !defined(SQLITE_MUTEX_OMIT) && !defined(SQLITE_MUTEX_NOOP)
  void sqlite3MemoryBarrier(void);
#else
# define sqlite3MemoryBarrier()
#endif

sqlite3_int64 sqlite3StatusValue(int);
void sqlite3StatusUp(int, int);
void sqlite3StatusDown(int, int);
void sqlite3StatusHighwater(int, int);
int sqlite3LookasideUsed(sqlite3*,int*);

/* Access to mutexes used by sqlite3_status() */
sqlite3_mutex *sqlite3Pcache1Mutex(void);
sqlite3_mutex *sqlite3MallocMutex(void);

#if defined(SQLITE_ENABLE_MULTITHREADED_CHECKS) && !defined(SQLITE_MUTEX_OMIT)
void sqlite3MutexWarnOnContention(sqlite3_mutex*);
#else
# define sqlite3MutexWarnOnContention(x)
#endif

#ifndef SQLITE_OMIT_FLOATING_POINT
# define EXP754 (((u64)0x7ff)<<52)
# define MAN754 ((((u64)1)<<52)-1)
# define IsNaN(X) (((X)&EXP754)==EXP754 && ((X)&MAN754)!=0)
  int sqlite3IsNaN(double);
#else
# define IsNaN(X)         0
# define sqlite3IsNaN(X)  0
#endif

/*
** An instance of the following structure holds information about SQL
** functions arguments that are the parameters to the printf() function.
*/
struct PrintfArguments {
  int nArg;                /* Total number of arguments */
  int nUsed;               /* Number of arguments used so far */
  sqlite3_value **apArg;   /* The argument values */
};

char *sqlite3MPrintf(sqlite3*,const char*, ...);
char *sqlite3VMPrintf(sqlite3*,const char*, va_list);
#if defined(SQLITE_DEBUG) || defined(SQLITE_HAVE_OS_TRACE)
  void sqlite3DebugPrintf(const char*, ...);
#endif
#if defined(SQLITE_TEST)
  void *sqlite3TestTextToPtr(const char*);
#endif

#if defined(SQLITE_DEBUG)
  void sqlite3TreeViewExpr(TreeView*, const Expr*, u8);
  void sqlite3TreeViewBareExprList(TreeView*, const ExprList*, const char*);
  void sqlite3TreeViewExprList(TreeView*, const ExprList*, u8, const char*);
  void sqlite3TreeViewSrcList(TreeView*, const SrcList*);
  void sqlite3TreeViewSelect(TreeView*, const Select*, u8);
  void sqlite3TreeViewWith(TreeView*, const With*, u8);
#ifndef SQLITE_OMIT_WINDOWFUNC
  void sqlite3TreeViewWindow(TreeView*, const Window*, u8);
  void sqlite3TreeViewWinFunc(TreeView*, const Window*, u8);
#endif
#endif


void sqlite3SetString(char **, sqlite3*, const char*);
void sqlite3ErrorMsg(Parse*, const char*, ...);
int sqlite3ErrorToParser(sqlite3*,int);
void sqlite3Dequote(char*);
void sqlite3DequoteExpr(Expr*);
void sqlite3TokenInit(Token*,char*);
int sqlite3KeywordCode(const unsigned char*, int);
int sqlite3RunParser(Parse*, const char*, char **);
void sqlite3FinishCoding(Parse*);
int sqlite3GetTempReg(Parse*);
void sqlite3ReleaseTempReg(Parse*,int);
int sqlite3GetTempRange(Parse*,int);
void sqlite3ReleaseTempRange(Parse*,int,int);
void sqlite3ClearTempRegCache(Parse*);
#ifdef SQLITE_DEBUG
int sqlite3NoTempsInRange(Parse*,int,int);
#endif
Expr *sqlite3ExprAlloc(sqlite3*,int,const Token*,int);
Expr *sqlite3Expr(sqlite3*,int,const char*);
void sqlite3ExprAttachSubtrees(sqlite3*,Expr*,Expr*,Expr*);
Expr *sqlite3PExpr(Parse*, int, Expr*, Expr*);
void sqlite3PExprAddSelect(Parse*, Expr*, Select*);
Expr *sqlite3ExprAnd(Parse*,Expr*, Expr*);
Expr *sqlite3ExprSimplifiedAndOr(Expr*);
Expr *sqlite3ExprFunction(Parse*,ExprList*, Token*, int);
void sqlite3ExprAssignVarNumber(Parse*, Expr*, u32);
void sqlite3ExprDelete(sqlite3*, Expr*);
void sqlite3ExprUnmapAndDelete(Parse*, Expr*);
ExprList *sqlite3ExprListAppend(Parse*,ExprList*,Expr*);
ExprList *sqlite3ExprListAppendVector(Parse*,ExprList*,IdList*,Expr*);
void sqlite3ExprListSetSortOrder(ExprList*,int);
void sqlite3ExprListSetName(Parse*,ExprList*,Token*,int);
void sqlite3ExprListSetSpan(Parse*,ExprList*,const char*,const char*);
void sqlite3ExprListDelete(sqlite3*, ExprList*);
u32 sqlite3ExprListFlags(const ExprList*);
int sqlite3IndexHasDuplicateRootPage(Index*);
int sqlite3Init(sqlite3*, char**);
int sqlite3InitCallback(void*, int, char**, char**);
int sqlite3InitOne(sqlite3*, int, char**, u32);
void sqlite3Pragma(Parse*,Token*,Token*,Token*,int);
#ifndef SQLITE_OMIT_VIRTUALTABLE
Module *sqlite3PragmaVtabRegister(sqlite3*,const char *zName);
#endif
void sqlite3ResetAllSchemasOfConnection(sqlite3*);
void sqlite3ResetOneSchema(sqlite3*,int);
void sqlite3CollapseDatabaseArray(sqlite3*);
void sqlite3CommitInternalChanges(sqlite3*);
void sqlite3DeleteColumnNames(sqlite3*,Table*);
int sqlite3ColumnsFromExprList(Parse*,ExprList*,i16*,Column**);
void sqlite3SelectAddColumnTypeAndCollation(Parse*,Table*,Select*);
Table *sqlite3ResultSetOfSelect(Parse*,Select*);
void sqlite3OpenMasterTable(Parse *, int);
Index *sqlite3PrimaryKeyIndex(Table*);
i16 sqlite3ColumnOfIndex(Index*, i16);
void sqlite3StartTable(Parse*,Token*,Token*,int,int,int,int);
#if SQLITE_ENABLE_HIDDEN_COLUMNS
  void sqlite3ColumnPropertiesFromName(Table*, Column*);
#else
# define sqlite3ColumnPropertiesFromName(T,C) /* no-op */
#endif
void sqlite3AddColumn(Parse*,Token*,Token*);
void sqlite3AddNotNull(Parse*, int);
void sqlite3AddPrimaryKey(Parse*, ExprList*, int, int, int);
void sqlite3AddCheckConstraint(Parse*, Expr*);
void sqlite3AddDefaultValue(Parse*,Expr*,const char*,const char*);
void sqlite3AddCollateType(Parse*, Token*);
void sqlite3EndTable(Parse*,Token*,Token*,u8,Select*);
int sqlite3ParseUri(const char*,const char*,unsigned int*,
                    sqlite3_vfs**,char**,char **);
#ifdef SQLITE_HAS_CODEC
  int sqlite3CodecQueryParameters(sqlite3*,const char*,const char*);
#else
# define sqlite3CodecQueryParameters(A,B,C) 0
#endif
Btree *sqlite3DbNameToBtree(sqlite3*,const char*);

#ifdef SQLITE_UNTESTABLE
# define sqlite3FaultSim(X) SQLITE_OK
#else
  int sqlite3FaultSim(int);
#endif

Bitvec *sqlite3BitvecCreate(u32);
int sqlite3BitvecTest(Bitvec*, u32);
int sqlite3BitvecTestNotNull(Bitvec*, u32);
int sqlite3BitvecSet(Bitvec*, u32);
void sqlite3BitvecClear(Bitvec*, u32, void*);
void sqlite3BitvecDestroy(Bitvec*);
u32 sqlite3BitvecSize(Bitvec*);
#ifndef SQLITE_UNTESTABLE
int sqlite3BitvecBuiltinTest(int,int*);
#endif

RowSet *sqlite3RowSetInit(sqlite3*);
void sqlite3RowSetDelete(void*);
void sqlite3RowSetClear(void*);
void sqlite3RowSetInsert(RowSet*, i64);
int sqlite3RowSetTest(RowSet*, int iBatch, i64);
int sqlite3RowSetNext(RowSet*, i64*);

void sqlite3CreateView(Parse*,Token*,Token*,Token*,ExprList*,Select*,int,int);

#if !defined(SQLITE_OMIT_VIEW) || !defined(SQLITE_OMIT_VIRTUALTABLE)
  int sqlite3ViewGetColumnNames(Parse*,Table*);
#else
# define sqlite3ViewGetColumnNames(A,B) 0
#endif

#if SQLITE_MAX_ATTACHED>30
  int sqlite3DbMaskAllZero(yDbMask);
#endif
void sqlite3DropTable(Parse*, SrcList*, int, int);
void sqlite3CodeDropTable(Parse*, Table*, int, int);
void sqlite3DeleteTable(sqlite3*, Table*);
void sqlite3FreeIndex(sqlite3*, Index*);
#ifndef SQLITE_OMIT_AUTOINCREMENT
  void sqlite3AutoincrementBegin(Parse *pParse);
  void sqlite3AutoincrementEnd(Parse *pParse);
#else
# define sqlite3AutoincrementBegin(X)
# define sqlite3AutoincrementEnd(X)
#endif
void sqlite3Insert(Parse*, SrcList*, Select*, IdList*, int, Upsert*);
void *sqlite3ArrayAllocate(sqlite3*,void*,int,int*,int*);
IdList *sqlite3IdListAppend(Parse*, IdList*, Token*);
int sqlite3IdListIndex(IdList*,const char*);
SrcList *sqlite3SrcListEnlarge(Parse*, SrcList*, int, int);
SrcList *sqlite3SrcListAppend(Parse*, SrcList*, Token*, Token*);
SrcList *sqlite3SrcListAppendFromTerm(Parse*, SrcList*, Token*, Token*,
                                      Token*, Select*, Expr*, IdList*);
void sqlite3SrcListIndexedBy(Parse *, SrcList *, Token *);
void sqlite3SrcListFuncArgs(Parse*, SrcList*, ExprList*);
int sqlite3IndexedByLookup(Parse *, struct SrcList_item *);
void sqlite3SrcListShiftJoinType(SrcList*);
void sqlite3SrcListAssignCursors(Parse*, SrcList*);
void sqlite3IdListDelete(sqlite3*, IdList*);
void sqlite3SrcListDelete(sqlite3*, SrcList*);
Index *sqlite3AllocateIndexObject(sqlite3*,i16,int,char**);
void sqlite3CreateIndex(Parse*,Token*,Token*,SrcList*,ExprList*,int,Token*,
                          Expr*, int, int, u8);
void sqlite3DropIndex(Parse*, SrcList*, int);
int sqlite3Select(Parse*, Select*, SelectDest*);
Select *sqlite3SelectNew(Parse*,ExprList*,SrcList*,Expr*,ExprList*,
                         Expr*,ExprList*,u32,Expr*);
void sqlite3SelectDelete(sqlite3*, Select*);
Table *sqlite3SrcListLookup(Parse*, SrcList*);
int sqlite3IsReadOnly(Parse*, Table*, int);
void sqlite3OpenTable(Parse*, int iCur, int iDb, Table*, int);
#if defined(SQLITE_ENABLE_UPDATE_DELETE_LIMIT) && !defined(SQLITE_OMIT_SUBQUERY)
Expr *sqlite3LimitWhere(Parse*,SrcList*,Expr*,ExprList*,Expr*,char*);
#endif
void sqlite3DeleteFrom(Parse*, SrcList*, Expr*, ExprList*, Expr*);
void sqlite3Update(Parse*, SrcList*, ExprList*,Expr*,int,ExprList*,Expr*,
                   Upsert*);
WhereInfo *sqlite3WhereBegin(Parse*,SrcList*,Expr*,ExprList*,ExprList*,u16,int);
void sqlite3WhereEnd(WhereInfo*);
LogEst sqlite3WhereOutputRowCount(WhereInfo*);
int sqlite3WhereIsDistinct(WhereInfo*);
int sqlite3WhereIsOrdered(WhereInfo*);
int sqlite3WhereOrderByLimitOptLabel(WhereInfo*);
int sqlite3WhereIsSorted(WhereInfo*);
int sqlite3WhereContinueLabel(WhereInfo*);
int sqlite3WhereBreakLabel(WhereInfo*);
int sqlite3WhereOkOnePass(WhereInfo*, int*);
#define ONEPASS_OFF      0        /* Use of ONEPASS not allowed */
#define ONEPASS_SINGLE   1        /* ONEPASS valid for a single row update */
#define ONEPASS_MULTI    2        /* ONEPASS is valid for multiple rows */
void sqlite3ExprCodeLoadIndexColumn(Parse*, Index*, int, int, int);
int sqlite3ExprCodeGetColumn(Parse*, Table*, int, int, int, u8);
void sqlite3ExprCodeGetColumnOfTable(Vdbe*, Table*, int, int, int);
void sqlite3ExprCodeMove(Parse*, int, int, int);
void sqlite3ExprCode(Parse*, Expr*, int);
void sqlite3ExprCodeCopy(Parse*, Expr*, int);
void sqlite3ExprCodeFactorable(Parse*, Expr*, int);
int sqlite3ExprCodeAtInit(Parse*, Expr*, int);
int sqlite3ExprCodeTemp(Parse*, Expr*, int*);
int sqlite3ExprCodeTarget(Parse*, Expr*, int);
void sqlite3ExprCodeAndCache(Parse*, Expr*, int);
int sqlite3ExprCodeExprList(Parse*, ExprList*, int, int, u8);
#define SQLITE_ECEL_DUP      0x01  /* Deep, not shallow copies */
#define SQLITE_ECEL_FACTOR   0x02  /* Factor out constant terms */
#define SQLITE_ECEL_REF      0x04  /* Use ExprList.u.x.iOrderByCol */
#define SQLITE_ECEL_OMITREF  0x08  /* Omit if ExprList.u.x.iOrderByCol */
void sqlite3ExprIfTrue(Parse*, Expr*, int, int);
void sqlite3ExprIfFalse(Parse*, Expr*, int, int);
void sqlite3ExprIfFalseDup(Parse*, Expr*, int, int);
Table *sqlite3FindTable(sqlite3*,const char*, const char*);
#define LOCATE_VIEW    0x01
#define LOCATE_NOERR   0x02
Table *sqlite3LocateTable(Parse*,u32 flags,const char*, const char*);
Table *sqlite3LocateTableItem(Parse*,u32 flags,struct SrcList_item *);
Index *sqlite3FindIndex(sqlite3*,const char*, const char*);
void sqlite3UnlinkAndDeleteTable(sqlite3*,int,const char*);
void sqlite3UnlinkAndDeleteIndex(sqlite3*,int,const char*);
void sqlite3Vacuum(Parse*,Token*,Expr*);
int sqlite3RunVacuum(char**, sqlite3*, int, sqlite3_value*);
char *sqlite3NameFromToken(sqlite3*, Token*);
int sqlite3ExprCompare(Parse*,Expr*, Expr*, int);
int sqlite3ExprCompareSkip(Expr*, Expr*, int);
int sqlite3ExprListCompare(ExprList*, ExprList*, int);
int sqlite3ExprImpliesExpr(Parse*,Expr*, Expr*, int);
int sqlite3ExprImpliesNonNullRow(Expr*,int);
void sqlite3ExprAnalyzeAggregates(NameContext*, Expr*);
void sqlite3ExprAnalyzeAggList(NameContext*,ExprList*);
int sqlite3ExprCoveredByIndex(Expr*, int iCur, Index *pIdx);
int sqlite3FunctionUsesThisSrc(Expr*, SrcList*);
Vdbe *sqlite3GetVdbe(Parse*);
#ifndef SQLITE_UNTESTABLE
void sqlite3PrngSaveState(void);
void sqlite3PrngRestoreState(void);
#endif
void sqlite3FastPrngInit(FastPrng*);
void sqlite3FastRandomness(FastPrng*, int N, void *P);
void sqlite3RollbackAll(sqlite3*,int);
void sqlite3CodeVerifySchema(Parse*, int);
void sqlite3CodeVerifyNamedSchema(Parse*, const char *zDb);
void sqlite3BeginTransaction(Parse*, int);
void sqlite3EndTransaction(Parse*,int);
void sqlite3Savepoint(Parse*, int, Token*);
void sqlite3CloseSavepoints(sqlite3 *);
void sqlite3LeaveMutexAndCloseZombie(sqlite3*);
int sqlite3ExprIdToTrueFalse(Expr*);
int sqlite3ExprTruthValue(const Expr*);
int sqlite3ExprIsConstant(Expr*);
int sqlite3ExprIsConstantNotJoin(Expr*);
int sqlite3ExprIsConstantOrFunction(Expr*, u8);
int sqlite3ExprIsConstantOrGroupBy(Parse*, Expr*, ExprList*);
int sqlite3ExprIsTableConstant(Expr*,int);
#ifdef SQLITE_ENABLE_CURSOR_HINTS
int sqlite3ExprContainsSubquery(Expr*);
#endif
int sqlite3ExprIsInteger(Expr*, int*);
int sqlite3ExprCanBeNull(const Expr*);
int sqlite3ExprNeedsNoAffinityChange(const Expr*, char);
int sqlite3IsRowid(const char*);
void sqlite3GenerateRowDelete(
    Parse*,Table*,Trigger*,int,int,int,i16,u8,u8,u8,int);
void sqlite3GenerateRowIndexDelete(Parse*, Table*, int, int, int*, int);
int sqlite3GenerateIndexKey(Parse*, Index*, int, int, int, int*,Index*,int);
void sqlite3ResolvePartIdxLabel(Parse*,int);
int sqlite3ExprReferencesUpdatedColumn(Expr*,int*,int);
void sqlite3GenerateConstraintChecks(Parse*,Table*,int*,int,int,int,int,
                                     u8,u8,int,int*,int*,Upsert*);
#ifdef SQLITE_ENABLE_NULL_TRIM
  void sqlite3SetMakeRecordP5(Vdbe*,Table*);
#else
# define sqlite3SetMakeRecordP5(A,B)
#endif
void sqlite3CompleteInsertion(Parse*,Table*,int,int,int,int*,int,int,int);
int sqlite3OpenTableAndIndices(Parse*, Table*, int, u8, int, u8*, int*, int*);
void sqlite3BeginWriteOperation(Parse*, int, int);
void sqlite3MultiWrite(Parse*);
void sqlite3MayAbort(Parse*);
void sqlite3HaltConstraint(Parse*, int, int, char*, i8, u8);
void sqlite3UniqueConstraint(Parse*, int, Index*);
void sqlite3RowidConstraint(Parse*, int, Table*);
Expr *sqlite3ExprDup(sqlite3*,Expr*,int);
ExprList *sqlite3ExprListDup(sqlite3*,ExprList*,int);
SrcList *sqlite3SrcListDup(sqlite3*,SrcList*,int);
IdList *sqlite3IdListDup(sqlite3*,IdList*);
Select *sqlite3SelectDup(sqlite3*,Select*,int);
FuncDef *sqlite3FunctionSearch(int,const char*);
void sqlite3InsertBuiltinFuncs(FuncDef*,int);
FuncDef *sqlite3FindFunction(sqlite3*,const char*,int,u8,u8);
void sqlite3RegisterBuiltinFunctions(void);
void sqlite3RegisterDateTimeFunctions(void);
void sqlite3RegisterPerConnectionBuiltinFunctions(sqlite3*);
int sqlite3SafetyCheckOk(sqlite3*);
int sqlite3SafetyCheckSickOrOk(sqlite3*);
void sqlite3ChangeCookie(Parse*, int);

#if !defined(SQLITE_OMIT_VIEW) && !defined(SQLITE_OMIT_TRIGGER)
void sqlite3MaterializeView(Parse*, Table*, Expr*, ExprList*,Expr*,int);
#endif

#ifndef SQLITE_OMIT_TRIGGER
  void sqlite3BeginTrigger(Parse*, Token*,Token*,int,int,IdList*,SrcList*,
                           Expr*,int, int);
  void sqlite3FinishTrigger(Parse*, TriggerStep*, Token*);
  void sqlite3DropTrigger(Parse*, SrcList*, int);
  void sqlite3DropTriggerPtr(Parse*, Trigger*);
  Trigger *sqlite3TriggersExist(Parse *, Table*, int, ExprList*, int *pMask);
  Trigger *sqlite3TriggerList(Parse *, Table *);
  void sqlite3CodeRowTrigger(Parse*, Trigger *, int, ExprList*, int, Table *,
                            int, int, int);
  void sqlite3CodeRowTriggerDirect(Parse *, Trigger *, Table *, int, int, int);
  void sqliteViewTriggers(Parse*, Table*, Expr*, int, ExprList*);
  void sqlite3DeleteTriggerStep(sqlite3*, TriggerStep*);
  TriggerStep *sqlite3TriggerSelectStep(sqlite3*,Select*,
                                        const char*,const char*);
  TriggerStep *sqlite3TriggerInsertStep(Parse*,Token*, IdList*,
                                        Select*,u8,Upsert*,
                                        const char*,const char*);
  TriggerStep *sqlite3TriggerUpdateStep(Parse*,Token*,ExprList*, Expr*, u8,
                                        const char*,const char*);
  TriggerStep *sqlite3TriggerDeleteStep(Parse*,Token*, Expr*,
                                        const char*,const char*);
  void sqlite3DeleteTrigger(sqlite3*, Trigger*);
  void sqlite3UnlinkAndDeleteTrigger(sqlite3*,int,const char*);
  u32 sqlite3TriggerColmask(Parse*,Trigger*,ExprList*,int,int,Table*,int);
# define sqlite3ParseToplevel(p) ((p)->pToplevel ? (p)->pToplevel : (p))
# define sqlite3IsToplevel(p) ((p)->pToplevel==0)
#else
# define sqlite3TriggersExist(B,C,D,E,F) 0
# define sqlite3DeleteTrigger(A,B)
# define sqlite3DropTriggerPtr(A,B)
# define sqlite3UnlinkAndDeleteTrigger(A,B,C)
# define sqlite3CodeRowTrigger(A,B,C,D,E,F,G,H,I)
# define sqlite3CodeRowTriggerDirect(A,B,C,D,E,F)
# define sqlite3TriggerList(X, Y) 0
# define sqlite3ParseToplevel(p) p
# define sqlite3IsToplevel(p) 1
# define sqlite3TriggerColmask(A,B,C,D,E,F,G) 0
#endif

int sqlite3JoinType(Parse*, Token*, Token*, Token*);
void sqlite3CreateForeignKey(Parse*, ExprList*, Token*, ExprList*, int);
void sqlite3DeferForeignKey(Parse*, int);
#ifndef SQLITE_OMIT_AUTHORIZATION
  void sqlite3AuthRead(Parse*,Expr*,Schema*,SrcList*);
  int sqlite3AuthCheck(Parse*,int, const char*, const char*, const char*);
  void sqlite3AuthContextPush(Parse*, AuthContext*, const char*);
  void sqlite3AuthContextPop(AuthContext*);
  int sqlite3AuthReadCol(Parse*, const char *, const char *, int);
#else
# define sqlite3AuthRead(a,b,c,d)
# define sqlite3AuthCheck(a,b,c,d,e)    SQLITE_OK
# define sqlite3AuthContextPush(a,b,c)
# define sqlite3AuthContextPop(a)  ((void)(a))
#endif
void sqlite3Attach(Parse*, Expr*, Expr*, Expr*);
void sqlite3Detach(Parse*, Expr*);
void sqlite3FixInit(DbFixer*, Parse*, int, const char*, const Token*);
int sqlite3FixSrcList(DbFixer*, SrcList*);
int sqlite3FixSelect(DbFixer*, Select*);
int sqlite3FixExpr(DbFixer*, Expr*);
int sqlite3FixExprList(DbFixer*, ExprList*);
int sqlite3FixTriggerStep(DbFixer*, TriggerStep*);
int sqlite3RealSameAsInt(double,sqlite3_int64);
int sqlite3AtoF(const char *z, double*, int, u8);
int sqlite3GetInt32(const char *, int*);
int sqlite3Atoi(const char*);
#ifndef SQLITE_OMIT_UTF16
int sqlite3Utf16ByteLen(const void *pData, int nChar);
#endif
int sqlite3Utf8CharLen(const char *pData, int nByte);
u32 sqlite3Utf8Read(const u8**);
LogEst sqlite3LogEst(u64);
LogEst sqlite3LogEstAdd(LogEst,LogEst);
#ifndef SQLITE_OMIT_VIRTUALTABLE
LogEst sqlite3LogEstFromDouble(double);
#endif
#if defined(SQLITE_ENABLE_STMT_SCANSTATUS) || \
    defined(SQLITE_ENABLE_STAT3_OR_STAT4) || \
    defined(SQLITE_EXPLAIN_ESTIMATED_ROWS)
u64 sqlite3LogEstToInt(LogEst);
#endif
VList *sqlite3VListAdd(sqlite3*,VList*,const char*,int,int);
const char *sqlite3VListNumToName(VList*,int);
int sqlite3VListNameToNum(VList*,const char*,int);

/*
** Routines to read and write variable-length integers.  These used to
** be defined locally, but now we use the varint routines in the util.c
** file.
*/
int sqlite3PutVarint(unsigned char*, u64);
u8 sqlite3GetVarint(const unsigned char *, u64 *);
u8 sqlite3GetVarint32(const unsigned char *, u32 *);
int sqlite3VarintLen(u64 v);

/*
** The common case is for a varint to be a single byte.  They following
** macros handle the common case without a procedure call, but then call
** the procedure for larger varints.
*/
#define getVarint32(A,B)  \
  (u8)((*(A)<(u8)0x80)?((B)=(u32)*(A)),1:sqlite3GetVarint32((A),(u32 *)&(B)))
#define putVarint32(A,B)  \
  (u8)(((u32)(B)<(u32)0x80)?(*(A)=(unsigned char)(B)),1:\
  sqlite3PutVarint((A),(B)))
#define getVarint    sqlite3GetVarint
#define putVarint    sqlite3PutVarint


const char *sqlite3IndexAffinityStr(sqlite3*, Index*);
void sqlite3TableAffinity(Vdbe*, Table*, int);
char sqlite3CompareAffinity(Expr *pExpr, char aff2);
int sqlite3IndexAffinityOk(Expr *pExpr, char idx_affinity);
char sqlite3TableColumnAffinity(Table*,int);
char sqlite3ExprAffinity(Expr *pExpr);
int sqlite3Atoi64(const char*, i64*, int, u8);
int sqlite3DecOrHexToI64(const char*, i64*);
void sqlite3ErrorWithMsg(sqlite3*, int, const char*,...);
void sqlite3Error(sqlite3*,int);
void sqlite3SystemError(sqlite3*,int);
void *sqlite3HexToBlob(sqlite3*, const char *z, int n);
u8 sqlite3HexToInt(int h);
int sqlite3TwoPartName(Parse *, Token *, Token *, Token **);

#if defined(SQLITE_NEED_ERR_NAME)
const char *sqlite3ErrName(int);
#endif

#ifdef SQLITE_ENABLE_DESERIALIZE
int sqlite3MemdbInit(void);
#endif

const char *sqlite3ErrStr(int);
int sqlite3ReadSchema(Parse *pParse);
CollSeq *sqlite3FindCollSeq(sqlite3*,u8 enc, const char*,int);
int sqlite3IsBinary(const CollSeq*);
CollSeq *sqlite3LocateCollSeq(Parse *pParse, const char*zName);
CollSeq *sqlite3ExprCollSeq(Parse *pParse, Expr *pExpr);
CollSeq *sqlite3ExprNNCollSeq(Parse *pParse, Expr *pExpr);
int sqlite3ExprCollSeqMatch(Parse*,Expr*,Expr*);
Expr *sqlite3ExprAddCollateToken(Parse *pParse, Expr*, const Token*, int);
Expr *sqlite3ExprAddCollateString(Parse*,Expr*,const char*);
Expr *sqlite3ExprSkipCollate(Expr*);
int sqlite3CheckCollSeq(Parse *, CollSeq *);
int sqlite3WritableSchema(sqlite3*);
int sqlite3CheckObjectName(Parse *, const char *);
void sqlite3VdbeSetChanges(sqlite3 *, int);
int sqlite3AddInt64(i64*,i64);
int sqlite3SubInt64(i64*,i64);
int sqlite3MulInt64(i64*,i64);
int sqlite3AbsInt32(int);
#ifdef SQLITE_ENABLE_8_3_NAMES
void sqlite3FileSuffix3(const char*, char*);
#else
# define sqlite3FileSuffix3(X,Y)
#endif
u8 sqlite3GetBoolean(const char *z,u8);

const void *sqlite3ValueText(sqlite3_value*, u8);
int sqlite3ValueBytes(sqlite3_value*, u8);
void sqlite3ValueSetStr(sqlite3_value*, int, const void *,u8,
                        void(*)(void*));
void sqlite3ValueSetNull(sqlite3_value*);
void sqlite3ValueFree(sqlite3_value*);
#ifndef SQLITE_UNTESTABLE
void sqlite3ResultIntReal(sqlite3_context*);
#endif
sqlite3_value *sqlite3ValueNew(sqlite3 *);
#ifndef SQLITE_OMIT_UTF16
char *sqlite3Utf16to8(sqlite3 *, const void*, int, u8);
#endif
int sqlite3ValueFromExpr(sqlite3 *, Expr *, u8, u8, sqlite3_value **);
void sqlite3ValueApplyAffinity(sqlite3_value *, u8, u8);
#ifndef SQLITE_AMALGAMATION
extern const unsigned char sqlite3OpcodeProperty[];
extern const char sqlite3StrBINARY[];
extern const unsigned char sqlite3UpperToLower[];
extern const unsigned char sqlite3CtypeMap[];
extern const Token sqlite3IntTokens[];
extern SQLITE_WSD struct Sqlite3Config sqlite3Config;
extern FuncDefHash sqlite3BuiltinFunctions;
#ifndef SQLITE_OMIT_WSD
extern int sqlite3PendingByte;
#endif
#endif
#ifdef VDBE_PROFILE
extern sqlite3_uint64 sqlite3NProfileCnt;
#endif
void sqlite3RootPageMoved(sqlite3*, int, int, int);
void sqlite3Reindex(Parse*, Token*, Token*);
void sqlite3AlterFunctions(void);
void sqlite3AlterRenameTable(Parse*, SrcList*, Token*);
void sqlite3AlterRenameColumn(Parse*, SrcList*, Token*, Token*);
int sqlite3GetToken(const unsigned char *, int *);
void sqlite3NestedParse(Parse*, const char*, ...);
void sqlite3ExpirePreparedStatements(sqlite3*, int);
void sqlite3CodeRhsOfIN(Parse*, Expr*, int);
int sqlite3CodeSubselect(Parse*, Expr*);
void sqlite3SelectPrep(Parse*, Select*, NameContext*);
void sqlite3SelectWrongNumTermsError(Parse *pParse, Select *p);
int sqlite3MatchSpanName(const char*, const char*, const char*, const char*);
int sqlite3ResolveExprNames(NameContext*, Expr*);
int sqlite3ResolveExprListNames(NameContext*, ExprList*);
void sqlite3ResolveSelectNames(Parse*, Select*, NameContext*);
int sqlite3ResolveSelfReference(Parse*,Table*,int,Expr*,ExprList*);
int sqlite3ResolveOrderGroupBy(Parse*, Select*, ExprList*, const char*);
void sqlite3ColumnDefault(Vdbe *, Table *, int, int);
void sqlite3AlterFinishAddColumn(Parse *, Token *);
void sqlite3AlterBeginAddColumn(Parse *, SrcList *);
void *sqlite3RenameTokenMap(Parse*, void*, Token*);
void sqlite3RenameTokenRemap(Parse*, void *pTo, void *pFrom);
void sqlite3RenameExprUnmap(Parse*, Expr*);
void sqlite3RenameExprlistUnmap(Parse*, ExprList*);
CollSeq *sqlite3GetCollSeq(Parse*, u8, CollSeq *, const char*);
char sqlite3AffinityType(const char*, Column*);
void sqlite3Analyze(Parse*, Token*, Token*);
int sqlite3InvokeBusyHandler(BusyHandler*, sqlite3_file*);
int sqlite3FindDb(sqlite3*, Token*);
int sqlite3FindDbName(sqlite3 *, const char *);
int sqlite3AnalysisLoad(sqlite3*,int iDB);
void sqlite3DeleteIndexSamples(sqlite3*,Index*);
void sqlite3DefaultRowEst(Index*);
void sqlite3RegisterLikeFunctions(sqlite3*, int);
int sqlite3IsLikeFunction(sqlite3*,Expr*,int*,char*);
void sqlite3SchemaClear(void *);
Schema *sqlite3SchemaGet(sqlite3 *, Btree *);
int sqlite3SchemaToIndex(sqlite3 *db, Schema *);
KeyInfo *sqlite3KeyInfoAlloc(sqlite3*,int,int);
void sqlite3KeyInfoUnref(KeyInfo*);
KeyInfo *sqlite3KeyInfoRef(KeyInfo*);
KeyInfo *sqlite3KeyInfoOfIndex(Parse*, Index*);
KeyInfo *sqlite3KeyInfoFromExprList(Parse*, ExprList*, int, int);

#ifdef SQLITE_DEBUG
int sqlite3KeyInfoIsWriteable(KeyInfo*);
#endif
int sqlite3CreateFunc(sqlite3 *, const char *, int, int, void *,
  void (*)(sqlite3_context*,int,sqlite3_value **),
  void (*)(sqlite3_context*,int,sqlite3_value **), 
  void (*)(sqlite3_context*),
  void (*)(sqlite3_context*),
  void (*)(sqlite3_context*,int,sqlite3_value **), 
  FuncDestructor *pDestructor
);
void sqlite3NoopDestructor(void*);
void sqlite3OomFault(sqlite3*);
void sqlite3OomClear(sqlite3*);
int sqlite3ApiExit(sqlite3 *db, int);
int sqlite3OpenTempDatabase(Parse *);

void sqlite3StrAccumInit(StrAccum*, sqlite3*, char*, int, int);
char *sqlite3StrAccumFinish(StrAccum*);
void sqlite3SelectDestInit(SelectDest*,int,int);
Expr *sqlite3CreateColumnExpr(sqlite3 *, SrcList *, int, int);

void sqlite3BackupRestart(sqlite3_backup *);
void sqlite3BackupUpdate(sqlite3_backup *, Pgno, const u8 *);

#ifndef SQLITE_OMIT_SUBQUERY
int sqlite3ExprCheckIN(Parse*, Expr*);
#else
# define sqlite3ExprCheckIN(x,y) SQLITE_OK
#endif

#ifdef SQLITE_ENABLE_STAT3_OR_STAT4
void sqlite3AnalyzeFunctions(void);
int sqlite3Stat4ProbeSetValue(
    Parse*,Index*,UnpackedRecord**,Expr*,int,int,int*);
int sqlite3Stat4ValueFromExpr(Parse*, Expr*, u8, sqlite3_value**);
void sqlite3Stat4ProbeFree(UnpackedRecord*);
int sqlite3Stat4Column(sqlite3*, const void*, int, int, sqlite3_value**);
char sqlite3IndexColumnAffinity(sqlite3*, Index*, int);
#endif

/*
** The interface to the LEMON-generated parser
*/
#ifndef SQLITE_AMALGAMATION
  void *sqlite3ParserAlloc(void*(*)(u64), Parse*);
  void sqlite3ParserFree(void*, void(*)(void*));
#endif
void sqlite3Parser(void*, int, Token);
int sqlite3ParserFallback(int);
#ifdef YYTRACKMAXSTACKDEPTH
  int sqlite3ParserStackPeak(void*);
#endif

void sqlite3AutoLoadExtensions(sqlite3*);
#ifndef SQLITE_OMIT_LOAD_EXTENSION
  void sqlite3CloseExtensions(sqlite3*);
#else
# define sqlite3CloseExtensions(X)
#endif

#ifndef SQLITE_OMIT_SHARED_CACHE
  void sqlite3TableLock(Parse *, int, int, u8, const char *);
#else
  #define sqlite3TableLock(v,w,x,y,z)
#endif

#ifdef SQLITE_TEST
  int sqlite3Utf8To8(unsigned char*);
#endif

#ifdef SQLITE_OMIT_VIRTUALTABLE
#  define sqlite3VtabClear(Y)
#  define sqlite3VtabSync(X,Y) SQLITE_OK
#  define sqlite3VtabRollback(X)
#  define sqlite3VtabCommit(X)
#  define sqlite3VtabInSync(db) 0
#  define sqlite3VtabLock(X)
#  define sqlite3VtabUnlock(X)
#  define sqlite3VtabUnlockList(X)
#  define sqlite3VtabSavepoint(X, Y, Z) SQLITE_OK
#  define sqlite3GetVTable(X,Y)  ((VTable*)0)
#else
   void sqlite3VtabClear(sqlite3 *db, Table*);
   void sqlite3VtabDisconnect(sqlite3 *db, Table *p);
   int sqlite3VtabSync(sqlite3 *db, Vdbe*);
   int sqlite3VtabRollback(sqlite3 *db);
   int sqlite3VtabCommit(sqlite3 *db);
   void sqlite3VtabLock(VTable *);
   void sqlite3VtabUnlock(VTable *);
   void sqlite3VtabUnlockList(sqlite3*);
   int sqlite3VtabSavepoint(sqlite3 *, int, int);
   void sqlite3VtabImportErrmsg(Vdbe*, sqlite3_vtab*);
   VTable *sqlite3GetVTable(sqlite3*, Table*);
   Module *sqlite3VtabCreateModule(
     sqlite3*,
     const char*,
     const sqlite3_module*,
     void*,
     void(*)(void*)
   );
#  define sqlite3VtabInSync(db) ((db)->nVTrans>0 && (db)->aVTrans==0)
#endif
int sqlite3VtabEponymousTableInit(Parse*,Module*);
void sqlite3VtabEponymousTableClear(sqlite3*,Module*);
void sqlite3VtabMakeWritable(Parse*,Table*);
void sqlite3VtabBeginParse(Parse*, Token*, Token*, Token*, int);
void sqlite3VtabFinishParse(Parse*, Token*);
void sqlite3VtabArgInit(Parse*);
void sqlite3VtabArgExtend(Parse*, Token*);
int sqlite3VtabCallCreate(sqlite3*, int, const char *, char **);
int sqlite3VtabCallConnect(Parse*, Table*);
int sqlite3VtabCallDestroy(sqlite3*, int, const char *);
int sqlite3VtabBegin(sqlite3 *, VTable *);
FuncDef *sqlite3VtabOverloadFunction(sqlite3 *,FuncDef*, int nArg, Expr*);
sqlite3_int64 sqlite3StmtCurrentTime(sqlite3_context*);
int sqlite3VdbeParameterIndex(Vdbe*, const char*, int);
int sqlite3TransferBindings(sqlite3_stmt *, sqlite3_stmt *);
void sqlite3ParserReset(Parse*);
#ifdef SQLITE_ENABLE_NORMALIZE
char *sqlite3Normalize(Vdbe*, const char*);
#endif
int sqlite3Reprepare(Vdbe*);
void sqlite3ExprListCheckLength(Parse*, ExprList*, const char*);
CollSeq *sqlite3BinaryCompareCollSeq(Parse *, Expr *, Expr *);
int sqlite3TempInMemory(const sqlite3*);
const char *sqlite3JournalModename(int);
#ifndef SQLITE_OMIT_WAL
  int sqlite3Checkpoint(sqlite3*, int, int, int*, int*);
  int sqlite3WalDefaultHook(void*,sqlite3*,const char*,int);
#endif
#ifndef SQLITE_OMIT_CTE
  With *sqlite3WithAdd(Parse*,With*,Token*,ExprList*,Select*);
  void sqlite3WithDelete(sqlite3*,With*);
  void sqlite3WithPush(Parse*, With*, u8);
#else
#define sqlite3WithPush(x,y,z)
#define sqlite3WithDelete(x,y)
#endif
#ifndef SQLITE_OMIT_UPSERT
  Upsert *sqlite3UpsertNew(sqlite3*,ExprList*,Expr*,ExprList*,Expr*);
  void sqlite3UpsertDelete(sqlite3*,Upsert*);
  Upsert *sqlite3UpsertDup(sqlite3*,Upsert*);
  int sqlite3UpsertAnalyzeTarget(Parse*,SrcList*,Upsert*);
  void sqlite3UpsertDoUpdate(Parse*,Upsert*,Table*,Index*,int);
#else
#define sqlite3UpsertNew(v,w,x,y,z) ((Upsert*)0)
#define sqlite3UpsertDelete(x,y)
#define sqlite3UpsertDup(x,y)       ((Upsert*)0)
#endif


/* Declarations for functions in fkey.c. All of these are replaced by
** no-op macros if OMIT_FOREIGN_KEY is defined. In this case no foreign
** key functionality is available. If OMIT_TRIGGER is defined but
** OMIT_FOREIGN_KEY is not, only some of the functions are no-oped. In
** this case foreign keys are parsed, but no other functionality is
** provided (enforcement of FK constraints requires the triggers sub-system).
*/
#if !defined(SQLITE_OMIT_FOREIGN_KEY) && !defined(SQLITE_OMIT_TRIGGER)
  void sqlite3FkCheck(Parse*, Table*, int, int, int*, int);
  void sqlite3FkDropTable(Parse*, SrcList *, Table*);
  void sqlite3FkActions(Parse*, Table*, ExprList*, int, int*, int);
  int sqlite3FkRequired(Parse*, Table*, int*, int);
  u32 sqlite3FkOldmask(Parse*, Table*);
  FKey *sqlite3FkReferences(Table *);
#else
  #define sqlite3FkActions(a,b,c,d,e,f)
  #define sqlite3FkCheck(a,b,c,d,e,f)
  #define sqlite3FkDropTable(a,b,c)
  #define sqlite3FkOldmask(a,b)         0
  #define sqlite3FkRequired(a,b,c,d)    0
  #define sqlite3FkReferences(a)        0
#endif
#ifndef SQLITE_OMIT_FOREIGN_KEY
  void sqlite3FkDelete(sqlite3 *, Table*);
  int sqlite3FkLocateIndex(Parse*,Table*,FKey*,Index**,int**);
#else
  #define sqlite3FkDelete(a,b)
  #define sqlite3FkLocateIndex(a,b,c,d,e)
#endif


/*
** Available fault injectors.  Should be numbered beginning with 0.
*/
#define SQLITE_FAULTINJECTOR_MALLOC     0
#define SQLITE_FAULTINJECTOR_COUNT      1

/*
** The interface to the code in fault.c used for identifying "benign"
** malloc failures. This is only present if SQLITE_UNTESTABLE
** is not defined.
*/
#ifndef SQLITE_UNTESTABLE
  void sqlite3BeginBenignMalloc(void);
  void sqlite3EndBenignMalloc(void);
#else
  #define sqlite3BeginBenignMalloc()
  #define sqlite3EndBenignMalloc()
#endif

/*
** Allowed return values from sqlite3FindInIndex()
*/
#define IN_INDEX_ROWID        1   /* Search the rowid of the table */
#define IN_INDEX_EPH          2   /* Search an ephemeral b-tree */
#define IN_INDEX_INDEX_ASC    3   /* Existing index ASCENDING */
#define IN_INDEX_INDEX_DESC   4   /* Existing index DESCENDING */
#define IN_INDEX_NOOP         5   /* No table available. Use comparisons */
/*
** Allowed flags for the 3rd parameter to sqlite3FindInIndex().
*/
#define IN_INDEX_NOOP_OK     0x0001  /* OK to return IN_INDEX_NOOP */
#define IN_INDEX_MEMBERSHIP  0x0002  /* IN operator used for membership test */
#define IN_INDEX_LOOP        0x0004  /* IN operator used as a loop */
int sqlite3FindInIndex(Parse *, Expr *, u32, int*, int*, int*);

int sqlite3JournalOpen(sqlite3_vfs *, const char *, sqlite3_file *, int, int);
int sqlite3JournalSize(sqlite3_vfs *);
#if defined(SQLITE_ENABLE_ATOMIC_WRITE) \
 || defined(SQLITE_ENABLE_BATCH_ATOMIC_WRITE)
  int sqlite3JournalCreate(sqlite3_file *);
#endif

int sqlite3JournalIsInMemory(sqlite3_file *p);
void sqlite3MemJournalOpen(sqlite3_file *);

void sqlite3ExprSetHeightAndFlags(Parse *pParse, Expr *p);
#if SQLITE_MAX_EXPR_DEPTH>0
  int sqlite3SelectExprHeight(Select *);
  int sqlite3ExprCheckHeight(Parse*, int);
#else
  #define sqlite3SelectExprHeight(x) 0
  #define sqlite3ExprCheckHeight(x,y)
#endif

u32 sqlite3Get4byte(const u8*);
void sqlite3Put4byte(u8*, u32);

#ifdef SQLITE_ENABLE_UNLOCK_NOTIFY
  void sqlite3ConnectionBlocked(sqlite3 *, sqlite3 *);
  void sqlite3ConnectionUnlocked(sqlite3 *db);
  void sqlite3ConnectionClosed(sqlite3 *db);
#else
  #define sqlite3ConnectionBlocked(x,y)
  #define sqlite3ConnectionUnlocked(x)
  #define sqlite3ConnectionClosed(x)
#endif

#ifdef SQLITE_DEBUG
  void sqlite3ParserTrace(FILE*, char *);
#endif
#if defined(YYCOVERAGE)
  int sqlite3ParserCoverage(FILE*);
#endif

/*
** If the SQLITE_ENABLE IOTRACE exists then the global variable
** sqlite3IoTrace is a pointer to a printf-like routine used to
** print I/O tracing messages.
*/
#ifdef SQLITE_ENABLE_IOTRACE
# define IOTRACE(A)  if( sqlite3IoTrace ){ sqlite3IoTrace A; }
  void sqlite3VdbeIOTraceSql(Vdbe*);
SQLITE_API SQLITE_EXTERN void (SQLITE_CDECL *sqlite3IoTrace)(const char*,...);
#else
# define IOTRACE(A)
# define sqlite3VdbeIOTraceSql(X)
#endif

/*
** These routines are available for the mem2.c debugging memory allocator
** only.  They are used to verify that different "types" of memory
** allocations are properly tracked by the system.
**
** sqlite3MemdebugSetType() sets the "type" of an allocation to one of
** the MEMTYPE_* macros defined below.  The type must be a bitmask with
** a single bit set.
**
** sqlite3MemdebugHasType() returns true if any of the bits in its second
** argument match the type set by the previous sqlite3MemdebugSetType().
** sqlite3MemdebugHasType() is intended for use inside assert() statements.
**
** sqlite3MemdebugNoType() returns true if none of the bits in its second
** argument match the type set by the previous sqlite3MemdebugSetType().
**
** Perhaps the most important point is the difference between MEMTYPE_HEAP
** and MEMTYPE_LOOKASIDE.  If an allocation is MEMTYPE_LOOKASIDE, that means
** it might have been allocated by lookaside, except the allocation was
** too large or lookaside was already full.  It is important to verify
** that allocations that might have been satisfied by lookaside are not
** passed back to non-lookaside free() routines.  Asserts such as the
** example above are placed on the non-lookaside free() routines to verify
** this constraint.
**
** All of this is no-op for a production build.  It only comes into
** play when the SQLITE_MEMDEBUG compile-time option is used.
*/
#ifdef SQLITE_MEMDEBUG
  void sqlite3MemdebugSetType(void*,u8);
  int sqlite3MemdebugHasType(void*,u8);
  int sqlite3MemdebugNoType(void*,u8);
#else
# define sqlite3MemdebugSetType(X,Y)  /* no-op */
# define sqlite3MemdebugHasType(X,Y)  1
# define sqlite3MemdebugNoType(X,Y)   1
#endif
#define MEMTYPE_HEAP       0x01  /* General heap allocations */
#define MEMTYPE_LOOKASIDE  0x02  /* Heap that might have been lookaside */
#define MEMTYPE_PCACHE     0x04  /* Page cache allocations */

/*
** Threading interface
*/
#if SQLITE_MAX_WORKER_THREADS>0
int sqlite3ThreadCreate(SQLiteThread**,void*(*)(void*),void*);
int sqlite3ThreadJoin(SQLiteThread*, void**);
#endif

#if defined(SQLITE_ENABLE_DBPAGE_VTAB) || defined(SQLITE_TEST)
int sqlite3DbpageRegister(sqlite3*);
#endif
#if defined(SQLITE_ENABLE_DBSTAT_VTAB) || defined(SQLITE_TEST)
int sqlite3DbstatRegister(sqlite3*);
#endif

int sqlite3ExprVectorSize(Expr *pExpr);
int sqlite3ExprIsVector(Expr *pExpr);
Expr *sqlite3VectorFieldSubexpr(Expr*, int);
Expr *sqlite3ExprForVectorField(Parse*,Expr*,int);
void sqlite3VectorErrorMsg(Parse*, Expr*);

#ifndef SQLITE_OMIT_COMPILEOPTION_DIAGS
const char **sqlite3CompileOptions(int *pnOpt);
#endif

#endif /* SQLITEINT_H */<|MERGE_RESOLUTION|>--- conflicted
+++ resolved
@@ -1559,12 +1559,9 @@
 #define SQLITE_LegacyAlter    0x04000000  /* Legacy ALTER TABLE behaviour */
 #define SQLITE_NoSchemaError  0x08000000  /* Do not report schema parse errors*/
 #define SQLITE_Defensive      0x10000000  /* Input SQL is likely hostile */
-<<<<<<< HEAD
-#define SQLITE_NoopUpdate     0x20000000  /* UPDATE operations are no-ops */
-=======
 #define SQLITE_DqsDDL         0x20000000  /* dbl-quoted strings allowed in DDL*/
 #define SQLITE_DqsDML         0x40000000  /* dbl-quoted strings allowed in DML*/
->>>>>>> 0ba32347
+#define SQLITE_NoopUpdate     0x80000000  /* UPDATE operations are no-ops */
 
 /* Flags used only if debugging */
 #define HI(X)  ((u64)(X)<<32)
