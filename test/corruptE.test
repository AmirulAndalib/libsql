# 2010 February 18
#
# The author disclaims copyright to this source code.  In place of
# a legal notice, here is a blessing:
#
#    May you do good and not evil.
#    May you find forgiveness for yourself and forgive others.
#    May you share freely, never taking more than you give.
#
#***********************************************************************
# This file implements regression tests for SQLite library.
#
# This file implements tests to make sure SQLite does not crash or
# segfault if it sees a corrupt database file.  It specifcally
# focuses on rowid order corruption.
#
# $Id: corruptE.test,v 1.14 2009/07/11 06:55:34 danielk1977 Exp $

catch {file delete -force test.db test.db-journal test.bu}

set testdir [file dirname $argv0]
source $testdir/tester.tcl

<<<<<<< HEAD
=======
# Do not use a codec for tests in this file, as the database file is
# manipulated directly using tcl scripts (using the [hexio_write] command).
#
do_not_use_codec

>>>>>>> f219bba9
# Do not run the tests in this file if ENABLE_OVERSIZE_CELL_CHECK is on.
#
ifcapable oversize_cell_check {
  finish_test
  return
}

# Construct a compact, dense database for testing.
#
do_test corruptE-1.1 {
  execsql {
    PRAGMA auto_vacuum = 0;
    PRAGMA legacy_file_format=1;
    BEGIN;
    CREATE TABLE t1(x,y);
    INSERT INTO t1 VALUES(1,1);
    INSERT OR IGNORE INTO t1 SELECT x*2,y FROM t1;
    INSERT OR IGNORE INTO t1 SELECT x*3,y FROM t1;
    INSERT OR IGNORE INTO t1 SELECT x*5,y FROM t1;
    INSERT OR IGNORE INTO t1 SELECT x*7,y FROM t1;
    INSERT OR IGNORE INTO t1 SELECT x*11,y FROM t1;
    INSERT OR IGNORE INTO t1 SELECT x*13,y FROM t1;
    INSERT OR IGNORE INTO t1 SELECT x*17,y FROM t1;
    INSERT OR IGNORE INTO t1 SELECT x*19,y FROM t1;
    CREATE INDEX t1i1 ON t1(x);
    CREATE TABLE t2 AS SELECT x,2 as y FROM t1 WHERE rowid%5!=0;
    COMMIT;
  }
} {}

ifcapable {integrityck} {
  integrity_check corruptE-1.2
}

# Copy file $from into $to
#
proc copy_file {from to} {
  file copy -force $from $to
}

# Setup for the tests.  Make a backup copy of the good database in test.bu.
#
db close
copy_file test.db test.bu
sqlite3 db test.db
set fsize [file size test.db]


do_test corruptE-2.1 {
  db close
  copy_file test.bu test.db

  # insert corrupt byte(s)
  hexio_write test.db 2041 [format %02x 0x2e]

  sqlite3 db test.db

  set res [ catchsql {PRAGMA integrity_check} ]
  set ans [lindex $res 1]

  list [regexp {out of order.*previous was} $ans] \
       [regexp {out of order.*max larger than parent max} $ans]
} {1 1}

do_test corruptE-2.2 {
  db close
  copy_file test.bu test.db

  # insert corrupt byte(s)
  hexio_write test.db 2047 [format %02x 0x84]

  sqlite3 db test.db

  set res [ catchsql {PRAGMA integrity_check} ]
  set ans [lindex $res 1]

  list [regexp {out of order.*previous was} $ans] \
       [regexp {out of order.*min less than parent min} $ans]
} {1 1}

do_test corruptE-2.3 {
  db close
  copy_file test.bu test.db

  # insert corrupt byte(s)
  hexio_write test.db 7420 [format %02x 0xa8]
  hexio_write test.db 10459 [format %02x 0x8d]

  sqlite3 db test.db

  set res [ catchsql {PRAGMA integrity_check} ]
  set ans [lindex $res 1]

  list [regexp {out of order.*max larger than parent min} $ans]
} {1}

do_test corruptE-2.4 {
  db close
  copy_file test.bu test.db

  # insert corrupt byte(s)
  hexio_write test.db 10233 [format %02x 0xd0]

  sqlite3 db test.db

  set res [ catchsql {PRAGMA integrity_check} ]
  set ans [lindex $res 1]

  list [regexp {out of order.*min less than parent max} $ans]
} {1}


set tests [list {10233 0xd0} \
                {941 0x42} \
                {1028 0x53} \
                {2041 0xd0} \
                {2042 0x1f} \
                {2047 0xaa} \
                {2263 0x29} \
                {2274 0x75} \
                {3267 0xf2} \
                {4104 0x2c} \
                {5113 0x36} \
                {10233 0x84} \
                {10234 0x74} \
                {10239 0x41} \
                {10453 0x11} \
                {11273 0x28} \
                {11455 0x11} \
                {11461 0xe6} \
                {12281 0x99} \
                {12296 0x9e} \
                {12297 0xd7} \
                {13303 0x53} ]

set tc 1
foreach test $tests {
  do_test corruptE-3.$tc {
    db close
    copy_file test.bu test.db

    # insert corrupt byte(s)
    hexio_write test.db [lindex $test 0] [format %02x [lindex $test 1]]

    sqlite3 db test.db

    set res [ catchsql {PRAGMA integrity_check} ]
    set ans [lindex $res 1]

    list [regexp {out of order} $ans]
  } {1}
  incr tc 1
}

finish_test<|MERGE_RESOLUTION|>--- conflicted
+++ resolved
@@ -21,14 +21,11 @@
 set testdir [file dirname $argv0]
 source $testdir/tester.tcl
 
-<<<<<<< HEAD
-=======
 # Do not use a codec for tests in this file, as the database file is
 # manipulated directly using tcl scripts (using the [hexio_write] command).
 #
 do_not_use_codec
 
->>>>>>> f219bba9
 # Do not run the tests in this file if ENABLE_OVERSIZE_CELL_CHECK is on.
 #
 ifcapable oversize_cell_check {
