--- conflicted
+++ resolved
@@ -100,13 +100,8 @@
 build_test_db memsubsys1-2 {PRAGMA page_size=1024; PRAGMA mmap_size=0}
 #show_memstats
 set MEMORY_MANAGEMENT $sqlite_options(memorymanage)
-<<<<<<< HEAD
-ifcapable !malloc_usable_size {
-  if !$::sqlite_options(enable_purgeable_pcache) {
-=======
 ifcapable pagecache_overflow_stats {
   ifcapable !malloc_usable_size {
->>>>>>> 860443da
     do_test memsubsys1-2.3 {
       set pg_ovfl [lindex [sqlite3_status SQLITE_STATUS_PAGECACHE_OVERFLOW 0] 2]
     } [expr ($TEMP_STORE>1 || $MEMORY_MANAGEMENT==0)*1024]
