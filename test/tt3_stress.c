--- conflicted
+++ resolved
@@ -40,13 +40,8 @@
   Error err = {0};                /* Error code and message */
   Sqlite db = {0};                /* SQLite database connection */
   while( !timetostop(&err) ){
-<<<<<<< HEAD
     opendb(&err, &db, "test.db", 0, 0);
-    sql_script(&err, &db, "SELECT * FROM sqlite_master;");
-=======
-    opendb(&err, &db, "test.db", 0);
     sql_script(&err, &db, "SELECT * FROM sqlite_schema;");
->>>>>>> 47eb561c
     clear_error(&err, SQLITE_LOCKED);
     closedb(&err, &db);
   }
@@ -270,13 +265,8 @@
   Sqlite db = {0};                /* SQLite database connection */
   const char *zDb = (const char*)pArg;
   while( !timetostop(&err) ){
-<<<<<<< HEAD
     opendb(&err, &db, zDb, 0, 0);
-    sql_script(&err, &db, "SELECT * FROM sqlite_master;");
-=======
-    opendb(&err, &db, zDb, 0);
     sql_script(&err, &db, "SELECT * FROM sqlite_schema;");
->>>>>>> 47eb561c
     clear_error(&err, SQLITE_LOCKED);
     closedb(&err, &db);
   }
