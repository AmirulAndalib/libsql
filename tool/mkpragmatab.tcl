#!/usr/bin/tclsh
#
# Run this script to generate the pragma name lookup table C code.
#
# To add new pragmas, first add the name and other relevant attributes
# of the pragma to the "pragma_def" object below.  Then run this script
# to generate the ../src/pragma.h header file that contains macros and
# the lookup table needed for pragma name lookup in the pragma.c module.
# Then add the extra "case PragTyp_XXXXX:" and subsequent code for the
# new pragma in ../src/pragma.c.
#

# Flag meanings:
set flagMeaning(NeedSchema) {Force schema load before running}
set flagMeaning(OneSchema)  {Only a single schema required}
set flagMeaning(Result0)    {Acts as query when no argument}
set flagMeaning(Result1)    {Acts as query when has one argument}
set flagMeaning(SchemaReq)  {Schema required - "main" is default}
set flagMeaning(SchemaOpt)  {Schema restricts name search if present}
set flagMeaning(NoColumns)  {OP_ResultRow called with zero columns}
set flagMeaning(NoColumns1) {zero columns if RHS argument is present}

set pragma_def {
  NAME: full_column_names
  TYPE: FLAG
  ARG:  SQLITE_FullColNames
  IF:   !defined(SQLITE_OMIT_FLAG_PRAGMAS)

  NAME: short_column_names
  TYPE: FLAG
  ARG:  SQLITE_ShortColNames
  IF:   !defined(SQLITE_OMIT_FLAG_PRAGMAS)

  NAME: count_changes
  TYPE: FLAG
  ARG:  SQLITE_CountRows
  IF:   !defined(SQLITE_OMIT_FLAG_PRAGMAS)

  NAME: empty_result_callbacks
  TYPE: FLAG
  ARG:  SQLITE_NullCallback
  IF:   !defined(SQLITE_OMIT_FLAG_PRAGMAS)

  NAME: fullfsync
  TYPE: FLAG
  ARG:  SQLITE_FullFSync
  IF:   !defined(SQLITE_OMIT_FLAG_PRAGMAS)

  NAME: checkpoint_fullfsync
  TYPE: FLAG
  ARG:  SQLITE_CkptFullFSync
  IF:   !defined(SQLITE_OMIT_FLAG_PRAGMAS)

  NAME: cache_spill
  FLAG: Result0 SchemaReq NoColumns1
  IF:   !defined(SQLITE_OMIT_FLAG_PRAGMAS)

  NAME: reverse_unordered_selects
  TYPE: FLAG
  ARG:  SQLITE_ReverseOrder
  IF:   !defined(SQLITE_OMIT_FLAG_PRAGMAS)

  NAME: query_only
  TYPE: FLAG
  ARG:  SQLITE_QueryOnly
  IF:   !defined(SQLITE_OMIT_FLAG_PRAGMAS)

  NAME: automatic_index
  TYPE: FLAG
  ARG:  SQLITE_AutoIndex
  IF:   !defined(SQLITE_OMIT_FLAG_PRAGMAS)
  IF:   !defined(SQLITE_OMIT_AUTOMATIC_INDEX)

  NAME: sql_trace
  TYPE: FLAG
  ARG:  SQLITE_SqlTrace
  IF:   !defined(SQLITE_OMIT_FLAG_PRAGMAS)
  IF:   defined(SQLITE_DEBUG)

  NAME: vdbe_listing
  TYPE: FLAG
  ARG:  SQLITE_VdbeListing
  IF:   !defined(SQLITE_OMIT_FLAG_PRAGMAS)
  IF:   defined(SQLITE_DEBUG)

  NAME: vdbe_trace
  TYPE: FLAG
  ARG:  SQLITE_VdbeTrace
  IF:   !defined(SQLITE_OMIT_FLAG_PRAGMAS)
  IF:   defined(SQLITE_DEBUG)

  NAME: vdbe_addoptrace
  TYPE: FLAG
  ARG:  SQLITE_VdbeAddopTrace
  IF:   !defined(SQLITE_OMIT_FLAG_PRAGMAS)
  IF:   defined(SQLITE_DEBUG)

  NAME: vdbe_debug
  TYPE: FLAG
  ARG:  SQLITE_SqlTrace|SQLITE_VdbeListing|SQLITE_VdbeTrace
  IF:   !defined(SQLITE_OMIT_FLAG_PRAGMAS)
  IF:   defined(SQLITE_DEBUG)

  NAME: vdbe_eqp
  TYPE: FLAG
  ARG:  SQLITE_VdbeEQP
  IF:   !defined(SQLITE_OMIT_FLAG_PRAGMAS)
  IF:   defined(SQLITE_DEBUG)

  NAME: ignore_check_constraints
  TYPE: FLAG
  ARG:  SQLITE_IgnoreChecks
  IF:   !defined(SQLITE_OMIT_FLAG_PRAGMAS)
  IF:   !defined(SQLITE_OMIT_CHECK)

  NAME: writable_schema
  TYPE: FLAG
  ARG:  SQLITE_WriteSchema|SQLITE_NoSchemaError
  IF:   !defined(SQLITE_OMIT_FLAG_PRAGMAS)

  NAME: read_uncommitted
  TYPE: FLAG
  ARG:  SQLITE_ReadUncommit
  IF:   !defined(SQLITE_OMIT_FLAG_PRAGMAS)

  NAME: recursive_triggers
  TYPE: FLAG
  ARG:  SQLITE_RecTriggers
  IF:   !defined(SQLITE_OMIT_FLAG_PRAGMAS)

  NAME: trusted_schema
  TYPE: FLAG
  ARG:  SQLITE_TrustedSchema
  IF:   !defined(SQLITE_OMIT_FLAG_PRAGMAS)

  NAME: foreign_keys
  TYPE: FLAG
  ARG:  SQLITE_ForeignKeys
  IF:   !defined(SQLITE_OMIT_FLAG_PRAGMAS)
  IF:   !defined(SQLITE_OMIT_FOREIGN_KEY) && !defined(SQLITE_OMIT_TRIGGER)

  NAME: defer_foreign_keys
  TYPE: FLAG
  ARG:  SQLITE_DeferFKs
  IF:   !defined(SQLITE_OMIT_FLAG_PRAGMAS)
  IF:   !defined(SQLITE_OMIT_FOREIGN_KEY) && !defined(SQLITE_OMIT_TRIGGER)

  NAME: cell_size_check
  TYPE: FLAG
  ARG:  SQLITE_CellSizeCk

  NAME: default_cache_size
  FLAG: NeedSchema Result0 SchemaReq NoColumns1 OneSchema
  COLS: cache_size
  IF:   !defined(SQLITE_OMIT_PAGER_PRAGMAS) && !defined(SQLITE_OMIT_DEPRECATED)

  NAME: page_size
  FLAG: Result0 SchemaReq NoColumns1
  IF:   !defined(SQLITE_OMIT_PAGER_PRAGMAS)

  NAME: secure_delete
  FLAG: Result0
  IF:   !defined(SQLITE_OMIT_PAGER_PRAGMAS)

  NAME: page_count
  FLAG: NeedSchema Result0 SchemaReq OneSchema
  IF:   !defined(SQLITE_OMIT_PAGER_PRAGMAS)

  NAME: max_page_count
  TYPE: PAGE_COUNT
  FLAG: NeedSchema Result0 SchemaReq OneSchema
  IF:   !defined(SQLITE_OMIT_PAGER_PRAGMAS)

  NAME: locking_mode
  FLAG: Result0 SchemaReq
  IF:   !defined(SQLITE_OMIT_PAGER_PRAGMAS)

  NAME: journal_mode
  FLAG: NeedSchema Result0 SchemaReq OneSchema
  IF:   !defined(SQLITE_OMIT_PAGER_PRAGMAS)

  NAME: journal_size_limit
  FLAG: Result0 SchemaReq
  IF:   !defined(SQLITE_OMIT_PAGER_PRAGMAS)

  NAME: cache_size
  FLAG: NeedSchema Result0 SchemaReq NoColumns1 OneSchema
  IF:   !defined(SQLITE_OMIT_PAGER_PRAGMAS)

  NAME: mmap_size
  IF:   !defined(SQLITE_OMIT_PAGER_PRAGMAS)

  NAME: auto_vacuum
  FLAG: NeedSchema Result0 SchemaReq NoColumns1 OneSchema
  IF:   !defined(SQLITE_OMIT_AUTOVACUUM)

  NAME: incremental_vacuum
  FLAG: NeedSchema NoColumns OneSchema
  IF:   !defined(SQLITE_OMIT_AUTOVACUUM)

  NAME: temp_store
  FLAG: Result0 NoColumns1
  IF:   !defined(SQLITE_OMIT_PAGER_PRAGMAS)

  NAME: temp_store_directory
  FLAG: NoColumns1
  IF:   !defined(SQLITE_OMIT_PAGER_PRAGMAS)

  NAME: data_store_directory
  FLAG: NoColumns1
  IF:   !defined(SQLITE_OMIT_PAGER_PRAGMAS) && SQLITE_OS_WIN

  NAME: lock_proxy_file
  FLAG: NoColumns1
  IF:   !defined(SQLITE_OMIT_PAGER_PRAGMAS) && SQLITE_ENABLE_LOCKING_STYLE

  NAME: synchronous
  FLAG: NeedSchema Result0 SchemaReq NoColumns1 OneSchema
  IF:   !defined(SQLITE_OMIT_PAGER_PRAGMAS)

  NAME: table_info
  FLAG: NeedSchema Result1 SchemaOpt
  ARG:  0
  COLS: cid name type notnull dflt_value pk
  IF:   !defined(SQLITE_OMIT_SCHEMA_PRAGMAS)

  NAME: table_xinfo
  TYPE: TABLE_INFO
  FLAG: NeedSchema Result1 SchemaOpt
  ARG:  1
  COLS: cid name type notnull dflt_value pk hidden
  IF:   !defined(SQLITE_OMIT_SCHEMA_PRAGMAS)

  NAME: stats
  FLAG: NeedSchema Result0 SchemaReq OneSchema
  COLS: tbl idx wdth hght flgs
  IF:   !defined(SQLITE_OMIT_SCHEMA_PRAGMAS) && defined(SQLITE_DEBUG)

  NAME: index_info
  TYPE: INDEX_INFO
  ARG:  0
  FLAG: NeedSchema Result1 SchemaOpt
  COLS: seqno cid name
  IF:   !defined(SQLITE_OMIT_SCHEMA_PRAGMAS)

  NAME: index_xinfo
  TYPE: INDEX_INFO
  ARG:  1
  FLAG: NeedSchema Result1 SchemaOpt
  COLS: seqno cid name desc coll key
  IF:   !defined(SQLITE_OMIT_SCHEMA_PRAGMAS)

  NAME: index_list
  FLAG: NeedSchema Result1 SchemaOpt
  COLS: seq name unique origin partial
  IF:   !defined(SQLITE_OMIT_SCHEMA_PRAGMAS)

  NAME: database_list
  FLAG: NeedSchema Result0 OneSchema
  COLS: seq name file
  IF:   !defined(SQLITE_OMIT_SCHEMA_PRAGMAS)

  NAME: function_list
  FLAG: Result0
  COLS: name builtin type enc narg flags
  IF:   !defined(SQLITE_OMIT_SCHEMA_PRAGMAS)
  IF:   !defined(SQLITE_OMIT_INTROSPECTION_PRAGMAS)

  NAME: module_list
  FLAG: Result0
  COLS: name
  IF:   !defined(SQLITE_OMIT_SCHEMA_PRAGMAS)
  IF:   !defined(SQLITE_OMIT_VIRTUALTABLE)
  IF:   !defined(SQLITE_OMIT_INTROSPECTION_PRAGMAS)

  NAME: pragma_list
  FLAG: Result0
  COLS: name
  IF:   !defined(SQLITE_OMIT_INTROSPECTION_PRAGMAS)

  NAME: collation_list
  FLAG: Result0
  COLS: seq name
  IF:   !defined(SQLITE_OMIT_SCHEMA_PRAGMAS)

  NAME: foreign_key_list
  FLAG: NeedSchema Result1 SchemaOpt OneSchema
  COLS: id seq table from to on_update on_delete match
  IF:   !defined(SQLITE_OMIT_FOREIGN_KEY)

  NAME: foreign_key_check
<<<<<<< HEAD
  FLAG: NeedSchema Result0 OneSchema
=======
  FLAG: NeedSchema Result0 Result1 SchemaOpt
>>>>>>> 47eb561c
  COLS: table rowid parent fkid
  IF:   !defined(SQLITE_OMIT_FOREIGN_KEY) && !defined(SQLITE_OMIT_TRIGGER)

  NAME: parser_trace
  TYPE: FLAG
  ARG:  SQLITE_ParserTrace
  IF:   !defined(SQLITE_OMIT_FLAG_PRAGMAS)
  IF:   defined(SQLITE_DEBUG)

  NAME: case_sensitive_like
  FLAG: NoColumns
  IF:   !defined(SQLITE_OMIT_CASE_SENSITIVE_LIKE_PRAGMA)

  NAME: integrity_check
  FLAG: NeedSchema Result0 Result1
  IF:   !defined(SQLITE_OMIT_INTEGRITY_CHECK)

  NAME: quick_check
  TYPE: INTEGRITY_CHECK
  FLAG: NeedSchema Result0 Result1
  IF:   !defined(SQLITE_OMIT_INTEGRITY_CHECK)

  NAME: encoding
  FLAG: Result0 NoColumns1
  IF:   !defined(SQLITE_OMIT_UTF16)

  NAME: schema_version
  TYPE: HEADER_VALUE
  ARG:  BTREE_SCHEMA_VERSION
  FLAG: NoColumns1 Result0
  IF:   !defined(SQLITE_OMIT_SCHEMA_VERSION_PRAGMAS)

  NAME: user_version
  TYPE: HEADER_VALUE
  ARG:  BTREE_USER_VERSION
  FLAG: NoColumns1 Result0
  IF:   !defined(SQLITE_OMIT_SCHEMA_VERSION_PRAGMAS)

  NAME: data_version
  TYPE: HEADER_VALUE
  ARG:  BTREE_DATA_VERSION|PRAGMA_HEADER_VALUE_READONLY
  FLAG: Result0
  IF:   !defined(SQLITE_OMIT_SCHEMA_VERSION_PRAGMAS)

  NAME: freelist_count
  TYPE: HEADER_VALUE
  ARG:  BTREE_FREE_PAGE_COUNT|PRAGMA_HEADER_VALUE_READONLY
  FLAG: Result0
  IF:   !defined(SQLITE_OMIT_SCHEMA_VERSION_PRAGMAS)

  NAME: application_id
  TYPE: HEADER_VALUE
  ARG:  BTREE_APPLICATION_ID
  FLAG: NoColumns1 Result0
  IF:   !defined(SQLITE_OMIT_SCHEMA_VERSION_PRAGMAS)

  NAME: compile_options
  FLAG: Result0
  IF:   !defined(SQLITE_OMIT_COMPILEOPTION_DIAGS)

  NAME: wal_checkpoint
  FLAG: NeedSchema OneSchema
  COLS: busy log checkpointed
  IF:   !defined(SQLITE_OMIT_WAL)

  NAME: wal_autocheckpoint
  IF:   !defined(SQLITE_OMIT_WAL)

  NAME: shrink_memory
  FLAG: NoColumns

  NAME: busy_timeout
  FLAG: Result0
  COLS: timeout

  NAME: lock_status
  FLAG: Result0
  COLS: database status
  IF:   defined(SQLITE_DEBUG) || defined(SQLITE_TEST)

  NAME: activate_extensions
  IF:   defined(SQLITE_ENABLE_CEROD)

  NAME: soft_heap_limit
  FLAG: Result0

  NAME: hard_heap_limit
  FLAG: Result0

  NAME: threads
  FLAG: Result0

  NAME: analysis_limit
  FLAG: Result0

  NAME: optimize
  FLAG: Result1 NeedSchema

  NAME: legacy_alter_table
  TYPE: FLAG
  ARG:  SQLITE_LegacyAlter
  IF:   !defined(SQLITE_OMIT_FLAG_PRAGMAS)
}

# Open the output file
#
set destfile "[file dir [file dir [file normal $argv0]]]/src/pragma.h"
puts "Overwriting $destfile with new pragma table..."
set fd [open $destfile wb]
puts $fd {/* DO NOT EDIT!
** This file is automatically generated by the script at
** ../tool/mkpragmatab.tcl.  To update the set of pragmas, edit
** that script and rerun it.
*/}

# Parse the PRAGMA table above.
#
set name {}
set type {}
set if {}
set flags {}
set cols {}
set cols_list {}
set arg 0
proc record_one {} {
  global name type if arg allbyname typebyif flags cols all_cols
  global cols_list colUsedBy
  if {$name==""} return
  if {$cols!=""} {
    if {![info exists all_cols($cols)]} {
      set all_cols($cols) 1
      lappend cols_list $cols
    }
    set cx $cols
    lappend colUsedBy($cols) $name
  } else {
    set cx 0
  }
  set allbyname($name) [list $type $arg $if $flags $cols]
  set name {}
  set type {}
  set if {}
  set flags {}
  set cols {}
  set arg 0
}
foreach line [split $pragma_def \n] {
  set line [string trim $line]
  if {$line==""} continue
  foreach {id val} [split $line :] break
  set val [string trim $val]
  if {$id=="NAME"} {
    record_one    
    set name $val
    set type [string toupper $val]
  } elseif {$id=="TYPE"} {
    set type $val
    if {$type=="FLAG"} {
      lappend flags Result0 NoColumns1
    }
  } elseif {$id=="ARG"} {
    set arg $val
  } elseif {$id=="COLS"} {
    set cols $val
  } elseif {$id=="IF"} {
    lappend if $val
  } elseif {$id=="FLAG"} {
    foreach term [split $val] {
      lappend flags $term
      set allflags($term) 1
    }
  } else {
    error "bad pragma_def line: $line"
  }
}
record_one
set allnames [lsort [array names allbyname]]

# Generate #defines for all pragma type names.  Group the pragmas that are
# omit in default builds (ex: defined(SQLITE_DEBUG))
# at the end.
#
puts $fd "\n/* The various pragma types */"
set pnum 0
foreach name $allnames {
  set type [lindex $allbyname($name) 0]
  if {[info exists seentype($type)]} continue
  set if [lindex $allbyname($name) 2]
  if {[regexp SQLITE_DEBUG $if] || [regexp SQLITE_HAS_CODEC $if]} continue
  set seentype($type) 1
  puts $fd [format {#define %-35s %4d} PragTyp_$type $pnum]
  incr pnum
}
foreach name $allnames {
  set type [lindex $allbyname($name) 0]
  if {[info exists seentype($type)]} continue
  set if [lindex $allbyname($name) 2]
  if {[regexp SQLITE_DEBUG $if]} continue
  set seentype($type) 1
  puts $fd [format {#define %-35s %4d} PragTyp_$type $pnum]
  incr pnum
}
foreach name $allnames {
  set type [lindex $allbyname($name) 0]
  if {[info exists seentype($type)]} continue
  set seentype($type) 1
  puts $fd [format {#define %-35s %4d} PragTyp_$type $pnum]
  incr pnum
}

# Generate #defines for flags
#
puts $fd "\n/* Property flags associated with various pragma. */"
set fv 1
foreach f [lsort [array names allflags]] {
  puts $fd [format {#define PragFlg_%-10s 0x%02x /* %s */} \
             $f $fv $flagMeaning($f)]
  set fv [expr {$fv*2}]
}

puts $fd "\n/* For PragTyp_HEADER_VALUE pragmas the Pragma.iArg value is set"
puts $fd "** to the index of the header field to access (always 10 or less)."
puts $fd "** Ored with HEADER_VALUE_READONLY if the field is read only. */"
puts $fd "#define PRAGMA_HEADER_VALUE_READONLY 0x0100"
puts $fd "#define PRAGMA_HEADER_VALUE_MASK 0x00FF\n"

# Sort the column lists so that longer column lists occur first
#
proc colscmp {a b} {
  return [expr {[llength $b] - [llength $a]}]
}
set cols_list [lsort -command colscmp $cols_list]

# Generate the array of column names used by pragmas that act like
# queries.
#
puts $fd "\n/* Names of columns for pragmas that return multi-column result"
puts $fd "** or that return single-column results where the name of the"
puts $fd "** result column is different from the name of the pragma\n*/"
puts $fd "static const char *const pragCName\[\] = {"
set offset 0
set allcollist {}
foreach cols $cols_list {
  set n [llength $cols]
  set limit [expr {[llength $allcollist] - $n}]
  for {set i 0} {$i<$limit} {incr i} {
    set sublist [lrange $allcollist $i [expr {$i+$n-1}]]
    if {$sublist==$cols} {
      puts $fd [format "%27s/* $colUsedBy($cols) reuses $i */" ""]
      set cols_offset($cols) $i
      break
    }
  }
  if {$i<$limit} continue
  set cols_offset($cols) $offset
  set ub " /* Used by: $colUsedBy($cols) */"
  foreach c $cols {
    lappend allcollist $c
    puts $fd [format "  /* %3d */ %-14s%s" $offset \"$c\", $ub]
    set ub ""
    incr offset
  }
}
puts $fd "\175;"

# Generate the lookup table
#
puts $fd "\n/* Definitions of all built-in pragmas */"
puts $fd "typedef struct PragmaName \173"
puts $fd "  const char *const zName; /* Name of pragma */"
puts $fd "  u8 ePragTyp;             /* PragTyp_XXX value */"
puts $fd "  u8 mPragFlg;             /* Zero or more PragFlg_XXX values */"
puts $fd {  u8 iPragCName;           /* Start of column names in pragCName[] */}
puts $fd "  u8 nPragCName;          \
/* Num of col names. 0 means use pragma name */"
puts $fd "  u64 iArg;                /* Extra argument */"
puts $fd "\175 PragmaName;"
puts $fd "static const PragmaName aPragmaName\[\] = \173"

set current_if {}
set spacer [format {    %26s } {}]
foreach name $allnames {
  foreach {type arg if flag cx} $allbyname($name) break
  if {$cx==0 || $cx==""} {
    set cy 0
    set nx 0
  } else {
    set cy $cols_offset($cx)
    set nx [llength $cx]
  }
  if {$if!=$current_if} {
    if {$current_if!=""} {
      foreach this_if $current_if {
        puts $fd "#endif"
      }
    }
    set current_if $if
    if {$current_if!=""} {
      foreach this_if $current_if {
        puts $fd "#if $this_if"
      }
    }
  }
  set typex [format PragTyp_%-23s $type,]
  if {$flag==""} {
    set flagx "0"
  } else {
    set flagx PragFlg_[join $flag {|PragFlg_}]
  }
  puts $fd " \173/* zName:     */ \"$name\","
  puts $fd "  /* ePragTyp:  */ PragTyp_$type,"
  puts $fd "  /* ePragFlg:  */ $flagx,"
  puts $fd "  /* ColNames:  */ $cy, $nx,"
  puts $fd "  /* iArg:      */ $arg \175,"
}
if {$current_if!=""} {
  foreach this_if $current_if {
    puts $fd "#endif"
  }
}
puts $fd "\175;"

# count the number of pragmas, for information purposes
#
set allcnt 0
set dfltcnt 0
foreach name $allnames {
  incr allcnt
  set if [lindex $allbyname($name) 2]
  if {[regexp {^defined} $if] || [regexp {[^!]defined} $if]} continue
  incr dfltcnt
}
puts $fd "/* Number of pragmas: $dfltcnt on by default, $allcnt total. */"<|MERGE_RESOLUTION|>--- conflicted
+++ resolved
@@ -289,11 +289,7 @@
   IF:   !defined(SQLITE_OMIT_FOREIGN_KEY)
 
   NAME: foreign_key_check
-<<<<<<< HEAD
-  FLAG: NeedSchema Result0 OneSchema
-=======
   FLAG: NeedSchema Result0 Result1 SchemaOpt
->>>>>>> 47eb561c
   COLS: table rowid parent fkid
   IF:   !defined(SQLITE_OMIT_FOREIGN_KEY) && !defined(SQLITE_OMIT_TRIGGER)
 
