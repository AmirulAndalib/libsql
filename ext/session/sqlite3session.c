--- conflicted
+++ resolved
@@ -2638,16 +2638,12 @@
   int *pnChangeset,               /* OUT: Size of buffer at *ppChangeset */
   void **ppChangeset              /* OUT: Buffer containing changeset */
 ){
-<<<<<<< HEAD
-  return sessionGenerateChangeset(
+  int rc = sessionGenerateChangeset(
       pSession, SESSIONS_CHANGESET, 0, 0, pnChangeset, ppChangeset);
-=======
-  int rc = sessionGenerateChangeset(pSession, 0, 0, 0, pnChangeset,ppChangeset);
   assert( rc || pnChangeset==0 
        || pSession->bEnableSize==0 || *pnChangeset<=pSession->nMaxChangesetSize 
   );
   return rc;
->>>>>>> 80189c5b
 }
 
 /*
